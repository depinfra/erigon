// Copyright 2024 The Erigon Authors
// This file is part of Erigon.
//
// Erigon is free software: you can redistribute it and/or modify
// it under the terms of the GNU Lesser General Public License as published by
// the Free Software Foundation, either version 3 of the License, or
// (at your option) any later version.
//
// Erigon is distributed in the hope that it will be useful,
// but WITHOUT ANY WARRANTY; without even the implied warranty of
// MERCHANTABILITY or FITNESS FOR A PARTICULAR PURPOSE. See the
// GNU Lesser General Public License for more details.
//
// You should have received a copy of the GNU Lesser General Public License
// along with Erigon. If not, see <http://www.gnu.org/licenses/>.

package snaptype

import (
	"context"
	"encoding/binary"
	"errors"
	"fmt"
	"math/rand"
	"os"
	"path/filepath"
	"strconv"
	"strings"
	"sync"

	"github.com/erigontech/erigon-lib/chain"
	"github.com/erigontech/erigon-lib/common/background"
	"github.com/erigontech/erigon-lib/common/dbg"
	"github.com/erigontech/erigon-lib/common/dir"
	"github.com/erigontech/erigon-lib/kv"
	"github.com/erigontech/erigon-lib/log/v3"
	"github.com/erigontech/erigon-lib/recsplit"
	"github.com/erigontech/erigon-lib/seg"
)

type Version uint8

func ParseVersion(v string) (Version, error) {
	if strings.HasPrefix(v, "v") {
		v, err := strconv.ParseUint(v[1:], 10, 8)

		if err != nil {
			return 0, fmt.Errorf("invalid version: %w", err)
		}

		return Version(v), nil
	}

	if len(v) == 0 {
		return 0, errors.New("invalid version: no prefix")
	}

	return 0, fmt.Errorf("invalid version prefix: %s", v[0:1])
}

func (v Version) String() string {
	return "v" + strconv.Itoa(int(v))
}

type Versions struct {
	Current      Version
	MinSupported Version
}

type FirstKeyGetter func(ctx context.Context) uint64

type RangeExtractor interface {
	Extract(ctx context.Context, blockFrom, blockTo uint64, firstKey FirstKeyGetter, db kv.RoDB, chainConfig *chain.Config, collect func([]byte) error, workers int, lvl log.Lvl, logger log.Logger) (uint64, error)
}

type RangeExtractorFunc func(ctx context.Context, blockFrom, blockTo uint64, firstKey FirstKeyGetter, db kv.RoDB, chainConfig *chain.Config, collect func([]byte) error, workers int, lvl log.Lvl, logger log.Logger) (uint64, error)

func (f RangeExtractorFunc) Extract(ctx context.Context, blockFrom, blockTo uint64, firstKey FirstKeyGetter, db kv.RoDB, chainConfig *chain.Config, collect func([]byte) error, workers int, lvl log.Lvl, logger log.Logger) (uint64, error) {
	return f(ctx, blockFrom, blockTo, firstKey, db, chainConfig, collect, workers, lvl, logger)
}

type IndexBuilder interface {
	Build(ctx context.Context, info FileInfo, salt uint32, chainConfig *chain.Config, tmpDir string, p *background.Progress, lvl log.Lvl, logger log.Logger) error
}

type IndexBuilderFunc func(ctx context.Context, info FileInfo, salt uint32, chainConfig *chain.Config, tmpDir string, p *background.Progress, lvl log.Lvl, logger log.Logger) error

func (f IndexBuilderFunc) Build(ctx context.Context, info FileInfo, salt uint32, chainConfig *chain.Config, tmpDir string, p *background.Progress, lvl log.Lvl, logger log.Logger) error {
	return f(ctx, info, salt, chainConfig, tmpDir, p, lvl, logger)
}

var saltMap = map[string]uint32{}
var saltLock sync.RWMutex

func ReadAndCreateSaltIfNeeded(baseDir string) (uint32, error) {
	fpath := filepath.Join(baseDir, "salt-blocks.txt")
	exists, err := dir.FileExist(fpath)
	if err != nil {
		return 0, err
	}

	if !exists {
		dir.MustExist(baseDir)

		saltBytes := make([]byte, 4)
		binary.BigEndian.PutUint32(saltBytes, rand.Uint32())
		if err := dir.WriteFileWithFsync(fpath, saltBytes, os.ModePerm); err != nil {
			return 0, err
		}
	}
	saltBytes, err := os.ReadFile(fpath)
	if err != nil {
		return 0, err
	}
	if len(saltBytes) != 4 {
		dir.MustExist(baseDir)

		saltBytes := make([]byte, 4)
		binary.BigEndian.PutUint32(saltBytes, rand.Uint32())
		if err := dir.WriteFileWithFsync(fpath, saltBytes, os.ModePerm); err != nil {
			return 0, err
		}
	}

	return binary.BigEndian.Uint32(saltBytes), nil

}

// GetIndicesSalt - try read salt for all indices from DB. Or fall-back to new salt creation.
// if db is Read-Only (for example remote RPCDaemon or utilities) - we will not create new indices -
// and existing indices have salt in metadata.
func GetIndexSalt(baseDir string) (uint32, error) {
	saltLock.RLock()
	salt, ok := saltMap[baseDir]
	saltLock.RUnlock()
	if ok {
		return salt, nil
	}

	saltLock.Lock()
	salt, err := ReadAndCreateSaltIfNeeded(baseDir)
	if err != nil {
		return 0, err
	}

	saltMap[baseDir] = salt
	saltLock.Unlock()

	return salt, nil
}

type Index struct {
	Name   string
	Offset int
}

var CaplinIndexes = struct {
	BeaconBlockSlot,
	BlobSidecarSlot Index
}{
	BeaconBlockSlot: Index{Name: "beaconblocks"},
	BlobSidecarSlot: Index{Name: "blocksidecars"},
}

func (i Index) HasFile(info FileInfo, logger log.Logger) bool {
	dir := info.Dir()
	fName := IdxFileName(info.Version, info.From, info.To, i.Name)

	segment, err := seg.NewDecompressor(info.Path)

	if err != nil {
		return false
	}

	defer segment.Close()

	idx, err := recsplit.OpenIndex(filepath.Join(dir, fName))

	if err != nil {
		return false
	}

	defer idx.Close()

	return true // idx.ModTime().After(segment.ModTime())
}

type Type interface {
	Enum() Enum
	Versions() Versions
	Name() string
	FileName(version Version, from uint64, to uint64) string
	FileInfo(dir string, from uint64, to uint64) FileInfo
	IdxFileName(version Version, from uint64, to uint64, index ...Index) string
	IdxFileNames(version Version, from uint64, to uint64) []string
	Indexes() []Index
	HasIndexFiles(info FileInfo, logger log.Logger) bool
	BuildIndexes(ctx context.Context, info FileInfo, indexBuilder IndexBuilder, chainConfig *chain.Config, tmpDir string, p *background.Progress, lvl log.Lvl, logger log.Logger) error
	ExtractRange(ctx context.Context, info FileInfo, rangeExtractor RangeExtractor, indexBuilder IndexBuilder, firstKeyGetter FirstKeyGetter, db kv.RoDB, chainConfig *chain.Config, tmpDir string, workers int, lvl log.Lvl, logger log.Logger) (uint64, error)

	RangeExtractor() RangeExtractor
}

type snapType struct {
	enum           Enum
	name           string
	versions       Versions
	indexes        []Index
	indexBuilder   IndexBuilder
	rangeExtractor RangeExtractor
}

// These are raw maps with no mutex protection becuase they are
// expected to be written to once during program initialization
// and them be readonly
var registeredTypes = map[Enum]Type{}
var namedTypes = map[string]Type{}

func RegisterType(enum Enum, name string, versions Versions, rangeExtractor RangeExtractor, indexes []Index, indexBuilder IndexBuilder) Type {
	t := snapType{
		enum: enum, name: name, versions: versions, indexes: indexes, rangeExtractor: rangeExtractor, indexBuilder: indexBuilder,
	}

	registeredTypes[enum] = t
	namedTypes[strings.ToLower(name)] = t

	return t
}

func (s snapType) Enum() Enum {
	return s.enum
}

func (s snapType) Versions() Versions {
	return s.versions
}

func (s snapType) Name() string {
	return s.name
}

func (s snapType) String() string {
	return s.Name()
}

func (s snapType) RangeExtractor() RangeExtractor {
	return s.rangeExtractor
}

func (s snapType) FileName(version Version, from uint64, to uint64) string {
	if version == 0 {
		version = s.versions.Current
	}

	return SegmentFileName(version, from, to, s.enum)
}

func (s snapType) FileInfo(dir string, from uint64, to uint64) FileInfo {
	f, _, _ := ParseFileName(dir, s.FileName(s.versions.Current, from, to))
	return f
}

func (s snapType) ExtractRange(ctx context.Context, info FileInfo, rangeExtractor RangeExtractor, indexBuilder IndexBuilder, firstKeyGetter FirstKeyGetter, db kv.RoDB, chainConfig *chain.Config, tmpDir string, workers int, lvl log.Lvl, logger log.Logger) (uint64, error) {
	if rangeExtractor == nil {
		rangeExtractor = s.rangeExtractor
	}
	return ExtractRange(ctx, info, rangeExtractor, indexBuilder, firstKeyGetter, db, chainConfig, tmpDir, workers, lvl, logger)
}

func (s snapType) Indexes() []Index {
	return s.indexes
}

func (s snapType) BuildIndexes(ctx context.Context, info FileInfo, indexBuilder IndexBuilder, chainConfig *chain.Config, tmpDir string, p *background.Progress, lvl log.Lvl, logger log.Logger) error {
	salt, err := GetIndexSalt(info.Dir())

	if err != nil {
		return err
	}

	if indexBuilder == nil {
		indexBuilder = s.indexBuilder
	}

	return indexBuilder.Build(ctx, info, salt, chainConfig, tmpDir, p, lvl, logger)
}

func (s snapType) HasIndexFiles(info FileInfo, logger log.Logger) bool {
	for _, index := range s.indexes {
		if !index.HasFile(info, logger) {
			return false
		}
	}

	return true
}

func (s snapType) IdxFileNames(version Version, from uint64, to uint64) []string {
	fileNames := make([]string, len(s.indexes))
	for i, index := range s.indexes {
		fileNames[i] = IdxFileName(version, from, to, index.Name)
	}

	return fileNames
}

func (s snapType) IdxFileName(version Version, from uint64, to uint64, index ...Index) string {
	if len(index) == 0 {
		if len(s.indexes) == 0 {
			return ""
		}

		index = []Index{s.indexes[0]}
	} else {
		i := index[0]
		found := false

		for _, index := range s.indexes {
			if i == index {
				found = true
				break
			}
		}

		if !found {
			return ""
		}
	}

	return IdxFileName(version, from, to, index[0].Name)
}

func ParseFileType(s string) (Type, bool) {
	enum, ok := ParseEnum(s)

	if !ok {
		return nil, false
	}

	return enum.Type(), true
}

type Enum int

const Unknown Enum = 0

type Enums struct {
	Unknown Enum
}

const MinCoreEnum = 1
const MinBorEnum = 4
const MinCaplinEnum = 8

const MaxEnum = 11

var CaplinEnums = struct {
	Enums
	BeaconBlocks,
	BlobSidecars Enum
}{
	Enums:        Enums{},
	BeaconBlocks: MinCaplinEnum,
	BlobSidecars: MinCaplinEnum + 1,
}

func (ft Enum) String() string {
	switch ft {
	case CaplinEnums.BeaconBlocks:
		return "beaconblocks"
	case CaplinEnums.BlobSidecars:
		return "blobsidecars"
	default:
		if t, ok := registeredTypes[ft]; ok {
			return t.Name()
		}

		panic(fmt.Sprintf("unknown file type: %d", ft))
	}
}

func (ft Enum) Type() Type {
	switch ft {
	case CaplinEnums.BeaconBlocks:
		return BeaconBlocks
	case CaplinEnums.BlobSidecars:
		return BlobSidecars
	default:
		return registeredTypes[ft]
	}
}

func (e Enum) FileName(from uint64, to uint64) string {
	return SegmentFileName(e.Type().Versions().Current, from, to, e)
}

func (e Enum) FileInfo(dir string, from uint64, to uint64) FileInfo {
	f, _, _ := ParseFileName(dir, e.FileName(from, to))
	return f
}

func (e Enum) HasIndexFiles(info FileInfo, logger log.Logger) bool {
	return e.Type().HasIndexFiles(info, logger)
}

func (e Enum) BuildIndexes(ctx context.Context, info FileInfo, indexBuilder IndexBuilder, chainConfig *chain.Config, tmpDir string, p *background.Progress, lvl log.Lvl, logger log.Logger) error {
	return e.Type().BuildIndexes(ctx, info, indexBuilder, chainConfig, tmpDir, p, lvl, logger)
}

func ParseEnum(s string) (Enum, bool) {
	s = strings.ToLower(s)
	switch s {
	case "beaconblocks":
		return CaplinEnums.BeaconBlocks, true
	case "blobsidecars":
		return CaplinEnums.BlobSidecars, true
	default:
		if t, ok := namedTypes[s]; ok {
			return t.Enum(), true
		}
		return Enums{}.Unknown, false
	}
}

// Idx - iterate over segment and building .idx file
func BuildIndex(ctx context.Context, info FileInfo, cfg recsplit.RecSplitArgs, lvl log.Lvl, p *background.Progress, walker func(idx *recsplit.RecSplit, i, offset uint64, word []byte) error, logger log.Logger) (err error) {
	defer func() {
		if rec := recover(); rec != nil {
			err = fmt.Errorf("index panic: at=%s, %v, %s", info.Name(), rec, dbg.Stack())
		}
	}()

	d, err := seg.NewDecompressor(info.Path)
	if err != nil {
		return fmt.Errorf("can't open %s for indexing: %w", info.Name(), err)
	}
	defer d.Close()

	if p != nil {
		fname := info.Name()
		p.Name.Store(&fname)
		p.Total.Store(uint64(d.Count()))
	}
	cfg.KeyCount = d.Count()
	cfg.IndexFile = filepath.Join(info.Dir(), info.Type.IdxFileName(info.Version, info.From, info.To))
	rs, err := recsplit.NewRecSplit(cfg, logger)
	if err != nil {
		return err
	}
	rs.LogLvl(lvl)

	defer d.EnableReadAhead().DisableReadAhead()

	for {
		g := d.MakeGetter()
		var i, offset, nextPos uint64
		word := make([]byte, 0, 4096)

		for g.HasNext() {
			word, nextPos = g.Next(word[:0])
			if err := walker(rs, i, offset, word); err != nil {
				return err
			}
			i++
			offset = nextPos

			select {
			case <-ctx.Done():
				return ctx.Err()
			default:
			}
		}

		if err = rs.Build(ctx); err != nil {
			if errors.Is(err, recsplit.ErrCollision) {
				logger.Info("Building recsplit. Collision happened. It's ok. Restarting with another salt...", "err", err)
				rs.ResetNextSalt()
				continue
			}
			return err
		}

		return nil
	}
}

<<<<<<< HEAD
func BuildIndexWithSnapName(ctx context.Context, info FileInfo, cfg recsplit.RecSplitArgs, lvl log.Lvl, p *background.Progress, walker func(idx *recsplit.RecSplit, i, offset uint64, word []byte) error, logger log.Logger) (err error) {
	defer func() {
		if rec := recover(); rec != nil {
			err = fmt.Errorf("index panic: at=%s, %v, %s", info.Name(), rec, dbg.Stack())
		}
	}()

	d, err := seg.NewDecompressor(info.Path)
	if err != nil {
		return fmt.Errorf("can't open %s for indexing: %w", info.Name(), err)
	}
	defer d.Close()

	if p != nil {
		fname := info.Name()
		p.Name.Store(&fname)
		p.Total.Store(uint64(d.Count()))
	}
	cfg.KeyCount = d.Count()
	cfg.IndexFile = filepath.Join(info.Dir(), strings.ReplaceAll(info.name, ".seg", ".idx"))
	rs, err := recsplit.NewRecSplit(cfg, logger)
	if err != nil {
		return err
	}
	rs.LogLvl(lvl)

	defer d.EnableReadAhead().DisableReadAhead()

	for {
		g := d.MakeGetter()
		var i, offset, nextPos uint64
		word := make([]byte, 0, 4096)

		for g.HasNext() {
			word, nextPos = g.Next(word[:0])
			if err := walker(rs, i, offset, word); err != nil {
				return err
			}
			i++
			offset = nextPos

			select {
			case <-ctx.Done():
				return ctx.Err()
			default:
			}
		}

		if err = rs.Build(ctx); err != nil {
			if errors.Is(err, recsplit.ErrCollision) {
				logger.Info("Building recsplit. Collision happened. It's ok. Restarting with another salt...", "err", err)
				rs.ResetNextSalt()
				continue
			}
			return err
		}

		return nil
	}
}

func ExtractRange(ctx context.Context, f FileInfo, extractor RangeExtractor, firstKey FirstKeyGetter, chainDB kv.RoDB, chainConfig *chain.Config, tmpDir string, workers int, lvl log.Lvl, logger log.Logger) (uint64, error) {
=======
func ExtractRange(ctx context.Context, f FileInfo, extractor RangeExtractor, indexBuilder IndexBuilder, firstKey FirstKeyGetter, chainDB kv.RoDB, chainConfig *chain.Config, tmpDir string, workers int, lvl log.Lvl, logger log.Logger) (uint64, error) {
>>>>>>> 2cbd4ad1
	var lastKeyValue uint64

	sn, err := seg.NewCompressor(ctx, "Snapshot "+f.Type.Name(), f.Path, tmpDir, seg.DefaultCfg, log.LvlTrace, logger)

	if err != nil {
		return lastKeyValue, err
	}
	defer sn.Close()

	lastKeyValue, err = extractor.Extract(ctx, f.From, f.To, firstKey, chainDB, chainConfig, func(v []byte) error {
		return sn.AddWord(v)
	}, workers, lvl, logger)

	if err != nil {
		return lastKeyValue, fmt.Errorf("ExtractRange: %w", err)
	}

	ext := filepath.Ext(f.Name())
	logger.Log(lvl, "[snapshots] Compression start", "file", f.Name()[:len(f.Name())-len(ext)], "workers", sn.WorkersAmount())

	if err := sn.Compress(); err != nil {
		return lastKeyValue, fmt.Errorf("compress: %w", err)
	}

	p := &background.Progress{}

	if err := f.Type.BuildIndexes(ctx, f, indexBuilder, chainConfig, tmpDir, p, lvl, logger); err != nil {
		return lastKeyValue, err
	}

	return lastKeyValue, nil
}<|MERGE_RESOLUTION|>--- conflicted
+++ resolved
@@ -484,7 +484,6 @@
 	}
 }
 
-<<<<<<< HEAD
 func BuildIndexWithSnapName(ctx context.Context, info FileInfo, cfg recsplit.RecSplitArgs, lvl log.Lvl, p *background.Progress, walker func(idx *recsplit.RecSplit, i, offset uint64, word []byte) error, logger log.Logger) (err error) {
 	defer func() {
 		if rec := recover(); rec != nil {
@@ -546,10 +545,7 @@
 	}
 }
 
-func ExtractRange(ctx context.Context, f FileInfo, extractor RangeExtractor, firstKey FirstKeyGetter, chainDB kv.RoDB, chainConfig *chain.Config, tmpDir string, workers int, lvl log.Lvl, logger log.Logger) (uint64, error) {
-=======
 func ExtractRange(ctx context.Context, f FileInfo, extractor RangeExtractor, indexBuilder IndexBuilder, firstKey FirstKeyGetter, chainDB kv.RoDB, chainConfig *chain.Config, tmpDir string, workers int, lvl log.Lvl, logger log.Logger) (uint64, error) {
->>>>>>> 2cbd4ad1
 	var lastKeyValue uint64
 
 	sn, err := seg.NewCompressor(ctx, "Snapshot "+f.Type.Name(), f.Path, tmpDir, seg.DefaultCfg, log.LvlTrace, logger)
