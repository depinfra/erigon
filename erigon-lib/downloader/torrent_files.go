package downloader

import (
	"encoding/json"
	"fmt"
	"io"
	"os"
	"path/filepath"
	"strings"
	"sync"

	"github.com/anacrolix/torrent"
	"github.com/anacrolix/torrent/metainfo"
	"github.com/ledgerwatch/erigon-lib/common/dir"
	"golang.org/x/exp/slices"
)

// AtomicTorrentFS - does provide thread-safe CRUD operations on .torrent files
type AtomicTorrentFS struct {
	lock sync.Mutex
	dir  string
}

func NewAtomicTorrentFS(dir string) *AtomicTorrentFS {
	return &AtomicTorrentFS{dir: dir}
}

func (tf *AtomicTorrentFS) Exists(name string) bool {
	tf.lock.Lock()
	defer tf.lock.Unlock()
	return tf.exists(name)
}

func (tf *AtomicTorrentFS) exists(name string) bool {
	if !strings.HasSuffix(name, ".torrent") {
		name += ".torrent"
	}
	return dir.FileExist(filepath.Join(tf.dir, name))
}
func (tf *AtomicTorrentFS) Delete(name string) error {
	tf.lock.Lock()
	defer tf.lock.Unlock()
	return tf.delete(name)
}

func (tf *AtomicTorrentFS) delete(name string) error {
	if !strings.HasSuffix(name, ".torrent") {
		name += ".torrent"
	}
	return os.Remove(filepath.Join(tf.dir, name))
}

<<<<<<< HEAD
func (tf *TorrentFiles) Create(name string, res []byte) (ts *torrent.TorrentSpec, created bool, err error) {
=======
func (tf *AtomicTorrentFS) Create(name string, res []byte) (ts *torrent.TorrentSpec, prohibited, created bool, err error) {
>>>>>>> 86dd0e55
	tf.lock.Lock()
	defer tf.lock.Unlock()

	if !tf.exists(name) {
		err = tf.create(name, res)
		if err != nil {
			return nil, false, err
		}
	}

	ts, err = tf.load(filepath.Join(tf.dir, name))
	if err != nil {
		return nil, false, err
	}
	return ts, false, nil
}

func (tf *AtomicTorrentFS) create(name string, res []byte) error {
	if !strings.HasSuffix(name, ".torrent") {
		name += ".torrent"
	}
	if len(res) == 0 {
		return fmt.Errorf("try to write 0 bytes to file: %s", name)
	}

	fPath := filepath.Join(tf.dir, name)
	f, err := os.Create(fPath + ".tmp")
	if err != nil {
		return err
	}
	defer f.Close()
	if _, err = f.Write(res); err != nil {
		return err
	}
	if err = f.Sync(); err != nil {
		return err
	}
	if err := f.Close(); err != nil {
		return err
	}
	if err := os.Rename(fPath+".tmp", fPath); err != nil {
		return err
	}

	return nil
}

func (tf *AtomicTorrentFS) createFromMetaInfo(fPath string, mi *metainfo.MetaInfo) error {
	file, err := os.Create(fPath + ".tmp")
	if err != nil {
		return err
	}
	defer file.Close()
	if err := mi.Write(file); err != nil {
		return err
	}
	if err := file.Sync(); err != nil {
		return err
	}
	if err := file.Close(); err != nil {
		return err
	}
	if err := os.Rename(fPath+".tmp", fPath); err != nil {
		return err
	}
	return nil
}

func (tf *AtomicTorrentFS) CreateWithMetaInfo(info *metainfo.Info, additionalMetaInfo *metainfo.MetaInfo) (created bool, err error) {
	name := info.Name
	if !strings.HasSuffix(name, ".torrent") {
		name += ".torrent"
	}
	mi, err := CreateMetaInfo(info, additionalMetaInfo)
	if err != nil {
		return false, err
	}

	tf.lock.Lock()
	defer tf.lock.Unlock()

	if tf.exists(name) {
		return false, nil
	}
	if err = tf.createFromMetaInfo(filepath.Join(tf.dir, name), mi); err != nil {
		return false, err
	}
	return true, nil
}

func (tf *AtomicTorrentFS) LoadByName(name string) (*torrent.TorrentSpec, error) {
	tf.lock.Lock()
	defer tf.lock.Unlock()
	return tf.load(filepath.Join(tf.dir, name))
}

func (tf *AtomicTorrentFS) LoadByPath(fPath string) (*torrent.TorrentSpec, error) {
	tf.lock.Lock()
	defer tf.lock.Unlock()
	return tf.load(fPath)
}

func (tf *AtomicTorrentFS) load(fPath string) (*torrent.TorrentSpec, error) {
	if !strings.HasSuffix(fPath, ".torrent") {
		fPath += ".torrent"
	}
	mi, err := metainfo.LoadFromFile(fPath)
	if err != nil {
		return nil, fmt.Errorf("LoadFromFile: %w, file=%s", err, fPath)
	}
	mi.AnnounceList = Trackers
	return torrent.TorrentSpecFromMetaInfoErr(mi)
}

const ProhibitNewDownloadsFileName = "prohibit_new_downloads.lock"

// Erigon "download once" - means restart/upgrade/downgrade will not download files (and will be fast)
// After "download once" - Erigon will produce and seed new files
// Downloader will able: seed new files (already existing on FS), download uncomplete parts of existing files (if Verify found some bad parts)
func (tf *AtomicTorrentFS) ProhibitNewDownloads(t string) error {
	tf.lock.Lock()
	defer tf.lock.Unlock()
	return tf.prohibitNewDownloads(t)
}

<<<<<<< HEAD
func (tf *TorrentFiles) prohibitNewDownloads(t string) error {
	fPath := filepath.Join(tf.dir, ProhibitNewDownloadsFileName)
	exist := dir.FileExist(fPath)

=======
func (tf *AtomicTorrentFS) prohibitNewDownloads(t string) error {
	// open or create file ProhibitNewDownloadsFileName
	f, err := os.OpenFile(filepath.Join(tf.dir, ProhibitNewDownloadsFileName), os.O_CREATE|os.O_RDONLY, 0644)
	if err != nil {
		return fmt.Errorf("open file: %w", err)
	}
	defer f.Close()
>>>>>>> 86dd0e55
	var prohibitedList []string
	if exist {
		torrentListJsonBytes, err := os.ReadFile(fPath)
		if err != nil {
			return fmt.Errorf("read file: %w", err)
		}
		if len(torrentListJsonBytes) > 0 {
			if err := json.Unmarshal(torrentListJsonBytes, &prohibitedList); err != nil {
				return fmt.Errorf("unmarshal: %w", err)
			}
		}
	}
	if slices.Contains(prohibitedList, t) {
		return nil
	}
	prohibitedList = append(prohibitedList, t)

	prohibitedListJsonBytes, err := json.Marshal(prohibitedList)
	if err != nil {
		return fmt.Errorf("marshal: %w", err)
	}
	if err := dir.WriteFileWithFsync(fPath, prohibitedListJsonBytes, 0644); err != nil {
		return fmt.Errorf("write: %w", err)
	}
	return nil
}

func (tf *AtomicTorrentFS) NewDownloadsAreProhibited(name string) (bool, error) {
	tf.lock.Lock()
	defer tf.lock.Unlock()
	return tf.newDownloadsAreProhibited(name)
}

<<<<<<< HEAD
func (tf *TorrentFiles) newDownloadsAreProhibited(name string) (bool, error) {
	fPath := filepath.Join(tf.dir, ProhibitNewDownloadsFileName)
	exists := dir.FileExist(fPath)
	if !exists {
		return false, nil
	}

	f, err := os.OpenFile(fPath, os.O_RDONLY, 0644)
=======
func (tf *AtomicTorrentFS) newDownloadsAreProhibited(name string) (bool, error) {
	f, err := os.OpenFile(filepath.Join(tf.dir, ProhibitNewDownloadsFileName), os.O_CREATE|os.O_APPEND|os.O_RDONLY, 0644)
>>>>>>> 86dd0e55
	if err != nil {
		return false, err
	}
	defer f.Close()
	var prohibitedList []string
	torrentListJsonBytes, err := io.ReadAll(f)
	if err != nil {
		return false, fmt.Errorf("NewDownloadsAreProhibited: read file: %w", err)
	}
	if exists && len(torrentListJsonBytes) == 0 { // backward compatibility: if .lock exists and empty - it means everything is prohibited
		return true, nil
	}
	if len(torrentListJsonBytes) > 0 {
		if err := json.Unmarshal(torrentListJsonBytes, &prohibitedList); err != nil {
			return false, fmt.Errorf("NewDownloadsAreProhibited: unmarshal: %w", err)
		}
	}
	for _, p := range prohibitedList {
		if strings.Contains(name, p) {
			return true, nil
		}
	}
	return false, nil
}<|MERGE_RESOLUTION|>--- conflicted
+++ resolved
@@ -50,11 +50,7 @@
 	return os.Remove(filepath.Join(tf.dir, name))
 }
 
-<<<<<<< HEAD
-func (tf *TorrentFiles) Create(name string, res []byte) (ts *torrent.TorrentSpec, created bool, err error) {
-=======
-func (tf *AtomicTorrentFS) Create(name string, res []byte) (ts *torrent.TorrentSpec, prohibited, created bool, err error) {
->>>>>>> 86dd0e55
+func (tf *AtomicTorrentFS) Create(name string, res []byte) (ts *torrent.TorrentSpec, created bool, err error) {
 	tf.lock.Lock()
 	defer tf.lock.Unlock()
 
@@ -180,20 +176,9 @@
 	return tf.prohibitNewDownloads(t)
 }
 
-<<<<<<< HEAD
-func (tf *TorrentFiles) prohibitNewDownloads(t string) error {
+func (tf *AtomicTorrentFS) prohibitNewDownloads(t string) error {
 	fPath := filepath.Join(tf.dir, ProhibitNewDownloadsFileName)
 	exist := dir.FileExist(fPath)
-
-=======
-func (tf *AtomicTorrentFS) prohibitNewDownloads(t string) error {
-	// open or create file ProhibitNewDownloadsFileName
-	f, err := os.OpenFile(filepath.Join(tf.dir, ProhibitNewDownloadsFileName), os.O_CREATE|os.O_RDONLY, 0644)
-	if err != nil {
-		return fmt.Errorf("open file: %w", err)
-	}
-	defer f.Close()
->>>>>>> 86dd0e55
 	var prohibitedList []string
 	if exist {
 		torrentListJsonBytes, err := os.ReadFile(fPath)
@@ -227,8 +212,7 @@
 	return tf.newDownloadsAreProhibited(name)
 }
 
-<<<<<<< HEAD
-func (tf *TorrentFiles) newDownloadsAreProhibited(name string) (bool, error) {
+func (tf *AtomicTorrentFS) newDownloadsAreProhibited(name string) (bool, error) {
 	fPath := filepath.Join(tf.dir, ProhibitNewDownloadsFileName)
 	exists := dir.FileExist(fPath)
 	if !exists {
@@ -236,10 +220,6 @@
 	}
 
 	f, err := os.OpenFile(fPath, os.O_RDONLY, 0644)
-=======
-func (tf *AtomicTorrentFS) newDownloadsAreProhibited(name string) (bool, error) {
-	f, err := os.OpenFile(filepath.Join(tf.dir, ProhibitNewDownloadsFileName), os.O_CREATE|os.O_APPEND|os.O_RDONLY, 0644)
->>>>>>> 86dd0e55
 	if err != nil {
 		return false, err
 	}
