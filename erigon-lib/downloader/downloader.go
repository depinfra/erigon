--- conflicted
+++ resolved
@@ -82,11 +82,6 @@
 }
 
 func New(ctx context.Context, cfg *downloadercfg.Cfg) (*Downloader, error) {
-<<<<<<< HEAD
-	if err := portMustBeTCPAndUDPOpen(cfg.ClientConfig.ListenPort); err != nil {
-		return nil, err
-	}
-
 	// move db from `datadir/snapshot/db` to `datadir/downloader`
 	if dir.Exist(filepath.Join(cfg.Dirs.Snap, "db", "mdbx.dat")) { // migration from prev versions
 		from, to := filepath.Join(cfg.Dirs.Snap, "db", "mdbx.dat"), filepath.Join(cfg.Dirs.Downloader, "mdbx.dat")
@@ -96,17 +91,6 @@
 				return nil, err
 			}
 		}
-=======
-	// Application must never see partially-downloaded files
-	// To provide such consistent view - downloader does:
-	// add <datadir>/snapshots/tmp - then method .onComplete will remove this suffix
-	// and App only work with <datadir>/snapshot s folder
-	if dir.FileExist(cfg.SnapDir + "_tmp") { // migration from prev versions
-		_ = os.Rename(cfg.SnapDir+"_tmp", filepath.Join(cfg.SnapDir, "tmp")) // ignore error, because maybe they are on different drive, or target folder already created manually, all is fine
-	}
-	if err := moveFromTmp(cfg.SnapDir); err != nil {
-		return nil, err
->>>>>>> b6ffd87e
 	}
 
 	db, c, m, torrentClient, err := openClient(cfg.Dirs.Downloader, cfg.Dirs.Snap, cfg.ClientConfig)
