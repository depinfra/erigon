--- conflicted
+++ resolved
@@ -18,6 +18,7 @@
 
 import (
 	"fmt"
+	"strings"
 
 	lg "github.com/anacrolix/log"
 	"github.com/ledgerwatch/log/v3"
@@ -77,29 +78,18 @@
 		log.Debug(str)
 	case lg.Info:
 		str := r.String()
-<<<<<<< HEAD
-		//if strings.Contains(str, "EOF") ||
-		//	strings.Contains(str, "spurious timer") ||
-		//	strings.Contains(str, "banning ip <nil>") { // suppress useless errors
-		//	break
-		//}
-=======
 		skip := false //strings.Contains(str, "EOF")
 		//strings.Contains(str, "banning ip <nil>") ||
 		//strings.Contains(str, "spurious timer") { // suppress useless errors
 		if skip {
 			break
 		}
->>>>>>> 0a2cc303
 
 		log.Info(str)
 	case lg.Warning:
 		str := r.String()
-<<<<<<< HEAD
-=======
 		skip := false
 
->>>>>>> 0a2cc303
 		//if strings.Contains(str, "could not find offer for id") { // suppress useless errors
 		//	break
 		//}
@@ -125,11 +115,6 @@
 		//	break
 		//}
 
-<<<<<<< HEAD
-		log.Warn(str)
-	case lg.Error:
-		str := r.String()
-=======
 		if skip {
 			break
 		}
@@ -137,16 +122,10 @@
 	case lg.Error:
 		str := r.String()
 		skip := false
->>>>>>> 0a2cc303
 		//if strings.Contains(str, "EOF") { // suppress useless errors
 		//	break
 		//}
 
-<<<<<<< HEAD
-		log.Error(str)
-	case lg.Critical:
-		str := r.String()
-=======
 		if skip {
 			break
 		}
@@ -154,7 +133,6 @@
 	case lg.Critical:
 		str := r.String()
 		skip := false
->>>>>>> 0a2cc303
 		//if strings.Contains(str, "EOF") { // suppress useless errors
 		//	break
 		//}
@@ -165,12 +143,9 @@
 		//	break
 		//}
 
-<<<<<<< HEAD
-=======
 		if skip {
 			break
 		}
->>>>>>> 0a2cc303
 		log.Error(str)
 	default:
 		log.Info("[downloader] "+r.String(), "torrent_log_type", "unknown", "or", lvl.LogString())
