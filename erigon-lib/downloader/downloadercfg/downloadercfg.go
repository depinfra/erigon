--- conflicted
+++ resolved
@@ -45,12 +45,7 @@
 const DefaultNetworkChunkSize = 512 * 1024
 
 type Cfg struct {
-<<<<<<< HEAD
-	ClientConfig *torrent.ClientConfig
-	//SnapDir, DBDir string // mdbx require flock support and SnapDir doesn't (for example can be mounted to NFS)
-=======
 	ClientConfig  *torrent.ClientConfig
->>>>>>> ccc55d54
 	DownloadSlots int
 	WebSeedUrls   []*url.URL
 	WebSeedFiles  []string
