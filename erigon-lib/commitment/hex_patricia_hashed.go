// Copyright 2022 The Erigon Authors
// This file is part of Erigon.
//
// Erigon is free software: you can redistribute it and/or modify
// it under the terms of the GNU Lesser General Public License as published by
// the Free Software Foundation, either version 3 of the License, or
// (at your option) any later version.
//
// Erigon is distributed in the hope that it will be useful,
// but WITHOUT ANY WARRANTY; without even the implied warranty of
// MERCHANTABILITY or FITNESS FOR A PARTICULAR PURPOSE. See the
// GNU Lesser General Public License for more details.
//
// You should have received a copy of the GNU Lesser General Public License
// along with Erigon. If not, see <http://www.gnu.org/licenses/>.

package commitment

import (
	"bytes"
	"context"
	"encoding/binary"
	"encoding/hex"
	"errors"
	"fmt"
	"hash"
	"io"
	"math/bits"
	"path/filepath"
	"runtime"
	"sort"
	"strings"
	"sync/atomic"
	"time"

	"github.com/erigontech/erigon-lib/etl"
	"github.com/erigontech/erigon-lib/log/v3"

	"github.com/erigontech/erigon-lib/common/dbg"

	"golang.org/x/crypto/sha3"

	"github.com/erigontech/erigon-lib/common/hexutility"

	"github.com/erigontech/erigon-lib/common"
	"github.com/erigontech/erigon-lib/common/length"
	"github.com/erigontech/erigon-lib/rlp"
)

// keccakState wraps sha3.state. In addition to the usual hash methods, it also supports
// Read to get a variable amount of data from the hash state. Read is faster than Sum
// because it doesn't copy the internal state, but also modifies the internal state.
type keccakState interface {
	hash.Hash
	Read([]byte) (int, error)
}

// HexPatriciaHashed implements commitment based on patricia merkle tree with radix 16,
// with keys pre-hashed by keccak256
type HexPatriciaHashed struct {
	root cell // Root cell of the tree
	// How many rows (starting from row 0) are currently active and have corresponding selected columns
	// Last active row does not have selected column
	activeRows int
	// Length of the key that reflects current positioning of the grid. It maybe larger than number of active rows,
	// if an account leaf cell represents multiple nibbles in the key
	currentKeyLen int
	accountKeyLen int
	// Rows of the grid correspond to the level of depth in the patricia tree
	// Columns of the grid correspond to pointers to the nodes further from the root
	grid          [128][16]cell // First 64 rows of this grid are for account trie, and next 64 rows are for storage trie
	currentKey    [128]byte     // For each row indicates which column is currently selected
	depths        [128]int      // For each row, the depth of cells in that row
	branchBefore  [128]bool     // For each row, whether there was a branch node in the database loaded in unfold
	touchMap      [128]uint16   // For each row, bitmap of cells that were either present before modification, or modified or deleted
	afterMap      [128]uint16   // For each row, bitmap of cells that were present after modification
	keccak        keccakState
	keccak2       keccakState
	rootChecked   bool // Set to false if it is not known whether the root is empty, set to true if it is checked
	rootTouched   bool
	rootPresent   bool
	trace         bool
	ctx           PatriciaContext
	hashAuxBuffer [128]byte     // buffer to compute cell hash or write hash-related things
	auxBuffer     *bytes.Buffer // auxiliary buffer used during branch updates encoding
	branchEncoder *BranchEncoder

	depthsToTxNum [129]uint64 // endTxNum of file with branch data for that depth
	hadToLoadL    map[uint64]skipStat
}

func NewHexPatriciaHashed(accountKeyLen int, ctx PatriciaContext, tmpdir string) *HexPatriciaHashed {
	hph := &HexPatriciaHashed{
		ctx:           ctx,
		keccak:        sha3.NewLegacyKeccak256().(keccakState),
		keccak2:       sha3.NewLegacyKeccak256().(keccakState),
		accountKeyLen: accountKeyLen,
		auxBuffer:     bytes.NewBuffer(make([]byte, 8192)),
		hadToLoadL:    make(map[uint64]skipStat),
	}
	hph.branchEncoder = NewBranchEncoder(1024, filepath.Join(tmpdir, "branch-encoder"))
	return hph
}

type cell struct {
	hashedExtension [128]byte
	extension       [64]byte
	accountAddr     [length.Addr]byte               // account plain key
	storageAddr     [length.Addr + length.Hash]byte // storage plain key
	hash            [length.Hash]byte               // cell hash
	stateHash       [length.Hash]byte
	hashedExtLen    int       // length of the hashed extension, if any
	extLen          int       // length of the extension, if any
	accountAddrLen  int       // length of account plain key
	storageAddrLen  int       // length of the storage plain key
	hashLen         int       // Length of the hash (or embedded)
	stateHashLen    int       // stateHash length, if > 0 can reuse
	loaded          loadFlags // folded Cell have only hash, unfolded have all fields
	Update                    // state update
}

type loadFlags uint8

func (f loadFlags) String() string {
	var b strings.Builder
	if f == cellLoadNone {
		b.WriteString("false")
	} else {
		if f.account() {
			b.WriteString("Account ")
		}
		if f.storage() {
			b.WriteString("Storage ")
		}
	}
	return b.String()
}

func (f loadFlags) account() bool {
	return f&cellLoadAccount != 0
}

func (f loadFlags) storage() bool {
	return f&cellLoadStorage != 0
}

func (f loadFlags) addFlag(loadFlags loadFlags) loadFlags {
	if loadFlags == cellLoadNone {
		return f
	}
	return f | loadFlags
}

const (
	cellLoadNone    = loadFlags(0)
	cellLoadAccount = loadFlags(1)
	cellLoadStorage = loadFlags(2)
)

var (
	EmptyRootHash      = hexutility.MustDecodeHex("56e81f171bcc55a6ff8345e692c0f86e5b48e01b996cadc001622fb5e363b421")
	EmptyCodeHash      = hexutility.MustDecodeHex("c5d2460186f7233c927e7db2dcc703c0e500b653ca82273b7bfad8045d85a470")
	EmptyCodeHashArray = *(*[length.Hash]byte)(EmptyCodeHash)
)

func (cell *cell) reset() {
	cell.accountAddrLen = 0
	cell.storageAddrLen = 0
	cell.hashedExtLen = 0
	cell.extLen = 0
	cell.hashLen = 0
<<<<<<< HEAD
	cell.stateHashLen = 0
	cell.loaded = cellLoadNone
=======
	clear(cell.hashedExtension[:])
	clear(cell.extension[:])
	clear(cell.accountAddr[:])
	clear(cell.storageAddr[:])
	clear(cell.hash[:])
>>>>>>> 7df05611
	cell.Update.Reset()
}

func (cell *cell) String() string {
	b := new(strings.Builder)
	b.WriteString("{")
	b.WriteString(fmt.Sprintf("loaded=%v ", cell.loaded))
	if cell.Deleted() {
		b.WriteString("DELETED ")
	}
	if cell.accountAddrLen > 0 {
		b.WriteString(fmt.Sprintf("addr=%x ", cell.accountAddr[:cell.accountAddrLen]))
	}
	if cell.storageAddrLen > 0 {
		b.WriteString(fmt.Sprintf("addr[s]=%x", cell.storageAddr[:cell.storageAddrLen]))

	}
	if cell.hashLen > 0 {
		b.WriteString(fmt.Sprintf("h=%x", cell.hash[:cell.hashLen]))
	}
	b.WriteString("}")
	return b.String()
}

func (cell *cell) FullString() string {
	b := new(strings.Builder)
	b.WriteString("{")
	b.WriteString(fmt.Sprintf("loaded=%v ", cell.loaded))
	if cell.Deleted() {
		b.WriteString("DELETED ")
	}

	if cell.accountAddrLen > 0 {
		b.WriteString(fmt.Sprintf("addr=%x ", cell.accountAddr[:cell.accountAddrLen]))
		b.WriteString(fmt.Sprintf("balance=%s ", cell.Balance.String()))
		b.WriteString(fmt.Sprintf("nonce=%d ", cell.Nonce))
		if cell.CodeHash != EmptyCodeHashArray {
			b.WriteString(fmt.Sprintf("codeHash=%x ", cell.CodeHash[:]))
		} else {
			b.WriteString("codeHash=EMPTY ")
		}
	}
	if cell.storageAddrLen > 0 {
		b.WriteString(fmt.Sprintf("addr[s]=%x ", cell.storageAddr[:cell.storageAddrLen]))
		b.WriteString(fmt.Sprintf("storage=%x ", cell.Storage[:cell.StorageLen]))
	}
	if cell.hashLen > 0 {
		b.WriteString(fmt.Sprintf("h=%x ", cell.hash[:cell.hashLen]))
	}
	if cell.stateHashLen > 0 {
		b.WriteString(fmt.Sprintf("memHash=%x ", cell.stateHash[:cell.stateHashLen]))
	}
	if cell.extLen > 0 {
		b.WriteString(fmt.Sprintf("extension=%x ", cell.extension[:cell.extLen]))
	}
	if cell.hashedExtLen > 0 {
		b.WriteString(fmt.Sprintf("hashedExtension=%x ", cell.hashedExtension[:cell.hashedExtLen]))
	}

	b.WriteString("}")
	return b.String()
}

func (cell *cell) setFromUpdate(update *Update) {
	cell.Update.Merge(update)
	if update.Flags&StorageUpdate != 0 {
		cell.loaded = cell.loaded.addFlag(cellLoadStorage)
		hadToLoad.Add(1)
	}
	if update.Flags&BalanceUpdate != 0 || update.Flags&NonceUpdate != 0 || update.Flags&CodeUpdate != 0 {
		cell.loaded = cell.loaded.addFlag(cellLoadAccount)
		hadToLoad.Add(1)
	}
}

func (cell *cell) fillFromUpperCell(upCell *cell, depth, depthIncrement int) {
	if upCell.hashedExtLen >= depthIncrement {
		cell.hashedExtLen = upCell.hashedExtLen - depthIncrement
	} else {
		cell.hashedExtLen = 0
	}
	if upCell.hashedExtLen > depthIncrement {
		copy(cell.hashedExtension[:], upCell.hashedExtension[depthIncrement:upCell.hashedExtLen])
	}
	if upCell.extLen >= depthIncrement {
		cell.extLen = upCell.extLen - depthIncrement
	} else {
		cell.extLen = 0
	}
	if upCell.extLen > depthIncrement {
		copy(cell.extension[:], upCell.extension[depthIncrement:upCell.extLen])
	}
	if depth <= 64 {
		cell.accountAddrLen = upCell.accountAddrLen
		if upCell.accountAddrLen > 0 {
			copy(cell.accountAddr[:], upCell.accountAddr[:cell.accountAddrLen])
			cell.Balance.Set(&upCell.Balance)
			cell.Nonce = upCell.Nonce
			copy(cell.CodeHash[:], upCell.CodeHash[:])
			cell.extLen = upCell.extLen
			if upCell.extLen > 0 {
				copy(cell.extension[:], upCell.extension[:upCell.extLen])
			}
		}
	} else {
		cell.accountAddrLen = 0
	}
	cell.storageAddrLen = upCell.storageAddrLen
	if upCell.storageAddrLen > 0 {
		copy(cell.storageAddr[:], upCell.storageAddr[:upCell.storageAddrLen])
		cell.StorageLen = upCell.StorageLen
		if upCell.StorageLen > 0 {
			copy(cell.Storage[:], upCell.Storage[:upCell.StorageLen])
		}
	}
	cell.hashLen = upCell.hashLen
	if upCell.hashLen > 0 {
		copy(cell.hash[:], upCell.hash[:upCell.hashLen])
	}
	cell.loaded = upCell.loaded
}

// fillFromLowerCell fills the cell with the data from the cell of the lower row during fold
func (cell *cell) fillFromLowerCell(lowCell *cell, lowDepth int, preExtension []byte, nibble int) {
	if lowCell.accountAddrLen > 0 || lowDepth < 64 {
		cell.accountAddrLen = lowCell.accountAddrLen
	}
	if lowCell.accountAddrLen > 0 {
		copy(cell.accountAddr[:], lowCell.accountAddr[:cell.accountAddrLen])
		cell.Balance.Set(&lowCell.Balance)
		cell.Nonce = lowCell.Nonce
		copy(cell.CodeHash[:], lowCell.CodeHash[:])
	}
	cell.storageAddrLen = lowCell.storageAddrLen
	if lowCell.storageAddrLen > 0 {
		copy(cell.storageAddr[:], lowCell.storageAddr[:cell.storageAddrLen])
		cell.StorageLen = lowCell.StorageLen
		if lowCell.StorageLen > 0 {
			copy(cell.Storage[:], lowCell.Storage[:lowCell.StorageLen])
		}
	}
	if lowCell.hashLen > 0 {
		if (lowCell.accountAddrLen == 0 && lowDepth < 64) || (lowCell.storageAddrLen == 0 && lowDepth > 64) {
			// Extension is related to either accounts branch node, or storage branch node, we prepend it by preExtension | nibble
			if len(preExtension) > 0 {
				copy(cell.extension[:], preExtension)
			}
			cell.extension[len(preExtension)] = byte(nibble)
			if lowCell.extLen > 0 {
				copy(cell.extension[1+len(preExtension):], lowCell.extension[:lowCell.extLen])
			}
			cell.extLen = lowCell.extLen + 1 + len(preExtension)
		} else {
			// Extension is related to a storage branch node, so we copy it upwards as is
			cell.extLen = lowCell.extLen
			if lowCell.extLen > 0 {
				copy(cell.extension[:], lowCell.extension[:lowCell.extLen])
			}
		}
	}
	cell.hashLen = lowCell.hashLen
	if lowCell.hashLen > 0 {
		copy(cell.hash[:], lowCell.hash[:lowCell.hashLen])
	}
	cell.loaded = lowCell.loaded
}

func hashKey(keccak keccakState, plainKey []byte, dest []byte, hashedKeyOffset int) error {
	keccak.Reset()
	var hashBufBack [length.Hash]byte
	hashBuf := hashBufBack[:]
	if _, err := keccak.Write(plainKey); err != nil {
		return err
	}
	if _, err := keccak.Read(hashBuf); err != nil {
		return err
	}
	hashBuf = hashBuf[hashedKeyOffset/2:]
	var k int
	if hashedKeyOffset%2 == 1 {
		dest[0] = hashBuf[0] & 0xf
		k++
		hashBuf = hashBuf[1:]
	}
	for _, c := range hashBuf {
		dest[k] = (c >> 4) & 0xf
		k++
		dest[k] = c & 0xf
		k++
	}
	return nil
}

func (cell *cell) deriveHashedKeys(depth int, keccak keccakState, accountKeyLen int) error {
	extraLen := 0
	if cell.accountAddrLen > 0 {
		if depth > 64 {
			return errors.New("deriveHashedKeys accountAddr present at depth > 64")
		}
		extraLen = 64 - depth
	}
	if cell.storageAddrLen > 0 {
		if depth >= 64 {
			extraLen = 128 - depth
		} else {
			extraLen += 64
		}
	}
	if extraLen > 0 {
		if cell.hashedExtLen > 0 {
			copy(cell.hashedExtension[extraLen:], cell.hashedExtension[:cell.hashedExtLen])
		}
		cell.hashedExtLen = min(extraLen+cell.hashedExtLen, len(cell.hashedExtension))
		var hashedKeyOffset, downOffset int
		if cell.accountAddrLen > 0 {
			if err := hashKey(keccak, cell.accountAddr[:cell.accountAddrLen], cell.hashedExtension[:], depth); err != nil {
				return err
			}
			downOffset = 64 - depth
		}
		if cell.storageAddrLen > 0 {
			if depth >= 64 {
				hashedKeyOffset = depth - 64
			}
			if depth == 0 {
				accountKeyLen = 0
			}
			if err := hashKey(keccak, cell.storageAddr[accountKeyLen:cell.storageAddrLen], cell.hashedExtension[downOffset:], hashedKeyOffset); err != nil {
				return err
			}
		}
	}
	return nil
}

func (cell *cell) fillFromFields(data []byte, pos int, fieldBits cellFields) (int, error) {
	fields := []struct {
		flag      cellFields
		lenField  *int
		dataField []byte
		extraFunc func(int)
	}{
		{fieldExtension, &cell.hashedExtLen, cell.hashedExtension[:], func(l int) {
			cell.extLen = l
			if l > 0 {
				copy(cell.extension[:], cell.hashedExtension[:l])
			}
		}},
		{fieldAccountAddr, &cell.accountAddrLen, cell.accountAddr[:], nil},
		{fieldStorageAddr, &cell.storageAddrLen, cell.storageAddr[:], nil},
		{fieldHash, &cell.hashLen, cell.hash[:], nil},
		{fieldStateHash, &cell.stateHashLen, cell.stateHash[:], nil},
	}

	for _, f := range fields {
		if fieldBits&f.flag != 0 {
			l, n, err := readUvarint(data[pos:])
			if err != nil {
				return 0, err
			}
			pos += n

			if len(data) < pos+int(l) {
				return 0, fmt.Errorf("buffer too small for %v", f.flag)
			}

			*f.lenField = int(l)
			if l > 0 {
				copy(f.dataField, data[pos:pos+int(l)])
				pos += int(l)
			}
			if f.extraFunc != nil {
				f.extraFunc(int(l))
			}
		} else {
			*f.lenField = 0
			if f.flag == fieldExtension {
				cell.extLen = 0
			}
		}
	}

	if fieldBits&fieldAccountAddr != 0 {
		copy(cell.CodeHash[:], EmptyCodeHash)
	}
	return pos, nil
}

func readUvarint(data []byte) (uint64, int, error) {
	l, n := binary.Uvarint(data)
	if n == 0 {
		return 0, 0, errors.New("buffer too small for length")
	} else if n < 0 {
		return 0, 0, errors.New("value overflow for length")
	}
	return l, n, nil
}

func (cell *cell) accountForHashing(buffer []byte, storageRootHash [length.Hash]byte) int {
	balanceBytes := 0
	if !cell.Balance.LtUint64(128) {
		balanceBytes = cell.Balance.ByteLen()
	}

	var nonceBytes int
	if cell.Nonce < 128 && cell.Nonce != 0 {
		nonceBytes = 0
	} else {
		nonceBytes = common.BitLenToByteLen(bits.Len64(cell.Nonce))
	}

	var structLength = uint(balanceBytes + nonceBytes + 2)
	structLength += 66 // Two 32-byte arrays + 2 prefixes

	var pos int
	if structLength < 56 {
		buffer[0] = byte(192 + structLength)
		pos = 1
	} else {
		lengthBytes := common.BitLenToByteLen(bits.Len(structLength))
		buffer[0] = byte(247 + lengthBytes)

		for i := lengthBytes; i > 0; i-- {
			buffer[i] = byte(structLength)
			structLength >>= 8
		}

		pos = lengthBytes + 1
	}

	// Encoding nonce
	if cell.Nonce < 128 && cell.Nonce != 0 {
		buffer[pos] = byte(cell.Nonce)
	} else {
		buffer[pos] = byte(128 + nonceBytes)
		var nonce = cell.Nonce
		for i := nonceBytes; i > 0; i-- {
			buffer[pos+i] = byte(nonce)
			nonce >>= 8
		}
	}
	pos += 1 + nonceBytes

	// Encoding balance
	if cell.Balance.LtUint64(128) && !cell.Balance.IsZero() {
		buffer[pos] = byte(cell.Balance.Uint64())
		pos++
	} else {
		buffer[pos] = byte(128 + balanceBytes)
		pos++
		cell.Balance.WriteToSlice(buffer[pos : pos+balanceBytes])
		pos += balanceBytes
	}

	// Encoding Root and CodeHash
	buffer[pos] = 128 + 32
	pos++
	copy(buffer[pos:], storageRootHash[:])
	pos += 32
	buffer[pos] = 128 + 32
	pos++
	copy(buffer[pos:], cell.CodeHash[:])
	pos += 32
	return pos
}

func (hph *HexPatriciaHashed) completeLeafHash(buf, keyPrefix []byte, kp, kl, compactLen int, key []byte, compact0 byte, ni int, val rlp.RlpSerializable, singleton bool) ([]byte, error) {
	totalLen := kp + kl + val.DoubleRLPLen()
	var lenPrefix [4]byte
	pl := rlp.GenerateStructLen(lenPrefix[:], totalLen)
	canEmbed := !singleton && totalLen+pl < length.Hash
	var writer io.Writer
	if canEmbed {
		//hph.byteArrayWriter.Setup(buf)
		hph.auxBuffer.Reset()
		writer = hph.auxBuffer
	} else {
		hph.keccak.Reset()
		writer = hph.keccak
	}
	if _, err := writer.Write(lenPrefix[:pl]); err != nil {
		return nil, err
	}
	if _, err := writer.Write(keyPrefix[:kp]); err != nil {
		return nil, err
	}
	b := [1]byte{compact0}
	if _, err := writer.Write(b[:]); err != nil {
		return nil, err
	}
	for i := 1; i < compactLen; i++ {
		b[0] = key[ni]*16 + key[ni+1]
		if _, err := writer.Write(b[:]); err != nil {
			return nil, err
		}
		ni += 2
	}
	var prefixBuf [8]byte
	if err := val.ToDoubleRLP(writer, prefixBuf[:]); err != nil {
		return nil, err
	}
	if canEmbed {
		buf = hph.auxBuffer.Bytes()
	} else {
		var hashBuf [33]byte
		hashBuf[0] = 0x80 + length.Hash
		if _, err := hph.keccak.Read(hashBuf[1:]); err != nil {
			return nil, err
		}
		buf = append(buf, hashBuf[:]...)
	}
	return buf, nil
}

func (hph *HexPatriciaHashed) leafHashWithKeyVal(buf, key []byte, val rlp.RlpSerializableBytes, singleton bool) ([]byte, error) {
	// Compute the total length of binary representation
	var kp, kl int
	// Write key
	var compactLen int
	var ni int
	var compact0 byte
	compactLen = (len(key)-1)/2 + 1
	if len(key)&1 == 0 {
		compact0 = 0x30 + key[0] // Odd: (3<<4) + first nibble
		ni = 1
	} else {
		compact0 = 0x20
	}
	var keyPrefix [1]byte
	if compactLen > 1 {
		keyPrefix[0] = 0x80 + byte(compactLen)
		kp = 1
		kl = compactLen
	} else {
		kl = 1
	}
	return hph.completeLeafHash(buf, keyPrefix[:], kp, kl, compactLen, key, compact0, ni, val, singleton)
}

func (hph *HexPatriciaHashed) accountLeafHashWithKey(buf, key []byte, val rlp.RlpSerializable) ([]byte, error) {
	// Compute the total length of binary representation
	var kp, kl int
	// Write key
	var compactLen int
	var ni int
	var compact0 byte
	if hasTerm(key) {
		compactLen = (len(key)-1)/2 + 1
		if len(key)&1 == 0 {
			compact0 = 48 + key[0] // Odd (1<<4) + first nibble
			ni = 1
		} else {
			compact0 = 32
		}
	} else {
		compactLen = len(key)/2 + 1
		if len(key)&1 == 1 {
			compact0 = 16 + key[0] // Odd (1<<4) + first nibble
			ni = 1
		}
	}
	var keyPrefix [1]byte
	if compactLen > 1 {
		keyPrefix[0] = byte(128 + compactLen)
		kp = 1
		kl = compactLen
	} else {
		kl = 1
	}
	return hph.completeLeafHash(buf, keyPrefix[:], kp, kl, compactLen, key, compact0, ni, val, true)
}

func (hph *HexPatriciaHashed) extensionHash(key []byte, hash []byte) ([length.Hash]byte, error) {
	var hashBuf [length.Hash]byte

	// Compute the total length of binary representation
	var kp, kl int
	// Write key
	var compactLen int
	var ni int
	var compact0 byte
	if hasTerm(key) {
		compactLen = (len(key)-1)/2 + 1
		if len(key)&1 == 0 {
			compact0 = 0x30 + key[0] // Odd: (3<<4) + first nibble
			ni = 1
		} else {
			compact0 = 0x20
		}
	} else {
		compactLen = len(key)/2 + 1
		if len(key)&1 == 1 {
			compact0 = 0x10 + key[0] // Odd: (1<<4) + first nibble
			ni = 1
		}
	}
	var keyPrefix [1]byte
	if compactLen > 1 {
		keyPrefix[0] = 0x80 + byte(compactLen)
		kp = 1
		kl = compactLen
	} else {
		kl = 1
	}
	totalLen := kp + kl + 33
	var lenPrefix [4]byte
	pt := rlp.GenerateStructLen(lenPrefix[:], totalLen)
	hph.keccak.Reset()
	if _, err := hph.keccak.Write(lenPrefix[:pt]); err != nil {
		return hashBuf, err
	}
	if _, err := hph.keccak.Write(keyPrefix[:kp]); err != nil {
		return hashBuf, err
	}
	var b [1]byte
	b[0] = compact0
	if _, err := hph.keccak.Write(b[:]); err != nil {
		return hashBuf, err
	}
	for i := 1; i < compactLen; i++ {
		b[0] = key[ni]*16 + key[ni+1]
		if _, err := hph.keccak.Write(b[:]); err != nil {
			return hashBuf, err
		}
		ni += 2
	}
	b[0] = 0x80 + length.Hash
	if _, err := hph.keccak.Write(b[:]); err != nil {
		return hashBuf, err
	}
	if _, err := hph.keccak.Write(hash); err != nil {
		return hashBuf, err
	}
	// Replace previous hash with the new one
	if _, err := hph.keccak.Read(hashBuf[:]); err != nil {
		return hashBuf, err
	}
	return hashBuf, nil
}

func (hph *HexPatriciaHashed) computeCellHashLen(cell *cell, depth int) int {
	if cell.storageAddrLen > 0 && depth >= 64 {
		if cell.stateHashLen > 0 {
			return cell.stateHashLen + 1
		}

		keyLen := 128 - depth + 1 // Length of hex key with terminator character
		var kp, kl int
		compactLen := (keyLen-1)/2 + 1
		if compactLen > 1 {
			kp = 1
			kl = compactLen
		} else {
			kl = 1
		}
		val := rlp.RlpSerializableBytes(cell.Storage[:cell.StorageLen])
		totalLen := kp + kl + val.DoubleRLPLen()
		var lenPrefix [4]byte
		pt := rlp.GenerateStructLen(lenPrefix[:], totalLen)
		if totalLen+pt < length.Hash {
			return totalLen + pt
		}
	}
	return length.Hash + 1
}

func (hph *HexPatriciaHashed) computeCellHash(cell *cell, depth int, buf []byte) ([]byte, error) {
	var err error
	var storageRootHash [length.Hash]byte
	var storageRootHashIsSet bool
	if cell.storageAddrLen > 0 {
		var hashedKeyOffset int
		if depth >= 64 {
			hashedKeyOffset = depth - 64
		}
		singleton := depth <= 64
		koffset := hph.accountKeyLen
		if depth == 0 && cell.accountAddrLen == 0 {
			// if account key is empty, then we need to hash storage key from the key beginning
			koffset = 0
		}
		if err = hashKey(hph.keccak, cell.storageAddr[koffset:cell.storageAddrLen], cell.hashedExtension[:], hashedKeyOffset); err != nil {
			return nil, err
		}
		cell.hashedExtension[64-hashedKeyOffset] = 16 // Add terminator

		if cell.stateHashLen > 0 {
			res := append([]byte{160}, cell.stateHash[:cell.stateHashLen]...)
			hph.keccak.Reset()
			if hph.trace {
				fmt.Printf("REUSED %x spk %x\n", res, cell.storageAddr[:cell.storageAddrLen])
			}
			skippedLoad.Add(1)
			if !singleton {
				return res, nil
			} else {
				storageRootHashIsSet = true
				storageRootHash = *(*[length.Hash]byte)(res[1:])
				//copy(storageRootHash[:], res[1:])
				//cell.stateHashLen = 0
			}
		} else {
			if !cell.loaded.storage() {
				update, err := hph.ctx.Storage(cell.storageAddr[:cell.storageAddrLen])
				if err != nil {
					return nil, err
				}
				cell.setFromUpdate(update)
				fmt.Printf("Storage %x was not loaded\n", cell.storageAddr[:cell.storageAddrLen])
			}
			if singleton {
				if hph.trace {
					fmt.Printf("leafHashWithKeyVal(singleton) for [%x]=>[%x]\n", cell.hashedExtension[:64-hashedKeyOffset+1], cell.Storage[:cell.StorageLen])
				}
				aux := make([]byte, 0, 33)
				if aux, err = hph.leafHashWithKeyVal(aux, cell.hashedExtension[:64-hashedKeyOffset+1], cell.Storage[:cell.StorageLen], true); err != nil {
					return nil, err
				}
				if hph.trace {
					fmt.Printf("leafHashWithKeyVal(singleton) storage hash [%x]\n", aux)
				}
				storageRootHash = *(*[length.Hash]byte)(aux[1:])
				storageRootHashIsSet = true
				cell.stateHashLen = 0
				hadToReset.Add(1)
			} else {
				if hph.trace {
					fmt.Printf("leafHashWithKeyVal for [%x]=>[%x] %v\n", cell.hashedExtension[:64-hashedKeyOffset+1], cell.Storage[:cell.StorageLen], cell.String())
				}
				leafHash, err := hph.leafHashWithKeyVal(buf, cell.hashedExtension[:64-hashedKeyOffset+1], cell.Storage[:cell.StorageLen], false)
				if err != nil {
					return nil, err
				}

				copy(cell.stateHash[:], leafHash[1:])
				cell.stateHashLen = len(leafHash) - 1
				if hph.trace {
					fmt.Printf("STATE HASH storage memoized %x spk %x\n", leafHash, cell.storageAddr[:cell.storageAddrLen])
				}

				return leafHash, nil
			}
		}
	}
	if cell.accountAddrLen > 0 {
		if err := hashKey(hph.keccak, cell.accountAddr[:cell.accountAddrLen], cell.hashedExtension[:], depth); err != nil {
			return nil, err
		}
		cell.hashedExtension[64-depth] = 16 // Add terminator
		if !storageRootHashIsSet {
			if cell.extLen > 0 { // Extension
				if cell.hashLen == 0 {
					return nil, errors.New("computeCellHash extension without hash")
				}
				if hph.trace {
					fmt.Printf("extensionHash for [%x]=>[%x]\n", cell.extension[:cell.extLen], cell.hash[:cell.hashLen])
				}
				if storageRootHash, err = hph.extensionHash(cell.extension[:cell.extLen], cell.hash[:cell.hashLen]); err != nil {
					return nil, err
				}
				if hph.trace {
					fmt.Printf("EXTENSION HASH %x DROPS LEAF\n", storageRootHash)
				}
				cell.stateHashLen = 0
				hadToReset.Add(1)
			} else if cell.hashLen > 0 {
				storageRootHash = cell.hash
			} else {
				storageRootHash = *(*[length.Hash]byte)(EmptyRootHash)
			}
		}
		if !cell.loaded.account() {
			if cell.stateHashLen > 0 {
				res := append([]byte{160}, cell.stateHash[:cell.stateHashLen]...)
				hph.keccak.Reset()
				skippedLoad.Add(1)
				if hph.trace {
					fmt.Printf("REUSED %x apk %x\n", res, cell.accountAddr[:cell.accountAddrLen])
				}
				return res, nil
			}
			// storage root update or extension update could invalidate older stateHash, so we need to reload state
			update, err := hph.ctx.Account(cell.accountAddr[:cell.accountAddrLen])
			if err != nil {
				return nil, err
			}
			cell.setFromUpdate(update)
		}

		var valBuf [128]byte
		valLen := cell.accountForHashing(valBuf[:], storageRootHash)
		if hph.trace {
			fmt.Printf("accountLeafHashWithKey for [%x]=>[%x]\n", cell.hashedExtension[:65-depth], rlp.RlpEncodedBytes(valBuf[:valLen]))
		}
		leafHash, err := hph.accountLeafHashWithKey(buf, cell.hashedExtension[:65-depth], rlp.RlpEncodedBytes(valBuf[:valLen]))
		if err != nil {
			return nil, err
		}
		if hph.trace {
			fmt.Printf("STATE HASH account memoized %x\n", leafHash)
		}
		copy(cell.stateHash[:], leafHash[1:])
		cell.stateHashLen = len(leafHash) - 1
		return leafHash, nil
	}

	buf = append(buf, 0x80+32)
	if cell.extLen > 0 { // Extension
		if cell.hashLen > 0 {
			if hph.trace {
				fmt.Printf("extensionHash for [%x]=>[%x]\n", cell.extension[:cell.extLen], cell.hash[:cell.hashLen])
			}
			var hash [length.Hash]byte
			if hash, err = hph.extensionHash(cell.extension[:cell.extLen], cell.hash[:cell.hashLen]); err != nil {
				return nil, err
			}
			buf = append(buf, hash[:]...)
		} else {
			return nil, errors.New("computeCellHash extension without hash")
		}
	} else if cell.hashLen > 0 {
		buf = append(buf, cell.hash[:cell.hashLen]...)
	} else if storageRootHashIsSet {
		buf = append(buf, storageRootHash[:]...)
		copy(cell.hash[:], storageRootHash[:])
		cell.hashLen = len(storageRootHash)
	} else {
		buf = append(buf, EmptyRootHash...)
	}
	return buf, nil
}

func (hph *HexPatriciaHashed) needUnfolding(hashedKey []byte) int {
	var cell *cell
	var depth int
	if hph.activeRows == 0 {
		if hph.trace {
			fmt.Printf("needUnfolding root, rootChecked = %t\n", hph.rootChecked)
		}
		if hph.root.hashedExtLen == 64 && hph.root.accountAddrLen > 0 && hph.root.storageAddrLen > 0 {
			// in case if root is a leaf node with storage and account, we need to derive storage part of a key
			if err := hph.root.deriveHashedKeys(depth, hph.keccak, hph.accountKeyLen); err != nil {
				log.Warn("deriveHashedKeys for root with storage", "err", err, "cell", hph.root.FullString())
				return 0
			}
			//copy(hph.currentKey[:], hph.root.hashedExtension[:])
			if hph.trace {
				fmt.Printf("derived prefix %x\n", hph.currentKey[:hph.currentKeyLen])
			}
		}
		if hph.root.hashedExtLen == 0 && hph.root.hashLen == 0 {
			if hph.rootChecked {
				return 0 // Previously checked, empty root, no unfolding needed
			}
			return 1 // Need to attempt to unfold the root
		}
		cell = &hph.root
	} else {
		col := int(hashedKey[hph.currentKeyLen])
		cell = &hph.grid[hph.activeRows-1][col]
		depth = hph.depths[hph.activeRows-1]
		if hph.trace {
			fmt.Printf("currentKey [%x] needUnfolding cell (%d, %x, depth=%d) cell.hash=[%x]\n", hph.currentKey[:hph.currentKeyLen], hph.activeRows-1, col, depth, cell.hash[:cell.hashLen])
		}
	}
	if len(hashedKey) <= depth {
		return 0
	}
	if cell.hashedExtLen == 0 {
		if cell.hashLen == 0 {
			// cell is empty, no need to unfold further
			return 0
		}
		// unfold branch node
		return 1
	}
	cpl := commonPrefixLen(hashedKey[depth:], cell.hashedExtension[:cell.hashedExtLen-1])
	if hph.trace {
		fmt.Printf("cpl=%d cell.hashedExtension=[%x] hashedKey[depth=%d:]=[%x]\n", cpl, cell.hashedExtension[:cell.hashedExtLen], depth, hashedKey[depth:])
	}
	unfolding := cpl + 1
	if depth < 64 && depth+unfolding > 64 {
		// This is to make sure that unfolding always breaks at the level where storage subtrees start
		unfolding = 64 - depth
		if hph.trace {
			fmt.Printf("adjusted unfolding=%d <- %d\n", unfolding, cpl+1)
		}
	}
	return unfolding
}

// unfoldBranchNode returns true if unfolding has been done
func (hph *HexPatriciaHashed) unfoldBranchNode(row, depth int, deleted bool) (bool, error) {
	key := hexToCompact(hph.currentKey[:hph.currentKeyLen])
	branchData, fileEndTxNum, err := hph.ctx.Branch(key)
	if err != nil {
		return false, err
	}
	hph.depthsToTxNum[depth] = fileEndTxNum
	if len(branchData) >= 2 {
		branchData = branchData[2:] // skip touch map and keep the rest
	}
	if hph.trace {
		fmt.Printf("unfoldBranchNode prefix '%x', compacted [%x] depth %d row %d '%x'\n", key, hph.currentKey[:hph.currentKeyLen], depth, row, branchData)
	}
	if !hph.rootChecked && hph.currentKeyLen == 0 && len(branchData) == 0 {
		// Special case - empty or deleted root
		hph.rootChecked = true
		return false, nil
	}
	if len(branchData) == 0 {
		log.Warn("got empty branch data during unfold", "key", hex.EncodeToString(key), "row", row, "depth", depth, "deleted", deleted)
		return false, fmt.Errorf("empty branch data read during unfold, prefix %x", hexToCompact(hph.currentKey[:hph.currentKeyLen]))
	}
	hph.branchBefore[row] = true
	bitmap := binary.BigEndian.Uint16(branchData[0:])
	pos := 2
	if deleted {
		// All cells come as deleted (touched but not present after)
		hph.afterMap[row] = 0
		hph.touchMap[row] = bitmap
	} else {
		hph.afterMap[row] = bitmap
		hph.touchMap[row] = 0
	}
	//fmt.Printf("unfoldBranchNode prefix '%x' [%x], afterMap = [%016b], touchMap = [%016b]\n", key, branchData, hph.afterMap[row], hph.touchMap[row])
	// Loop iterating over the set bits of modMask
	for bitset, j := bitmap, 0; bitset != 0; j++ {
		bit := bitset & -bitset
		nibble := bits.TrailingZeros16(bit)
		cell := &hph.grid[row][nibble]
		fieldBits := branchData[pos]
		pos++
		if pos, err = cell.fillFromFields(branchData, pos, cellFields(fieldBits)); err != nil {
			return false, fmt.Errorf("prefix [%x] branchData[%x]: %w", hph.currentKey[:hph.currentKeyLen], branchData, err)
		}

		//if cell.accountAddrLen > 0 {
		//	update, err := hph.ctx.Account(cell.accountAddr[:cell.accountAddrLen])
		//	if err != nil {
		//		return false, fmt.Errorf("unfoldBranchNode Account: %w", err)
		//	}
		//	cell.setFromUpdate(update)
		//	if hph.trace {
		//		fmt.Printf("Account[%x] %s\n", cell.accountAddr[:cell.accountAddrLen], update.String())
		//	}
		//}
		//if cell.storageAddrLen > 0 {
		//	update, err := hph.ctx.Storage(cell.storageAddr[:cell.storageAddrLen])
		//	if err != nil {
		//		return false, fmt.Errorf("unfoldBranchNode Storage: %w", err)
		//	}
		//	cell.setFromUpdate(update)
		//	if hph.trace {
		//		fmt.Printf("Storage[%x] %s\n", cell.storageAddr[:cell.storageAddrLen], update.String())
		//	}
		//}
		if hph.trace {
			fmt.Printf("cell (%d, %x, depth=%d) %s\n", row, nibble, depth, cell.FullString())
		}

		// relies on plain account/storage key so need to be dereferenced before hashing
		if err = cell.deriveHashedKeys(depth, hph.keccak, hph.accountKeyLen); err != nil {
			return false, err
		}
		bitset ^= bit
	}
	return true, nil
}

func (hph *HexPatriciaHashed) unfold(hashedKey []byte, unfolding int) error {
	if hph.trace {
		fmt.Printf("unfold %d: activeRows: %d\n", unfolding, hph.activeRows)
	}
	var upCell *cell
	var touched, present bool
	var upDepth, depth int
	if hph.activeRows == 0 {
		if hph.rootChecked && hph.root.hashLen == 0 && hph.root.hashedExtLen == 0 {
			// No unfolding for empty root
			return nil
		}
		upCell = &hph.root
		touched = hph.rootTouched
		present = hph.rootPresent
		if hph.trace {
			fmt.Printf("unfold root: touched: %t present: %t %s\n", touched, present, upCell.FullString())
		}
	} else {
		upDepth = hph.depths[hph.activeRows-1]
		nib := hashedKey[upDepth-1]
		upCell = &hph.grid[hph.activeRows-1][nib]
		touched = hph.touchMap[hph.activeRows-1]&(uint16(1)<<nib) != 0
		present = hph.afterMap[hph.activeRows-1]&(uint16(1)<<nib) != 0
		if hph.trace {
			fmt.Printf("upCell (%d, %x, updepth=%d) touched: %t present: %t\n", hph.activeRows-1, nib, upDepth, touched, present)
		}
		hph.currentKey[hph.currentKeyLen] = nib
		hph.currentKeyLen++
	}
	row := hph.activeRows
	for i := 0; i < 16; i++ {
		hph.grid[row][i].reset()
	}
	hph.touchMap[row], hph.afterMap[row] = 0, 0
	hph.branchBefore[row] = false

	if upCell.hashedExtLen == 0 {
		depth = upDepth + 1
		unfolded, err := hph.unfoldBranchNode(row, depth, touched && !present)
		if err != nil {
			return err
		}
		if unfolded {
			hph.depths[hph.activeRows] = depth
			hph.activeRows++
		}
		// Return here to prevent activeRow from being incremented when !unfolded
		return nil
	}

	var nibble, copyLen int
	if upCell.hashedExtLen >= unfolding {
		depth = upDepth + unfolding
		nibble = int(upCell.hashedExtension[unfolding-1])
		copyLen = unfolding - 1
	} else {
		depth = upDepth + upCell.hashedExtLen
		nibble = int(upCell.hashedExtension[upCell.hashedExtLen-1])
		copyLen = upCell.hashedExtLen - 1
	}

	if touched {
		hph.touchMap[row] = uint16(1) << nibble
	}
	if present {
		hph.afterMap[row] = uint16(1) << nibble
	}

	cell := &hph.grid[row][nibble]
	cell.fillFromUpperCell(upCell, depth, min(unfolding, upCell.hashedExtLen))
	if hph.trace {
		fmt.Printf("unfolded cell (%d, %x, depth=%d) %s\n", row, nibble, depth, cell.FullString())
	}

	if row >= 64 {
		cell.accountAddrLen = 0
	}
	if copyLen > 0 {
		copy(hph.currentKey[hph.currentKeyLen:], upCell.hashedExtension[:copyLen])
	}
	hph.currentKeyLen += copyLen

	hph.depths[hph.activeRows] = depth
	hph.activeRows++
	return nil
}

func (hph *HexPatriciaHashed) needFolding(hashedKey []byte) bool {
	return !bytes.HasPrefix(hashedKey, hph.currentKey[:hph.currentKeyLen])
}

var (
	hadToLoad   atomic.Uint64
	skippedLoad atomic.Uint64
	hadToReset  atomic.Uint64
)

type skipStat struct {
	accLoaded, accSkipped, accReset, storReset, storLoaded, storSkipped uint64
}

func updatedNibs(num uint16) string {
	var nibbles []string
	for i := 0; i < 16; i++ {
		if num&(1<<i) != 0 {
			nibbles = append(nibbles, fmt.Sprintf("%X", i))
		}
	}
	return strings.Join(nibbles, ",")
}

const DepthWithoutNodeHashes = 35 //nolint

// The purpose of fold is to reduce hph.currentKey[:hph.currentKeyLen]. It should be invoked
// until that current key becomes a prefix of hashedKey that we will proccess next
// (in other words until the needFolding function returns 0)
func (hph *HexPatriciaHashed) fold() (err error) {
	updateKeyLen := hph.currentKeyLen
	if hph.activeRows == 0 {
		return errors.New("cannot fold - no active rows")
	}
	if hph.trace {
		fmt.Printf("fold [%x] activeRows: %d touchMap: %016b afterMap: %016b\n", hph.currentKey[:hph.currentKeyLen], hph.activeRows, hph.touchMap[hph.activeRows-1], hph.afterMap[hph.activeRows-1])
	}
	// Move information to the row above
	var upCell *cell
	var nibble, upDepth int
	row := hph.activeRows - 1
	if row == 0 {
		if hph.trace {
			fmt.Printf("fold: parent is root %s\n", hph.root.FullString())
		}
		upCell = &hph.root
	} else {
		upDepth = hph.depths[hph.activeRows-2]
		nibble = int(hph.currentKey[upDepth-1])
		if hph.trace {
			fmt.Printf("fold: parent (%d, %x, depth=%d)\n", row-1, nibble, upDepth)
		}
		upCell = &hph.grid[row-1][nibble]
	}

	depth := hph.depths[row]
	updateKey := hexToCompact(hph.currentKey[:updateKeyLen])
	partsCount := bits.OnesCount16(hph.afterMap[row])
	defer func() { hph.depthsToTxNum[depth] = 0 }()

	if hph.trace {
		fmt.Printf("fold: (row=%d, {%s}, depth=%d) prefix [%x] touchMap: %016b afterMap: %016b \n",
			row, updatedNibs(hph.touchMap[row]&hph.afterMap[row]), depth, hph.currentKey[:hph.currentKeyLen], hph.touchMap[row], hph.afterMap[row])
	}
	switch partsCount {
	case 0: // Everything deleted
		if hph.touchMap[row] != 0 {
			if row == 0 {
				// Root is deleted because the tree is empty
				hph.rootTouched = true
				hph.rootPresent = false
			} else if upDepth == 64 {
				// Special case - all storage items of an account have been deleted, but it does not automatically delete the account, just makes it empty storage
				// Therefore we are not propagating deletion upwards, but turn it into a modification
				hph.touchMap[row-1] |= uint16(1) << nibble
			} else {
				// Deletion is propagated upwards
				hph.touchMap[row-1] |= uint16(1) << nibble
				hph.afterMap[row-1] &^= uint16(1) << nibble
			}
		}

		upCell.reset()
		if hph.branchBefore[row] {
			_, err := hph.branchEncoder.CollectUpdate(hph.ctx, updateKey, 0, hph.touchMap[row], 0, RetrieveCellNoop)
			if err != nil {
				return fmt.Errorf("failed to encode leaf node update: %w", err)
			}
		}
		hph.activeRows--
		if upDepth > 0 {
			hph.currentKeyLen = upDepth - 1
		} else {
			hph.currentKeyLen = 0
		}
	case 1: // Leaf or extension node
		if hph.touchMap[row] != 0 {
			// any modifications
			if row == 0 {
				hph.rootTouched = true
			} else {
				// Modifiction is propagated upwards
				hph.touchMap[row-1] |= (uint16(1) << nibble)
			}
		}
		nibble := bits.TrailingZeros16(hph.afterMap[row])
		cell := &hph.grid[row][nibble]
		upCell.extLen = 0
		upCell.stateHashLen = 0
		upCell.fillFromLowerCell(cell, depth, hph.currentKey[upDepth:hph.currentKeyLen], nibble)
		// Delete if it existed
		if hph.branchBefore[row] {
			//fmt.Printf("delete existed row %d prefix %x\n", row, updateKey)
			_, err := hph.branchEncoder.CollectUpdate(hph.ctx, updateKey, 0, hph.touchMap[row], 0, RetrieveCellNoop)
			if err != nil {
				return fmt.Errorf("failed to encode leaf node update: %w", err)
			}
		}
		hph.activeRows--
		hph.currentKeyLen = max(upDepth-1, 0)
		if hph.trace {
			fmt.Printf("formed leaf (%d %x, depth=%d) [%x] %s\n", row, nibble, depth, updateKey, cell.FullString())
		}
	default: // Branch node
		if hph.touchMap[row] != 0 { // any modifications
			if row == 0 {
				hph.rootTouched = true
				hph.rootPresent = true
			} else {
				// Modifiction is propagated upwards
				hph.touchMap[row-1] |= (uint16(1) << nibble)
			}
		}
		bitmap := hph.touchMap[row] & hph.afterMap[row]
		if !hph.branchBefore[row] {
			// There was no branch node before, so we need to touch even the singular child that existed
			hph.touchMap[row] |= hph.afterMap[row]
			bitmap |= hph.afterMap[row]
		}
		// Calculate total length of all hashes
		totalBranchLen := 17 - partsCount // For every empty cell, one byte
		for bitset, j := hph.afterMap[row], 0; bitset != 0; j++ {
			bit := bitset & -bitset
			nibble := bits.TrailingZeros16(bit)
			cell := &hph.grid[row][nibble]

			/* memoization of state hashes*/
			counters := hph.hadToLoadL[hph.depthsToTxNum[depth]]
			if cell.stateHashLen > 0 && (hph.touchMap[row]&hph.afterMap[row]&uint16(1<<nibble) > 0 || cell.stateHashLen != length.Hash) {
				// drop state hash if updated or hashLen < 32 (corner case, may even not encode such leaf hashes)
				if hph.trace {
					fmt.Printf("DROP hash for (%d, %x, depth=%d) %s\n", row, nibble, depth, cell.FullString())
				}
				cell.stateHashLen = 0
				hadToReset.Add(1)

				if cell.accountAddrLen > 0 {
					counters.accReset++
				}
				if cell.storageAddrLen > 0 {
					counters.storReset++
				}
			}
			if cell.stateHashLen == 0 { // load state if needed
				if !cell.loaded.account() && cell.accountAddrLen > 0 {
					upd, err := hph.ctx.Account(cell.accountAddr[:cell.accountAddrLen])
					if err != nil {
						return fmt.Errorf("failed to get account: %w", err)
					}
					cell.setFromUpdate(upd)
					cell.loaded = cell.loaded.addFlag(cellLoadAccount) // if update is empty loaded flag is not updated so..
					counters.accLoaded++
				}
				if !cell.loaded.storage() && cell.storageAddrLen > 0 {
					upd, err := hph.ctx.Storage(cell.storageAddr[:cell.storageAddrLen])
					if err != nil {
						return fmt.Errorf("failed to get storage: %w", err)
					}
					cell.setFromUpdate(upd)
					cell.loaded = cell.loaded.addFlag(cellLoadStorage) // if update is empty loaded flag is not updated so..
					counters.storLoaded++
				}
				// computeCellHash can reset hash as well so have to check if node has been skipped  right after computeCellHash.
			}
			hph.hadToLoadL[hph.depthsToTxNum[depth]] = counters
			/* end of memoization */

			totalBranchLen += hph.computeCellHashLen(cell, depth)
			bitset ^= bit
		}

		hph.keccak2.Reset()
		pt := rlp.GenerateStructLen(hph.hashAuxBuffer[:], totalBranchLen)
		if _, err := hph.keccak2.Write(hph.hashAuxBuffer[:pt]); err != nil {
			return err
		}

		b := [...]byte{0x80}
		cellGetter := func(nibble int, skip bool) (*cell, error) {
			if skip {
				if _, err := hph.keccak2.Write(b[:]); err != nil {
					return nil, fmt.Errorf("failed to write empty nibble to hash: %w", err)
				}
				if hph.trace {
					fmt.Printf("  %x: empty(%d, %x, depth=%d)\n", nibble, row, nibble, depth)
				}
				return nil, nil
			}
			cell := &hph.grid[row][nibble]
			if cell.accountAddrLen > 0 && cell.stateHashLen == 0 && !cell.loaded.account() && !cell.Deleted() {
				//panic("account not loaded" + fmt.Sprintf("%x", cell.accountAddr[:cell.accountAddrLen]))
				log.Warn("account not loaded", "pref", updateKey, "c", fmt.Sprintf("(%d, %x, depth=%d", row, nibble, depth), "cell", cell.String())
			}
			if cell.storageAddrLen > 0 && cell.stateHashLen == 0 && !cell.loaded.storage() && !cell.Deleted() {
				//panic("storage not loaded" + fmt.Sprintf("%x", cell.storageAddr[:cell.storageAddrLen]))
				log.Warn("storage not loaded", "pref", updateKey, "c", fmt.Sprintf("(%d, %x, depth=%d", row, nibble, depth), "cell", cell.String())
			}

			loadedBefore := cell.loaded
			hashBefore := common.Copy(cell.stateHash[:cell.stateHashLen])

			cellHash, err := hph.computeCellHash(cell, depth, hph.hashAuxBuffer[:0])
			if err != nil {
				return nil, err
			}
			if hph.trace {
				fmt.Printf("  %x: computeCellHash(%d, %x, depth=%d)=[%x]\n", nibble, row, nibble, depth, cellHash)
			}

			if hashBefore != nil && (cell.accountAddrLen > 0 || cell.storageAddrLen > 0) {
				counters := hph.hadToLoadL[hph.depthsToTxNum[depth]]
				if !bytes.Equal(hashBefore, cell.stateHash[:cell.stateHashLen]) {
					if cell.accountAddrLen > 0 {
						counters.accReset++
						counters.accLoaded++
					}
					if cell.storageAddrLen > 0 {
						counters.storReset++
						counters.storLoaded++
					}
				} else {
					if cell.accountAddrLen > 0 && (!loadedBefore.account() && !cell.loaded.account()) {
						counters.accSkipped++
					}
					if cell.storageAddrLen > 0 && (!loadedBefore.storage() && !cell.loaded.storage()) {
						counters.storSkipped++
					}
				}
				hph.hadToLoadL[hph.depthsToTxNum[depth]] = counters
			}
			//if len(updateKey) > DepthWithoutNodeHashes {
			//	cell.hashLen = 0 // do not write hashes for storages in the branch node, should reset ext as well which can break unfolding.. -
			//  cell.extLen = 0
			//}
			if _, err := hph.keccak2.Write(cellHash); err != nil {
				return nil, err
			}

			return cell, nil
		}

		lastNibble, err := hph.branchEncoder.CollectUpdate(hph.ctx, updateKey, bitmap, hph.touchMap[row], hph.afterMap[row], cellGetter)
		if err != nil {
			return fmt.Errorf("failed to encode branch update: %w", err)
		}
		for i := lastNibble; i < 17; i++ {
			if _, err := hph.keccak2.Write(b[:]); err != nil {
				return err
			}
			if hph.trace {
				fmt.Printf("  %x: empty(%d, %x, depth=%d)\n", i, row, i, depth)
			}
		}
		upCell.extLen = depth - upDepth - 1
		upCell.hashedExtLen = upCell.extLen
		if upCell.extLen > 0 {
			copy(upCell.extension[:], hph.currentKey[upDepth:hph.currentKeyLen])
			copy(upCell.hashedExtension[:], hph.currentKey[upDepth:hph.currentKeyLen])
		}
		if depth < 64 {
			upCell.accountAddrLen = 0
		}
		upCell.storageAddrLen = 0
		upCell.hashLen = 32
		if _, err := hph.keccak2.Read(upCell.hash[:]); err != nil {
			return err
		}
		if hph.trace {
			fmt.Printf("} [%x]\n", upCell.hash[:])
		}
		hph.activeRows--
		if upDepth > 0 {
			hph.currentKeyLen = upDepth - 1
		} else {
			hph.currentKeyLen = 0
		}
	}
	return nil
}

func (hph *HexPatriciaHashed) deleteCell(hashedKey []byte) {
	if hph.trace {
		fmt.Printf("deleteCell, activeRows = %d\n", hph.activeRows)
	}
	var cell *cell
	if hph.activeRows == 0 { // Remove the root
		cell = &hph.root
		hph.rootTouched, hph.rootPresent = true, false
	} else {
		row := hph.activeRows - 1
		if hph.depths[row] < len(hashedKey) {
			if hph.trace {
				fmt.Printf("deleteCell skipping spurious delete depth=%d, len(hashedKey)=%d\n", hph.depths[row], len(hashedKey))
			}
			return
		}
		nibble := int(hashedKey[hph.currentKeyLen])
		cell = &hph.grid[row][nibble]
		col := uint16(1) << nibble
		if hph.afterMap[row]&col != 0 {
			// Prevent "spurios deletions", i.e. deletion of absent items
			hph.touchMap[row] |= col
			hph.afterMap[row] &^= col
			if hph.trace {
				fmt.Printf("deleteCell setting (%d, %x)\n", row, nibble)
			}
		} else {
			if hph.trace {
				fmt.Printf("deleteCell ignoring (%d, %x)\n", row, nibble)
			}
		}
	}
	cell.reset()
}

// fetches cell by key and set touch/after maps. Requires that prefix to be already unfolded
func (hph *HexPatriciaHashed) updateCell(plainKey, hashedKey []byte, u *Update) (cell *cell) {
	if u.Deleted() {
		hph.deleteCell(hashedKey)
		return nil
	}

	var depth int
	if hph.activeRows == 0 {
		cell = &hph.root
		hph.rootTouched, hph.rootPresent = true, true
	} else {
		row := hph.activeRows - 1
		depth = hph.depths[row]
		nibble := int(hashedKey[hph.currentKeyLen])
		cell = &hph.grid[row][nibble]
		col := uint16(1) << nibble

		hph.touchMap[row] |= col
		hph.afterMap[row] |= col
		if hph.trace {
			fmt.Printf("updateCell setting (%d, %x, depth=%d)\n", row, nibble, depth)
		}
	}
	if cell.hashedExtLen == 0 {
		copy(cell.hashedExtension[:], hashedKey[depth:])
		cell.hashedExtLen = len(hashedKey) - depth
		if hph.trace {
			fmt.Printf("set downHasheKey=[%x]\n", cell.hashedExtension[:cell.hashedExtLen])
		}
	} else {
		if hph.trace {
			fmt.Printf("keep downHasheKey=[%x]\n", cell.hashedExtension[:cell.hashedExtLen])
		}
	}
	if len(plainKey) == hph.accountKeyLen {
		cell.accountAddrLen = len(plainKey)
		copy(cell.accountAddr[:], plainKey)

		copy(cell.CodeHash[:], EmptyCodeHash) // todo check
	} else { // set storage key
		cell.storageAddrLen = len(plainKey)
		copy(cell.storageAddr[:], plainKey)
	}
	cell.stateHashLen = 0

	cell.setFromUpdate(u)
	if hph.trace {
		fmt.Printf("updateCell %x => %s\n", plainKey, u.String())
	}
	return cell
}

func (hph *HexPatriciaHashed) RootHash() ([]byte, error) {
	hph.root.stateHashLen = 0
	rootHash, err := hph.computeCellHash(&hph.root, 0, nil)
	if err != nil {
		return nil, err
	}
	return rootHash[1:], nil // first byte is 128+hash_len=160
}

func (hph *HexPatriciaHashed) Process(ctx context.Context, updates *Updates, logPrefix string) (rootHash []byte, err error) {
	var (
		m      runtime.MemStats
		ki     uint64
		update *Update

		updatesCount = updates.Size()
		start        = time.Now()
		logEvery     = time.NewTicker(20 * time.Second)
	)
	defer logEvery.Stop()
	//hph.trace = true

	err = updates.HashSort(ctx, func(hashedKey, plainKey []byte, stateUpdate *Update) error {
		select {
		case <-logEvery.C:
			dbg.ReadMemStats(&m)
			log.Info(fmt.Sprintf("[%s][agg] computing trie", logPrefix),
				"progress", fmt.Sprintf("%s/%s", common.PrettyCounter(ki), common.PrettyCounter(updatesCount)),
				"alloc", common.ByteCount(m.Alloc), "sys", common.ByteCount(m.Sys))

		default:
		}

		if hph.trace {
			fmt.Printf("\n%d/%d) plainKey [%x] hashedKey [%x] currentKey [%x]\n", ki+1, updatesCount, plainKey, hashedKey, hph.currentKey[:hph.currentKeyLen])
		}
		// Keep folding until the currentKey is the prefix of the key we modify
		for hph.needFolding(hashedKey) {
			if err := hph.fold(); err != nil {
				return fmt.Errorf("fold: %w", err)
			}
		}
		// Now unfold until we step on an empty cell
		for unfolding := hph.needUnfolding(hashedKey); unfolding > 0; unfolding = hph.needUnfolding(hashedKey) {
			if err := hph.unfold(hashedKey, unfolding); err != nil {
				return fmt.Errorf("unfold: %w", err)
			}
		}

		if stateUpdate == nil {
			// Update the cell
			if len(plainKey) == hph.accountKeyLen {
				update, err = hph.ctx.Account(plainKey)
				if err != nil {
					return fmt.Errorf("GetAccount for key %x failed: %w", plainKey, err)
				}
			} else {
				update, err = hph.ctx.Storage(plainKey)
				if err != nil {
					return fmt.Errorf("GetStorage for key %x failed: %w", plainKey, err)
				}
			}
		} else {
			if update == nil {
				update = stateUpdate
			} else {
				update.Reset()
				update.Merge(stateUpdate)
			}
		}
		hph.updateCell(plainKey, hashedKey, update)

		mxKeys.Inc()
		ki++
		return nil
	})
	if err != nil {
		return nil, fmt.Errorf("hash sort failed: %w", err)
	}

	// Folding everything up to the root
	for hph.activeRows > 0 {
		if err := hph.fold(); err != nil {
			return nil, fmt.Errorf("final fold: %w", err)
		}
	}

	rootHash, err = hph.RootHash()
	if err != nil {
		return nil, fmt.Errorf("root hash evaluation failed: %w", err)
	}
	if hph.trace {
		fmt.Printf("root hash %x updates %d\n", rootHash, updatesCount)
	}
	err = hph.branchEncoder.Load(hph.ctx, etl.TransformArgs{Quit: ctx.Done()})
	if err != nil {
		return nil, fmt.Errorf("branch update failed: %w", err)
	}

	log.Warn("commitment finished, counters updated (no reset)",
		//"hadToLoad", common.PrettyCounter(hadToLoad.Load()), "skippedLoad", common.PrettyCounter(skippedLoad.Load()),
		//"hadToReset", common.PrettyCounter(hadToReset.Load()),
		"skip ratio", fmt.Sprintf("%.1f%%", 100*(float64(skippedLoad.Load())/float64(hadToLoad.Load()+skippedLoad.Load()))),
		"reset ratio", fmt.Sprintf("%.1f%%", 100*(float64(hadToReset.Load())/float64(hadToLoad.Load()))),
		"keys", common.PrettyCounter(ki), "spent", time.Since(start),
	)
	ends := make([]uint64, 0, len(hph.hadToLoadL))
	for k := range hph.hadToLoadL {
		ends = append(ends, k)
	}
	sort.Slice(ends, func(i, j int) bool { return ends[i] > ends[j] })
	var Li int
	for _, k := range ends {
		v := hph.hadToLoadL[k]
		accs := fmt.Sprintf("load=%s skip=%s (%.1f%%) reset %.1f%%", common.PrettyCounter(v.accLoaded), common.PrettyCounter(v.accSkipped), 100*(float64(v.accSkipped)/float64(v.accLoaded+v.accSkipped)), 100*(float64(v.accReset)/float64(v.accLoaded)))
		stors := fmt.Sprintf("load=%s skip=%s (%.1f%%) reset %.1f%%", common.PrettyCounter(v.storLoaded), common.PrettyCounter(v.storSkipped), 100*(float64(v.storSkipped)/float64(v.storLoaded+v.storSkipped)), 100*(float64(v.storReset)/float64(v.storLoaded)))
		if k == 0 {
			log.Debug("branchData memoization, new branches", "endStep", k, "accounts", accs, "storages", stors)
		} else {
			log.Debug("branchData memoization", "L", Li, "endStep", k, "accounts", accs, "storages", stors)
			Li++
		}
	}
	return rootHash, nil
}

func (hph *HexPatriciaHashed) SetTrace(trace bool) { hph.trace = trace }

func (hph *HexPatriciaHashed) Variant() TrieVariant { return VariantHexPatriciaTrie }

// Reset allows HexPatriciaHashed instance to be reused for the new commitment calculation
func (hph *HexPatriciaHashed) Reset() {
	hph.root.reset()
	hph.rootTouched = false
	hph.rootChecked = false
	hph.rootPresent = true
}

func (hph *HexPatriciaHashed) ResetContext(ctx PatriciaContext) {
	hph.ctx = ctx
}

type stateRootFlag int8

var (
	stateRootPresent stateRootFlag = 1
	stateRootChecked stateRootFlag = 2
	stateRootTouched stateRootFlag = 4
)

// represents state of the tree
type state struct {
	Root         []byte      // encoded root cell
	Depths       [128]int    // For each row, the depth of cells in that row
	TouchMap     [128]uint16 // For each row, bitmap of cells that were either present before modification, or modified or deleted
	AfterMap     [128]uint16 // For each row, bitmap of cells that were present after modification
	BranchBefore [128]bool   // For each row, whether there was a branch node in the database loaded in unfold
	RootChecked  bool        // Set to false if it is not known whether the root is empty, set to true if it is checked
	RootTouched  bool
	RootPresent  bool
}

func (s *state) Encode(buf []byte) ([]byte, error) {
	var rootFlags stateRootFlag
	if s.RootPresent {
		rootFlags |= stateRootPresent
	}
	if s.RootChecked {
		rootFlags |= stateRootChecked
	}
	if s.RootTouched {
		rootFlags |= stateRootTouched
	}

	ee := bytes.NewBuffer(buf)
	if err := binary.Write(ee, binary.BigEndian, int8(rootFlags)); err != nil {
		return nil, fmt.Errorf("encode rootFlags: %w", err)
	}
	if err := binary.Write(ee, binary.BigEndian, uint16(len(s.Root))); err != nil {
		return nil, fmt.Errorf("encode root len: %w", err)
	}
	if n, err := ee.Write(s.Root); err != nil || n != len(s.Root) {
		return nil, fmt.Errorf("encode root: %w", err)
	}
	d := make([]byte, len(s.Depths))
	for i := 0; i < len(s.Depths); i++ {
		d[i] = byte(s.Depths[i])
	}
	if n, err := ee.Write(d); err != nil || n != len(s.Depths) {
		return nil, fmt.Errorf("encode depths: %w", err)
	}
	if err := binary.Write(ee, binary.BigEndian, s.TouchMap); err != nil {
		return nil, fmt.Errorf("encode touchMap: %w", err)
	}
	if err := binary.Write(ee, binary.BigEndian, s.AfterMap); err != nil {
		return nil, fmt.Errorf("encode afterMap: %w", err)
	}

	var before1, before2 uint64
	for i := 0; i < 64; i++ {
		if s.BranchBefore[i] {
			before1 |= 1 << i
		}
	}
	for i, j := 64, 0; i < 128; i, j = i+1, j+1 {
		if s.BranchBefore[i] {
			before2 |= 1 << j
		}
	}
	if err := binary.Write(ee, binary.BigEndian, before1); err != nil {
		return nil, fmt.Errorf("encode branchBefore_1: %w", err)
	}
	if err := binary.Write(ee, binary.BigEndian, before2); err != nil {
		return nil, fmt.Errorf("encode branchBefore_2: %w", err)
	}
	return ee.Bytes(), nil
}

func (s *state) Decode(buf []byte) error {
	aux := bytes.NewBuffer(buf)
	var rootFlags stateRootFlag
	if err := binary.Read(aux, binary.BigEndian, &rootFlags); err != nil {
		return fmt.Errorf("rootFlags: %w", err)
	}

	if rootFlags&stateRootPresent != 0 {
		s.RootPresent = true
	}
	if rootFlags&stateRootTouched != 0 {
		s.RootTouched = true
	}
	if rootFlags&stateRootChecked != 0 {
		s.RootChecked = true
	}

	var rootSize uint16
	if err := binary.Read(aux, binary.BigEndian, &rootSize); err != nil {
		return fmt.Errorf("root size: %w", err)
	}
	s.Root = make([]byte, rootSize)
	if _, err := aux.Read(s.Root); err != nil {
		return fmt.Errorf("root: %w", err)
	}
	d := make([]byte, len(s.Depths))
	if err := binary.Read(aux, binary.BigEndian, &d); err != nil {
		return fmt.Errorf("depths: %w", err)
	}
	for i := 0; i < len(s.Depths); i++ {
		s.Depths[i] = int(d[i])
	}
	if err := binary.Read(aux, binary.BigEndian, &s.TouchMap); err != nil {
		return fmt.Errorf("touchMap: %w", err)
	}
	if err := binary.Read(aux, binary.BigEndian, &s.AfterMap); err != nil {
		return fmt.Errorf("afterMap: %w", err)
	}
	var branch1, branch2 uint64
	if err := binary.Read(aux, binary.BigEndian, &branch1); err != nil {
		return fmt.Errorf("branchBefore1: %w", err)
	}
	if err := binary.Read(aux, binary.BigEndian, &branch2); err != nil {
		return fmt.Errorf("branchBefore2: %w", err)
	}

	for i := 0; i < 64; i++ {
		if branch1&(1<<i) != 0 {
			s.BranchBefore[i] = true
		}
	}
	for i, j := 64, 0; i < 128; i, j = i+1, j+1 {
		if branch2&(1<<j) != 0 {
			s.BranchBefore[i] = true
		}
	}
	return nil
}

func (cell *cell) Encode() []byte {
	var pos = 1
	size := pos + 5 + cell.hashLen + cell.accountAddrLen + cell.storageAddrLen + cell.hashedExtLen + cell.extLen // max size
	buf := make([]byte, size)

	var flags uint8
	if cell.hashLen != 0 {
		flags |= cellFlagHash
		buf[pos] = byte(cell.hashLen)
		pos++
		copy(buf[pos:pos+cell.hashLen], cell.hash[:])
		pos += cell.hashLen
	}
	if cell.accountAddrLen != 0 {
		flags |= cellFlagAccount
		buf[pos] = byte(cell.accountAddrLen)
		pos++
		copy(buf[pos:pos+cell.accountAddrLen], cell.accountAddr[:])
		pos += cell.accountAddrLen
	}
	if cell.storageAddrLen != 0 {
		flags |= cellFlagStorage
		buf[pos] = byte(cell.storageAddrLen)
		pos++
		copy(buf[pos:pos+cell.storageAddrLen], cell.storageAddr[:])
		pos += cell.storageAddrLen
	}
	if cell.hashedExtLen != 0 {
		flags |= cellFlagDownHash
		buf[pos] = byte(cell.hashedExtLen)
		pos++
		copy(buf[pos:pos+cell.hashedExtLen], cell.hashedExtension[:cell.hashedExtLen])
		pos += cell.hashedExtLen
	}
	if cell.extLen != 0 {
		flags |= cellFlagExtension
		buf[pos] = byte(cell.extLen)
		pos++
		copy(buf[pos:pos+cell.extLen], cell.extension[:])
		pos += cell.extLen //nolint
	}
	if cell.Deleted() {
		flags |= cellFlagDelete
	}
	buf[0] = flags
	return buf
}

const (
	cellFlagHash = uint8(1 << iota)
	cellFlagAccount
	cellFlagStorage
	cellFlagDownHash
	cellFlagExtension
	cellFlagDelete
)

func (cell *cell) Decode(buf []byte) error {
	if len(buf) < 1 {
		return errors.New("invalid buffer size to contain cell (at least 1 byte expected)")
	}
	cell.reset()

	var pos int
	flags := buf[pos]
	pos++

	if flags&cellFlagHash != 0 {
		cell.hashLen = int(buf[pos])
		pos++
		copy(cell.hash[:], buf[pos:pos+cell.hashLen])
		pos += cell.hashLen
	}
	if flags&cellFlagAccount != 0 {
		cell.accountAddrLen = int(buf[pos])
		pos++
		copy(cell.accountAddr[:], buf[pos:pos+cell.accountAddrLen])
		pos += cell.accountAddrLen
	}
	if flags&cellFlagStorage != 0 {
		cell.storageAddrLen = int(buf[pos])
		pos++
		copy(cell.storageAddr[:], buf[pos:pos+cell.storageAddrLen])
		pos += cell.storageAddrLen
	}
	if flags&cellFlagDownHash != 0 {
		cell.hashedExtLen = int(buf[pos])
		pos++
		copy(cell.hashedExtension[:], buf[pos:pos+cell.hashedExtLen])
		pos += cell.hashedExtLen
	}
	if flags&cellFlagExtension != 0 {
		cell.extLen = int(buf[pos])
		pos++
		copy(cell.extension[:], buf[pos:pos+cell.extLen])
		pos += cell.extLen //nolint
	}
	if flags&cellFlagDelete != 0 {
		log.Warn("deleted cell should not be encoded", "cell", cell.String())
		cell.Update.Flags = DeleteUpdate
	}
	return nil
}

// Encode current state of hph into bytes
func (hph *HexPatriciaHashed) EncodeCurrentState(buf []byte) ([]byte, error) {
	s := state{
		RootChecked: hph.rootChecked,
		RootTouched: hph.rootTouched,
		RootPresent: hph.rootPresent,
	}
	if hph.currentKeyLen > 0 {
		panic("currentKeyLen > 0")
	}

	s.Root = hph.root.Encode()
	copy(s.Depths[:], hph.depths[:])
	copy(s.BranchBefore[:], hph.branchBefore[:])
	copy(s.TouchMap[:], hph.touchMap[:])
	copy(s.AfterMap[:], hph.afterMap[:])

	return s.Encode(buf)
}

// buf expected to be encoded hph state. Decode state and set up hph to that state.
func (hph *HexPatriciaHashed) SetState(buf []byte) error {
	hph.Reset()

	if buf == nil {
		// reset state to 'empty'
		hph.currentKeyLen = 0
		hph.rootChecked = false
		hph.rootTouched = false
		hph.rootPresent = false
		hph.activeRows = 0

		for i := 0; i < len(hph.depths); i++ {
			hph.depths[i] = 0
			hph.branchBefore[i] = false
			hph.touchMap[i] = 0
			hph.afterMap[i] = 0
		}
		return nil
	}
	if hph.activeRows != 0 {
		return errors.New("target trie has active rows, could not reset state before fold")
	}

	var s state
	if err := s.Decode(buf); err != nil {
		return err
	}

	if err := hph.root.Decode(s.Root); err != nil {
		return err
	}
	hph.rootChecked = s.RootChecked
	hph.rootTouched = s.RootTouched
	hph.rootPresent = s.RootPresent

	copy(hph.depths[:], s.Depths[:])
	copy(hph.branchBefore[:], s.BranchBefore[:])
	copy(hph.touchMap[:], s.TouchMap[:])
	copy(hph.afterMap[:], s.AfterMap[:])

	if hph.root.accountAddrLen > 0 {
		if hph.ctx == nil {
			panic("nil ctx")
		}

		update, err := hph.ctx.Account(hph.root.accountAddr[:hph.root.accountAddrLen])
		if err != nil {
			return err
		}
		hph.root.setFromUpdate(update)
	}
	if hph.root.storageAddrLen > 0 {
		if hph.ctx == nil {
			panic("nil ctx")
		}
		update, err := hph.ctx.Storage(hph.root.storageAddr[:hph.root.storageAddrLen])
		if err != nil {
			return err
		}
		hph.root.setFromUpdate(update)
		//hph.root.deriveHashedKeys(0, hph.keccak, hph.accountKeyLen)
	}

	return nil
}

//func bytesToUint64(buf []byte) (x uint64) {
//	for i, b := range buf {
//		x = x<<8 + uint64(b)
//		if i == 7 {
//			return
//		}
//	}
//	return
//}

func hexToCompact(key []byte) []byte {
	zeroByte, keyPos, keyLen := makeCompactZeroByte(key)
	bufLen := keyLen/2 + 1 // always > 0
	buf := make([]byte, bufLen)
	buf[0] = zeroByte
	return decodeKey(key[keyPos:], buf)
}

func makeCompactZeroByte(key []byte) (compactZeroByte byte, keyPos, keyLen int) {
	keyLen = len(key)
	if hasTerm(key) {
		keyLen--
		compactZeroByte = 0x20
	}
	var firstNibble byte
	if len(key) > 0 {
		firstNibble = key[0]
	}
	if keyLen&1 == 1 {
		compactZeroByte |= 0x10 | firstNibble // Odd: (1<<4) + first nibble
		keyPos++
	}

	return
}

func decodeKey(key, buf []byte) []byte {
	keyLen := len(key)
	if hasTerm(key) {
		keyLen--
	}
	for keyIndex, bufIndex := 0, 1; keyIndex < keyLen; keyIndex, bufIndex = keyIndex+2, bufIndex+1 {
		if keyIndex == keyLen-1 {
			buf[bufIndex] = buf[bufIndex] & 0x0f
		} else {
			buf[bufIndex] = key[keyIndex+1]
		}
		buf[bufIndex] |= key[keyIndex] << 4
	}
	return buf
}

func CompactedKeyToHex(compact []byte) []byte {
	if len(compact) == 0 {
		return compact
	}
	base := keybytesToHexNibbles(compact)
	// delete terminator flag
	if base[0] < 2 {
		base = base[:len(base)-1]
	}
	// apply odd flag
	chop := 2 - base[0]&1
	return base[chop:]
}

func keybytesToHexNibbles(str []byte) []byte {
	l := len(str)*2 + 1
	var nibbles = make([]byte, l)
	for i, b := range str {
		nibbles[i*2] = b / 16
		nibbles[i*2+1] = b % 16
	}
	nibbles[l-1] = 16
	return nibbles
}

// hasTerm returns whether a hex key has the terminator flag.
func hasTerm(s []byte) bool {
	return len(s) > 0 && s[len(s)-1] == 16
}

func commonPrefixLen(b1, b2 []byte) int {
	var i int
	for i = 0; i < len(b1) && i < len(b2); i++ {
		if b1[i] != b2[i] {
			break
		}
	}
	return i
}

// nolint
// Hashes provided key and expands resulting hash into nibbles (each byte split into two nibbles by 4 bits)
func (hph *HexPatriciaHashed) hashAndNibblizeKey(key []byte) []byte {
	hashedKey := make([]byte, length.Hash)

	hph.keccak.Reset()
	fp := length.Addr
	if len(key) < length.Addr {
		fp = len(key)
	}
	hph.keccak.Write(key[:fp])
	hph.keccak.Read(hashedKey[:length.Hash])

	if len(key[fp:]) > 0 {
		hashedKey = append(hashedKey, make([]byte, length.Hash)...)
		hph.keccak.Reset()
		hph.keccak.Write(key[fp:])
		hph.keccak.Read(hashedKey[length.Hash:])
	}

	nibblized := make([]byte, len(hashedKey)*2)
	for i, b := range hashedKey {
		nibblized[i*2] = (b >> 4) & 0xf
		nibblized[i*2+1] = b & 0xf
	}
	return nibblized
}<|MERGE_RESOLUTION|>--- conflicted
+++ resolved
@@ -169,16 +169,13 @@
 	cell.hashedExtLen = 0
 	cell.extLen = 0
 	cell.hashLen = 0
-<<<<<<< HEAD
 	cell.stateHashLen = 0
 	cell.loaded = cellLoadNone
-=======
 	clear(cell.hashedExtension[:])
 	clear(cell.extension[:])
 	clear(cell.accountAddr[:])
 	clear(cell.storageAddr[:])
 	clear(cell.hash[:])
->>>>>>> 7df05611
 	cell.Update.Reset()
 }
 
