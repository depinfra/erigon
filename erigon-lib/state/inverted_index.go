/*
   Copyright 2022 Erigon contributors

   Licensed under the Apache License, Version 2.0 (the "License");
   you may not use this file except in compliance with the License.
   You may obtain a copy of the License at

       http://www.apache.org/licenses/LICENSE-2.0

   Unless required by applicable law or agreed to in writing, software
   distributed under the License is distributed on an "AS IS" BASIS,
   WITHOUT WARRANTIES OR CONDITIONS OF ANY KIND, either express or implied.
   See the License for the specific language governing permissions and
   limitations under the License.
*/

package state

import (
	"bytes"
	"container/heap"
	"context"
	"encoding/binary"
	"errors"
	"fmt"
	"math"
	"os"
	"path"
	"path/filepath"
	"reflect"
	"regexp"
	"strconv"
	"sync"
	"time"

	"github.com/ledgerwatch/erigon-lib/common"

	"github.com/RoaringBitmap/roaring/roaring64"
	"github.com/spaolacci/murmur3"
	btree2 "github.com/tidwall/btree"
	"golang.org/x/sync/errgroup"

	"github.com/ledgerwatch/erigon-lib/common/assert"
	"github.com/ledgerwatch/erigon-lib/common/background"
	"github.com/ledgerwatch/erigon-lib/common/datadir"
	"github.com/ledgerwatch/erigon-lib/common/dbg"
	"github.com/ledgerwatch/erigon-lib/common/dir"
	"github.com/ledgerwatch/erigon-lib/etl"
	"github.com/ledgerwatch/erigon-lib/kv"
	"github.com/ledgerwatch/erigon-lib/kv/bitmapdb"
	"github.com/ledgerwatch/erigon-lib/kv/iter"
	"github.com/ledgerwatch/erigon-lib/kv/order"
	"github.com/ledgerwatch/erigon-lib/log/v3"
	"github.com/ledgerwatch/erigon-lib/recsplit"
	"github.com/ledgerwatch/erigon-lib/recsplit/eliasfano32"
	"github.com/ledgerwatch/erigon-lib/seg"
)

type InvertedIndex struct {
	iiCfg

	// dirtyFiles - list of ALL files - including: un-indexed-yet, garbage, merged-into-bigger-one, ...
	// thread-safe, but maybe need 1 RWLock for all trees in Aggregator
	//
	// _visibleFiles derivative from field `file`, but without garbage:
	//  - no files with `canDelete=true`
	//  - no overlaps
	//  - no un-indexed files (`power-off` may happen between .ef and .efi creation)
	//
	// BeginRo() using _visibleFiles in zero-copy way
	dirtyFiles *btree2.BTreeG[*filesItem]

	// _visibleFiles - underscore in name means: don't use this field directly, use BeginFilesRo()
	// underlying array is immutable - means it's ready for zero-copy use
	_visibleFiles []ctxItem

	indexKeysTable  string // txnNum_u64 -> key (k+auto_increment)
	indexTable      string // k -> txnNum_u64 , Needs to be table with DupSort
	filenameBase    string
	aggregationStep uint64

	//TODO: re-visit this check - maybe we don't need it. It's abot kill in the middle of merge
	integrityCheck func(fromStep, toStep uint64) bool

	// fields for history write
	logger log.Logger

	noFsync bool // fsync is enabled by default, but tests can manually disable

	compression     FileCompression
	compressWorkers int
	indexList       idxList
}

type iiCfg struct {
	salt *uint32
	dirs datadir.Dirs
	db   kv.RoDB // global db pointer. mostly for background warmup.
}

func NewInvertedIndex(cfg iiCfg, aggregationStep uint64, filenameBase, indexKeysTable, indexTable string, integrityCheck func(fromStep uint64, toStep uint64) bool, logger log.Logger) (*InvertedIndex, error) {
	if cfg.dirs.SnapDomain == "" {
		panic("empty `dirs` varialbe")
	}
	ii := InvertedIndex{
		iiCfg:           cfg,
		dirtyFiles:      btree2.NewBTreeGOptions[*filesItem](filesItemLess, btree2.Options{Degree: 128, NoLocks: false}),
		aggregationStep: aggregationStep,
		filenameBase:    filenameBase,
		indexKeysTable:  indexKeysTable,
		indexTable:      indexTable,
		compressWorkers: 1,
		integrityCheck:  integrityCheck,
		logger:          logger,
		compression:     CompressNone,
	}
	ii.indexList = withHashMap

	ii._visibleFiles = []ctxItem{}

	return &ii, nil
}

func (ii *InvertedIndex) efAccessorFilePath(fromStep, toStep uint64) string {
	return filepath.Join(ii.dirs.SnapAccessors, fmt.Sprintf("v1-%s.%d-%d.efi", ii.filenameBase, fromStep, toStep))
}
func (ii *InvertedIndex) efFilePath(fromStep, toStep uint64) string {
	return filepath.Join(ii.dirs.SnapIdx, fmt.Sprintf("v1-%s.%d-%d.ef", ii.filenameBase, fromStep, toStep))
}

func filesFromDir(dir string) ([]string, error) {
	allFiles, err := os.ReadDir(dir)
	if err != nil {
		return nil, fmt.Errorf("filesFromDir: %w, %s", err, dir)
	}
	filtered := make([]string, 0, len(allFiles))
	for _, f := range allFiles {
		if f.IsDir() || !f.Type().IsRegular() {
			continue
		}
		filtered = append(filtered, f.Name())
	}
	return filtered, nil
}
func (ii *InvertedIndex) fileNamesOnDisk() (idx, hist, domain []string, err error) {
	idx, err = filesFromDir(ii.dirs.SnapIdx)
	if err != nil {
		return
	}
	hist, err = filesFromDir(ii.dirs.SnapHistory)
	if err != nil {
		return
	}
	domain, err = filesFromDir(ii.dirs.SnapDomain)
	if err != nil {
		return
	}
	return
}

func (ii *InvertedIndex) OpenList(fNames []string) error {
	ii.closeWhatNotInList(fNames)
	ii.scanStateFiles(fNames)
	if err := ii.openFiles(); err != nil {
		return fmt.Errorf("NewHistory.openFiles: %w, %s", err, ii.filenameBase)
	}
	return nil
}

func (ii *InvertedIndex) OpenFolder() error {
	idxFiles, _, _, err := ii.fileNamesOnDisk()
	if err != nil {
		return err
	}
	return ii.OpenList(idxFiles)
}

func (ii *InvertedIndex) scanStateFiles(fileNames []string) (garbageFiles []*filesItem) {
	re := regexp.MustCompile("^v([0-9]+)-" + ii.filenameBase + ".([0-9]+)-([0-9]+).ef$")
	var err error
	for _, name := range fileNames {
		subs := re.FindStringSubmatch(name)
		if len(subs) != 4 {
			if len(subs) != 0 {
				ii.logger.Warn("File ignored by inverted index scan, more than 3 submatches", "name", name, "submatches", len(subs))
			}
			continue
		}
		var startStep, endStep uint64
		if startStep, err = strconv.ParseUint(subs[2], 10, 64); err != nil {
			ii.logger.Warn("File ignored by inverted index scan, parsing startTxNum", "error", err, "name", name)
			continue
		}
		if endStep, err = strconv.ParseUint(subs[3], 10, 64); err != nil {
			ii.logger.Warn("File ignored by inverted index scan, parsing endTxNum", "error", err, "name", name)
			continue
		}
		if startStep > endStep {
			ii.logger.Warn("File ignored by inverted index scan, startTxNum > endTxNum", "name", name)
			continue
		}

		startTxNum, endTxNum := startStep*ii.aggregationStep, endStep*ii.aggregationStep
		var newFile = newFilesItem(startTxNum, endTxNum, ii.aggregationStep)

		if ii.integrityCheck != nil && !ii.integrityCheck(startStep, endStep) {
			ii.logger.Debug("[agg] skip garbage file", "name", name)
			continue
		}

		if _, has := ii.dirtyFiles.Get(newFile); has {
			continue
		}

		ii.dirtyFiles.Set(newFile)
	}
	return garbageFiles
}

type idxList int

var (
	withBTree     idxList = 0b1
	withHashMap   idxList = 0b10
	withExistence idxList = 0b100
)

func (ii *InvertedIndex) reCalcVisibleFiles() {
	ii._visibleFiles = calcVisibleFiles(ii.dirtyFiles, ii.indexList, false)
}

func (ii *InvertedIndex) missedAccessors() (l []*filesItem) {
	ii.dirtyFiles.Walk(func(items []*filesItem) bool {
		for _, item := range items {
			fromStep, toStep := item.startTxNum/ii.aggregationStep, item.endTxNum/ii.aggregationStep
			if !dir.FileExist(ii.efAccessorFilePath(fromStep, toStep)) {
				l = append(l, item)
			}
		}
		return true
	})
	return l
}

func (ii *InvertedIndex) buildEfAccessor(ctx context.Context, item *filesItem, ps *background.ProgressSet) (err error) {
	if item.decompressor == nil {
		return fmt.Errorf("buildEfAccessor: passed item with nil decompressor %s %d-%d", ii.filenameBase, item.startTxNum/ii.aggregationStep, item.endTxNum/ii.aggregationStep)
	}
	fromStep, toStep := item.startTxNum/ii.aggregationStep, item.endTxNum/ii.aggregationStep
	return ii.buildMapAccessor(ctx, fromStep, toStep, item.decompressor, ps)
}

// BuildMissedAccessors - produce .efi/.vi/.kvi from .ef/.v/.kv
func (ii *InvertedIndex) BuildMissedAccessors(ctx context.Context, g *errgroup.Group, ps *background.ProgressSet) {
	for _, item := range ii.missedAccessors() {
		item := item
		g.Go(func() error {
			return ii.buildEfAccessor(ctx, item, ps)
		})
	}

}

func (ii *InvertedIndex) openFiles() error {
	var invalidFileItems []*filesItem
	invalidFileItemsLock := sync.Mutex{}
	ii.dirtyFiles.Walk(func(items []*filesItem) bool {
		var err error
		for _, item := range items {
			item := item
			fromStep, toStep := item.startTxNum/ii.aggregationStep, item.endTxNum/ii.aggregationStep
			if item.decompressor == nil {
				fPath := ii.efFilePath(fromStep, toStep)
				if !dir.FileExist(fPath) {
					_, fName := filepath.Split(fPath)
					ii.logger.Debug("[agg] InvertedIndex.openFiles: file does not exists", "f", fName)
					invalidFileItemsLock.Lock()
					invalidFileItems = append(invalidFileItems, item)
					invalidFileItemsLock.Unlock()
					continue
				}

				if item.decompressor, err = seg.NewDecompressor(fPath); err != nil {
					_, fName := filepath.Split(fPath)
					if errors.Is(err, &seg.ErrCompressedFileCorrupted{}) {
						ii.logger.Debug("[agg] InvertedIndex.openFiles", "err", err, "f", fName)
					} else {
						ii.logger.Warn("[agg] InvertedIndex.openFiles", "err", err, "f", fName)
					}
					invalidFileItemsLock.Lock()
					invalidFileItems = append(invalidFileItems, item)
					invalidFileItemsLock.Unlock()
					// don't interrupt on error. other files may be good. but skip indices open.
					continue
				}
			}

			if item.index == nil {
				fPath := ii.efAccessorFilePath(fromStep, toStep)
				if dir.FileExist(fPath) {
					if item.index, err = recsplit.OpenIndex(fPath); err != nil {
						_, fName := filepath.Split(fPath)
						ii.logger.Warn("[agg] InvertedIndex.openFiles", "err", err, "f", fName)
						// don't interrupt on error. other files may be good
					}
				}
			}
		}

		return true
	})
	for _, item := range invalidFileItems {
		item.closeFiles()
		ii.dirtyFiles.Delete(item)
	}

	return nil
}

func (ii *InvertedIndex) closeWhatNotInList(fNames []string) {
	var toClose []*filesItem
	ii.dirtyFiles.Walk(func(items []*filesItem) bool {
	Loop1:
		for _, item := range items {
			for _, protectName := range fNames {
				if item.decompressor != nil && item.decompressor.FileName() == protectName {
					continue Loop1
				}
			}
			toClose = append(toClose, item)
		}
		return true
	})
	for _, item := range toClose {
		item.closeFiles()
		ii.dirtyFiles.Delete(item)
	}
}

func (ii *InvertedIndex) Close() {
	ii.closeWhatNotInList([]string{})
}

// DisableFsync - just for tests
func (ii *InvertedIndex) DisableFsync() { ii.noFsync = true }

func (iit *InvertedIndexRoTx) Files() (res []string) {
	for _, item := range iit.files {
		if item.src.decompressor != nil {
			res = append(res, item.src.decompressor.FileName())
		}
	}
	return res
}

// Add - !NotThreadSafe. Must use WalRLock/BatchHistoryWriteEnd
func (w *invertedIndexBufferedWriter) Add(key []byte) error {
	return w.add(key, key)
}

func (iit *InvertedIndexRoTx) NewWriter() *invertedIndexBufferedWriter {
	return iit.newWriter(iit.ii.dirs.Tmp, false)
}

type invertedIndexBufferedWriter struct {
	index, indexKeys *etl.Collector
	tmpdir           string
	discard          bool
	filenameBase     string

	indexTable, indexKeysTable string

	txNum           uint64
	aggregationStep uint64
	txNumBytes      [8]byte
}

// loadFunc - is analog of etl.Identity, but it signaling to etl - use .Put instead of .AppendDup - to allow duplicates
// maybe in future we will improve etl, to sort dupSort values in the way that allow use .AppendDup
func loadFunc(k, v []byte, table etl.CurrentTableReader, next etl.LoadNextFunc) error {
	return next(k, k, v)
}

func (w *invertedIndexBufferedWriter) SetTxNum(txNum uint64) {
	w.txNum = txNum
	binary.BigEndian.PutUint64(w.txNumBytes[:], w.txNum)
}

func (w *invertedIndexBufferedWriter) Flush(ctx context.Context, tx kv.RwTx) error {
	if w.discard {
		return nil
	}
	if err := w.index.Load(tx, w.indexTable, loadFunc, etl.TransformArgs{Quit: ctx.Done()}); err != nil {
		return err
	}
	if err := w.indexKeys.Load(tx, w.indexKeysTable, loadFunc, etl.TransformArgs{Quit: ctx.Done()}); err != nil {
		return err
	}
	w.close()
	return nil
}

func (w *invertedIndexBufferedWriter) close() {
	if w == nil {
		return
	}
	if w.index != nil {
		w.index.Close()
	}
	if w.indexKeys != nil {
		w.indexKeys.Close()
	}
}

// 3_domains * 2 + 3_history * 1 + 4_indices * 2 = 17 etl collectors, 17*(256Mb/8) = 512Mb - for all collectros
var WALCollectorRAM = dbg.EnvDataSize("AGG_WAL_RAM", etl.BufferOptimalSize/8)
var CollateETLRAM = dbg.EnvDataSize("AGG_COLLATE_RAM", etl.BufferOptimalSize/4)

func (iit *InvertedIndexRoTx) newWriter(tmpdir string, discard bool) *invertedIndexBufferedWriter {
	w := &invertedIndexBufferedWriter{
		discard:         discard,
		tmpdir:          tmpdir,
		filenameBase:    iit.ii.filenameBase,
		aggregationStep: iit.ii.aggregationStep,

		indexKeysTable: iit.ii.indexKeysTable,
		indexTable:     iit.ii.indexTable,
		// etl collector doesn't fsync: means if have enough ram, all files produced by all collectors will be in ram
		indexKeys: etl.NewCollector("flush "+iit.ii.indexKeysTable, tmpdir, etl.NewSortableBuffer(WALCollectorRAM), iit.ii.logger).LogLvl(log.LvlTrace),
		index:     etl.NewCollector("flush "+iit.ii.indexTable, tmpdir, etl.NewSortableBuffer(WALCollectorRAM), iit.ii.logger).LogLvl(log.LvlTrace),
	}
	w.indexKeys.SortAndFlushInBackground(true)
	w.index.SortAndFlushInBackground(true)
	return w
}

func (w *invertedIndexBufferedWriter) add(key, indexKey []byte) error {
	if w.discard {
		return nil
	}
	if err := w.indexKeys.Collect(w.txNumBytes[:], key); err != nil {
		return err
	}
	if err := w.index.Collect(indexKey, w.txNumBytes[:]); err != nil {
		return err
	}
	return nil
}

func (ii *InvertedIndex) BeginFilesRo() *InvertedIndexRoTx {
	files := ii._visibleFiles
	for i := 0; i < len(files); i++ {
		if !files[i].src.frozen {
			files[i].src.refcount.Add(1)
		}
	}
	return &InvertedIndexRoTx{
		ii:    ii,
		files: files,
	}
}
func (iit *InvertedIndexRoTx) Close() {
	if iit.files == nil { // invariant: it's safe to call Close multiple times
		return
	}
	files := iit.files
	iit.files = nil
	for i := 0; i < len(files); i++ {
		if files[i].src.frozen {
			continue
		}
		refCnt := files[i].src.refcount.Add(-1)
		//GC: last reader responsible to remove useles files: close it and delete
		if refCnt == 0 && files[i].src.canDelete.Load() {
			if iit.ii.filenameBase == traceFileLife {
				iit.ii.logger.Warn(fmt.Sprintf("[agg] real remove at ctx close: %s", files[i].src.decompressor.FileName()))
			}
			files[i].src.closeFilesAndRemove()
		}
	}

	for _, r := range iit.readers {
		r.Close()
	}
}

type MergeRange struct {
	needMerge bool
	from      uint64
	to        uint64
}

func (mr *MergeRange) String(prefix string, aggStep uint64) string {
	return fmt.Sprintf("%s=%d-%d", prefix, mr.from/aggStep, mr.to/aggStep)
}

type InvertedIndexRoTx struct {
	ii      *InvertedIndex
	files   visibleFiles
	getters []ArchiveGetter
	readers []*recsplit.IndexReader

	_hasher murmur3.Hash128
}

func (iit *InvertedIndexRoTx) statelessHasher() murmur3.Hash128 {
	if iit._hasher == nil {
		iit._hasher = murmur3.New128WithSeed(*iit.ii.salt)
	}
	return iit._hasher
}
func (iit *InvertedIndexRoTx) hashKey(k []byte) (hi, lo uint64) {
	hasher := iit.statelessHasher()
	iit._hasher.Reset()
	_, _ = hasher.Write(k) //nolint:errcheck
	return hasher.Sum128()
}

func (iit *InvertedIndexRoTx) statelessGetter(i int) ArchiveGetter {
	if iit.getters == nil {
		iit.getters = make([]ArchiveGetter, len(iit.files))
	}
	r := iit.getters[i]
	if r == nil {
		g := iit.files[i].src.decompressor.MakeGetter()
		r = NewArchiveGetter(g, iit.ii.compression)
		iit.getters[i] = r
	}
	return r
}
func (iit *InvertedIndexRoTx) statelessIdxReader(i int) *recsplit.IndexReader {
	if iit.readers == nil {
		iit.readers = make([]*recsplit.IndexReader, len(iit.files))
	}
	r := iit.readers[i]
	if r == nil {
		r = iit.files[i].src.index.GetReaderFromPool()
		iit.readers[i] = r
	}
	return r
}

func (iit *InvertedIndexRoTx) seekInFiles(key []byte, txNum uint64) (found bool, equalOrHigherTxNum uint64) {
	hi, lo := iit.hashKey(key)

	for i := 0; i < len(iit.files); i++ {
		if iit.files[i].endTxNum <= txNum {
			continue
		}
		offset, ok := iit.statelessIdxReader(i).TwoLayerLookupByHash(hi, lo)
		if !ok {
			continue
		}

		g := iit.statelessGetter(i)
		g.Reset(offset)
		k, _ := g.Next(nil)
		if !bytes.Equal(k, key) {
			continue
		}
		eliasVal, _ := g.Next(nil)
		equalOrHigherTxNum, found = eliasfano32.Seek(eliasVal, txNum)

		if found {
			return true, equalOrHigherTxNum
		}
	}
	return false, 0
}

<<<<<<< HEAD
// it is assumed files are always sorted
func (iit *InvertedIndexRoTx) lastTxNumInFiles() uint64 {
	if len(iit.files) == 0 {
		return 0
	}
	return iit.files[len(iit.files)-1].endTxNum
}

func (iit *InvertedIndexRoTx) canBuild(dbtx kv.Tx) (bool, error) {
	lastInDB, err := iit.maxTxNumInDB(dbtx)
	if err != nil {
		return false, err
	}

	inFiles := iit.lastTxNumInFiles() / iit.ii.aggregationStep
	return lastInDB > inFiles, nil
}

=======
>>>>>>> 5aaf6e91
// IdxRange - return range of txNums for given `key`
// is to be used in public API, therefore it relies on read-only transaction
// so that iteration can be done even when the inverted index is being updated.
// [startTxNum; endNumTx)

// todo IdxRange operates over ii.indexTable . Passing `nil` as a key will not return all keys
func (iit *InvertedIndexRoTx) IdxRange(key []byte, startTxNum, endTxNum int, asc order.By, limit int, roTx kv.Tx) (iter.U64, error) {
	frozenIt, err := iit.iterateRangeFrozen(key, startTxNum, endTxNum, asc, limit)
	if err != nil {
		return nil, err
	}
	recentIt, err := iit.recentIterateRange(key, startTxNum, endTxNum, asc, limit, roTx)
	if err != nil {
		return nil, err
	}
	return iter.Union[uint64](frozenIt, recentIt, asc, limit), nil
}

func (iit *InvertedIndexRoTx) recentIterateRange(key []byte, startTxNum, endTxNum int, asc order.By, limit int, roTx kv.Tx) (iter.U64, error) {
	//optimization: return empty pre-allocated iterator if range is frozen
	if asc {
		isFrozenRange := len(iit.files) > 0 && endTxNum >= 0 && iit.files.EndTxNum() >= uint64(endTxNum)
		if isFrozenRange {
			return iter.EmptyU64, nil
		}
	} else {
		isFrozenRange := len(iit.files) > 0 && startTxNum >= 0 && iit.files.EndTxNum() >= uint64(startTxNum)
		if isFrozenRange {
			return iter.EmptyU64, nil
		}
	}

	var from []byte
	if startTxNum >= 0 {
		from = make([]byte, 8)
		binary.BigEndian.PutUint64(from, uint64(startTxNum))
	}

	var to []byte
	if endTxNum >= 0 {
		to = make([]byte, 8)
		binary.BigEndian.PutUint64(to, uint64(endTxNum))
	}
	it, err := roTx.RangeDupSort(iit.ii.indexTable, key, from, to, asc, limit)
	if err != nil {
		return nil, err
	}
	return iter.TransformKV2U64(it, func(_, v []byte) (uint64, error) {
		return binary.BigEndian.Uint64(v), nil
	}), nil
}

// IdxRange is to be used in public API, therefore it relies on read-only transaction
// so that iteration can be done even when the inverted index is being updated.
// [startTxNum; endNumTx)
func (iit *InvertedIndexRoTx) iterateRangeFrozen(key []byte, startTxNum, endTxNum int, asc order.By, limit int) (*FrozenInvertedIdxIter, error) {
	if asc && (startTxNum >= 0 && endTxNum >= 0) && startTxNum > endTxNum {
		return nil, fmt.Errorf("startTxNum=%d epected to be lower than endTxNum=%d", startTxNum, endTxNum)
	}
	if !asc && (startTxNum >= 0 && endTxNum >= 0) && startTxNum < endTxNum {
		return nil, fmt.Errorf("startTxNum=%d epected to be bigger than endTxNum=%d", startTxNum, endTxNum)
	}

	it := &FrozenInvertedIdxIter{
		key:         key,
		startTxNum:  startTxNum,
		endTxNum:    endTxNum,
		indexTable:  iit.ii.indexTable,
		orderAscend: asc,
		limit:       limit,
		ef:          eliasfano32.NewEliasFano(1, 1),
	}
	if asc {
		for i := len(iit.files) - 1; i >= 0; i-- {
			// [from,to) && from < to
			if endTxNum >= 0 && int(iit.files[i].startTxNum) >= endTxNum {
				continue
			}
			if startTxNum >= 0 && iit.files[i].endTxNum <= uint64(startTxNum) {
				break
			}
			if iit.files[i].src.index.KeyCount() == 0 {
				continue
			}
			it.stack = append(it.stack, iit.files[i])
			it.stack[len(it.stack)-1].getter = it.stack[len(it.stack)-1].src.decompressor.MakeGetter()
			it.stack[len(it.stack)-1].reader = it.stack[len(it.stack)-1].src.index.GetReaderFromPool()
			it.hasNext = true
		}
	} else {
		for i := 0; i < len(iit.files); i++ {
			// [from,to) && from > to
			if endTxNum >= 0 && int(iit.files[i].endTxNum) <= endTxNum {
				continue
			}
			if startTxNum >= 0 && iit.files[i].startTxNum > uint64(startTxNum) {
				break
			}
			if iit.files[i].src.index == nil { // assert
				err := fmt.Errorf("why file has not index: %s\n", iit.files[i].src.decompressor.FileName())
				panic(err)
			}
			if iit.files[i].src.index.KeyCount() == 0 {
				continue
			}
			it.stack = append(it.stack, iit.files[i])
			it.stack[len(it.stack)-1].getter = it.stack[len(it.stack)-1].src.decompressor.MakeGetter()
			it.stack[len(it.stack)-1].reader = it.stack[len(it.stack)-1].src.index.GetReaderFromPool()
			it.hasNext = true
		}
	}
	it.advance()
	return it, nil
}

<<<<<<< HEAD
func (iit *InvertedIndexRoTx) minTxNumInDB(tx kv.Tx) uint64 {
	fst, _ := kv.FirstKey(tx, iit.ii.indexKeysTable)
=======
func (ii *InvertedIndex) minTxNumInDB(tx kv.Tx) uint64 {
	fst, _ := kv.FirstKey(tx, ii.indexKeysTable)
>>>>>>> 5aaf6e91
	if len(fst) > 0 {
		fstInDb := binary.BigEndian.Uint64(fst)
		return min(fstInDb, math.MaxUint64)
	}
	return math.MaxUint64
}

<<<<<<< HEAD
func (iit *InvertedIndexRoTx) maxTxNumInDB(tx kv.Tx) uint64 {
	lst, _ := kv.LastKey(tx, iit.ii.indexKeysTable)
=======
func (ii *InvertedIndex) maxTxNumInDB(tx kv.Tx) uint64 {
	lst, _ := kv.LastKey(tx, ii.indexKeysTable)
>>>>>>> 5aaf6e91
	if len(lst) > 0 {
		lstInDb := binary.BigEndian.Uint64(lst)
		return max(lstInDb, 0)
	}
	return 0
}

func (iit *InvertedIndexRoTx) CanPrune(tx kv.Tx) bool {
<<<<<<< HEAD
	return iit.minTxNumInDB(tx) < iit.maxTxNumInFiles(false)
=======
	return iit.ii.minTxNumInDB(tx) < iit.files.EndTxNum()
}

func (iit *InvertedIndexRoTx) canBuild(dbtx kv.Tx) bool { //nolint
	maxStepInFiles := iit.files.EndTxNum() / iit.ii.aggregationStep
	return iit.ii.maxTxNumInDB(dbtx) > maxStepInFiles
>>>>>>> 5aaf6e91
}

type InvertedIndexPruneStat struct {
	MinTxNum         uint64
	MaxTxNum         uint64
	PruneCountTx     uint64
	PruneCountValues uint64
}

func (is *InvertedIndexPruneStat) PrunedNothing() bool {
	return is.PruneCountTx == 0 && is.PruneCountValues == 0
}

func (is *InvertedIndexPruneStat) String() string {
	if is.PrunedNothing() {
		return ""
	}
	vstr := ""
	if is.PruneCountValues > 0 {
		vstr = fmt.Sprintf("values: %d,", is.PruneCountValues)
	}
	return fmt.Sprintf("%s txns: %d from %.2fM-%.2fM",
		vstr, is.PruneCountTx, float64(is.MinTxNum)/1_000_000.0, float64(is.MaxTxNum)/1_000_000.0)
}

func (is *InvertedIndexPruneStat) Accumulate(other *InvertedIndexPruneStat) {
	if other == nil {
		return
	}
	is.MinTxNum = min(is.MinTxNum, other.MinTxNum)
	is.MaxTxNum = max(is.MaxTxNum, other.MaxTxNum)
	is.PruneCountTx += other.PruneCountTx
	is.PruneCountValues += other.PruneCountValues
}

func (iit *InvertedIndexRoTx) Unwind(ctx context.Context, rwTx kv.RwTx, txFrom, txTo, limit uint64, logEvery *time.Ticker, forced bool, fn func(key []byte, txnum []byte) error) error {
	_, err := iit.Prune(ctx, rwTx, txFrom, txTo, limit, logEvery, forced, fn)
	if err != nil {
		return err
	}
	return nil
}

// [txFrom; txTo)
// forced - prune even if CanPrune returns false, so its true only when we do Unwind.
func (iit *InvertedIndexRoTx) Prune(ctx context.Context, rwTx kv.RwTx, txFrom, txTo, limit uint64, logEvery *time.Ticker, forced bool, fn func(key []byte, txnum []byte) error) (stat *InvertedIndexPruneStat, err error) {
	stat = &InvertedIndexPruneStat{MinTxNum: math.MaxUint64}
	if !forced && !iit.CanPrune(rwTx) {
		return stat, nil
	}

	mxPruneInProgress.Inc()
	defer mxPruneInProgress.Dec()
	defer func(t time.Time) { mxPruneTookIndex.ObserveDuration(t) }(time.Now())

	if limit == 0 { // limits amount of Tx to be pruned
		limit = math.MaxUint64
	}

	ii := iit.ii
	//defer func() {
	//	ii.logger.Error("[snapshots] prune index",
	//		"name", ii.filenameBase,
	//		"forced", forced,
	//		"pruned tx", fmt.Sprintf("%.2f-%.2f", float64(minTxnum)/float64(iit.ii.aggregationStep), float64(maxTxnum)/float64(iit.ii.aggregationStep)),
	//		"pruned values", pruneCount,
	//		"tx until limit", limit)
	//}()

	keysCursor, err := rwTx.CursorDupSort(ii.indexKeysTable)
	if err != nil {
		return stat, fmt.Errorf("create %s keys cursor: %w", ii.filenameBase, err)
	}
	defer keysCursor.Close()
	idxDelCursor, err := rwTx.RwCursorDupSort(ii.indexTable)
	if err != nil {
		return nil, err
	}
	defer idxDelCursor.Close()

	collector := etl.NewCollector("prune idx "+ii.filenameBase, ii.dirs.Tmp, etl.NewSortableBuffer(etl.BufferOptimalSize/8), ii.logger)
	defer collector.Close()
	collector.LogLvl(log.LvlDebug)
	collector.SortAndFlushInBackground(true)

	var txKey [8]byte
	binary.BigEndian.PutUint64(txKey[:], txFrom)

	// Invariant: if some `txNum=N` pruned - it's pruned Fully
	// Means: can use DeleteCurrentDuplicates all values of given `txNum`
	for k, v, err := keysCursor.Seek(txKey[:]); k != nil; k, v, err = keysCursor.NextNoDup() {
		if err != nil {
			return nil, fmt.Errorf("iterate over %s index keys: %w", ii.filenameBase, err)
		}

		txNum := binary.BigEndian.Uint64(k)
		if txNum >= txTo || limit == 0 {
			break
		}
		if asserts && txNum < txFrom {
			panic(fmt.Errorf("assert: index pruning txn=%d [%d-%d)", txNum, txFrom, txTo))
		}

		limit--
		stat.MinTxNum = min(stat.MinTxNum, txNum)
		stat.MaxTxNum = max(stat.MaxTxNum, txNum)

		for ; v != nil; _, v, err = keysCursor.NextDup() {
			if err != nil {
				return nil, fmt.Errorf("iterate over %s index keys: %w", ii.filenameBase, err)
			}
			if err := collector.Collect(v, k); err != nil {
				return nil, err
			}
		}

		if ctx.Err() != nil {
			return nil, ctx.Err()
		}
	}

	err = collector.Load(nil, "", func(key, txnm []byte, table etl.CurrentTableReader, next etl.LoadNextFunc) error {
		if fn != nil {
			if err = fn(key, txnm); err != nil {
				return fmt.Errorf("fn error: %w", err)
			}
		}
		if err = idxDelCursor.DeleteExact(key, txnm); err != nil {
			return err
		}
		mxPruneSizeIndex.Inc()
		stat.PruneCountValues++

		select {
		case <-logEvery.C:
			txNum := binary.BigEndian.Uint64(txnm)
			ii.logger.Info("[snapshots] prune index", "name", ii.filenameBase, "pruned tx", stat.PruneCountTx,
				"pruned values", stat.PruneCountValues,
				"steps", fmt.Sprintf("%.2f-%.2f", float64(txFrom)/float64(ii.aggregationStep), float64(txNum)/float64(ii.aggregationStep)))
		default:
		}
		return nil
	}, etl.TransformArgs{Quit: ctx.Done()})

	if stat.MinTxNum != math.MaxUint64 {
		binary.BigEndian.PutUint64(txKey[:], stat.MinTxNum)
		// This deletion iterator goes last to preserve invariant: if some `txNum=N` pruned - it's pruned Fully
		for txnb, _, err := keysCursor.Seek(txKey[:]); txnb != nil; txnb, _, err = keysCursor.NextNoDup() {
			if err != nil {
				return nil, fmt.Errorf("iterate over %s index keys: %w", ii.filenameBase, err)
			}
			if binary.BigEndian.Uint64(txnb) > stat.MaxTxNum {
				break
			}
			stat.PruneCountTx++
			if err = rwTx.Delete(ii.indexKeysTable, txnb); err != nil {
				return nil, err
			}
		}
	}

	return stat, err
}

func (iit *InvertedIndexRoTx) DebugEFAllValuesAreInRange(ctx context.Context, failFast bool, fromStep uint64) error {
	logEvery := time.NewTicker(30 * time.Second)
	defer logEvery.Stop()
	fromTxNum := fromStep * iit.ii.aggregationStep
	iterStep := func(item ctxItem) error {
		g := item.src.decompressor.MakeGetter()
		g.Reset(0)
		defer item.src.decompressor.EnableReadAhead().DisableReadAhead()

		for g.HasNext() {
			k, _ := g.NextUncompressed()
			_ = k
			eliasVal, _ := g.NextUncompressed()
			ef, _ := eliasfano32.ReadEliasFano(eliasVal)
			if ef.Count() == 0 {
				continue
			}
			if item.startTxNum > ef.Min() {
				err := fmt.Errorf("[integrity] .ef file has foreign txNum: %d > %d, %s, %x", item.startTxNum, ef.Min(), g.FileName(), common.Shorten(k, 8))
				if failFast {
					return err
				} else {
					log.Warn(err.Error())
				}
			}
			if item.endTxNum < ef.Max() {
				err := fmt.Errorf("[integrity] .ef file has foreign txNum: %d < %d, %s, %x", item.endTxNum, ef.Max(), g.FileName(), common.Shorten(k, 8))
				if failFast {
					return err
				} else {
					log.Warn(err.Error())
				}
			}

			select {
			case <-ctx.Done():
				return ctx.Err()
			case <-logEvery.C:
				log.Info(fmt.Sprintf("[integrity] InvertedIndex: %s, prefix=%x", g.FileName(), common.Shorten(k, 8)))
			default:
			}
		}
		return nil
	}

	for _, item := range iit.files {
		if item.src.decompressor == nil {
			continue
		}
		if item.endTxNum <= fromTxNum {
			continue
		}
		if err := iterStep(item); err != nil {
			return err
		}
		//log.Warn(fmt.Sprintf("[dbg] see1: %s, min=%d,max=%d, before_max=%d, all: %d\n", item.src.decompressor.FileName(), ef.Min(), ef.Max(), last2, iter.ToArrU64Must(ef.Iterator())))
	}
	return nil
}

// FrozenInvertedIdxIter allows iteration over range of tx numbers
// Iteration is not implmented via callback function, because there is often
// a requirement for interators to be composable (for example, to implement AND and OR for indices)
// FrozenInvertedIdxIter must be closed after use to prevent leaking of resources like cursor
type FrozenInvertedIdxIter struct {
	key                  []byte
	startTxNum, endTxNum int
	limit                int
	orderAscend          order.By

	efIt       iter.Uno[uint64]
	indexTable string
	stack      []ctxItem

	nextN   uint64
	hasNext bool
	err     error

	ef *eliasfano32.EliasFano
}

func (it *FrozenInvertedIdxIter) Close() {
	for _, item := range it.stack {
		item.reader.Close()
	}
}

func (it *FrozenInvertedIdxIter) advance() {
	if it.hasNext {
		it.advanceInFiles()
	}
}

func (it *FrozenInvertedIdxIter) HasNext() bool {
	if it.err != nil { // always true, then .Next() call will return this error
		return true
	}
	if it.limit == 0 { // limit reached
		return false
	}
	return it.hasNext
}

func (it *FrozenInvertedIdxIter) Next() (uint64, error) { return it.next(), nil }

func (it *FrozenInvertedIdxIter) next() uint64 {
	it.limit--
	n := it.nextN
	it.advance()
	return n
}

func (it *FrozenInvertedIdxIter) advanceInFiles() {
	for {
		for it.efIt == nil {
			if len(it.stack) == 0 {
				it.hasNext = false
				return
			}
			item := it.stack[len(it.stack)-1]
			it.stack = it.stack[:len(it.stack)-1]
			offset, ok := item.reader.TwoLayerLookup(it.key)
			if !ok {
				continue
			}
			g := item.getter
			g.Reset(offset)
			k, _ := g.NextUncompressed()
			if bytes.Equal(k, it.key) {
				eliasVal, _ := g.NextUncompressed()
				it.ef.Reset(eliasVal)
				var efiter *eliasfano32.EliasFanoIter
				if it.orderAscend {
					efiter = it.ef.Iterator()
				} else {
					efiter = it.ef.ReverseIterator()
				}
				if it.startTxNum > 0 {
					efiter.Seek(uint64(it.startTxNum))
				}
				it.efIt = efiter
			}
		}

		//Asc:  [from, to) AND from < to
		//Desc: [from, to) AND from > to
		if it.orderAscend {
			for it.efIt.HasNext() {
				n, err := it.efIt.Next()
				if err != nil {
					it.err = err
					return
				}
				isBeforeRange := int(n) < it.startTxNum
				if isBeforeRange { //skip
					continue
				}
				isAfterRange := it.endTxNum >= 0 && int(n) >= it.endTxNum
				if isAfterRange { // terminate
					it.hasNext = false
					return
				}
				it.hasNext = true
				it.nextN = n
				return
			}
		} else {
			for it.efIt.HasNext() {
				n, err := it.efIt.Next()
				if err != nil {
					it.err = err
					return
				}
				isAfterRange := it.startTxNum >= 0 && int(n) > it.startTxNum
				if isAfterRange { //skip
					continue
				}
				isBeforeRange := it.endTxNum >= 0 && int(n) <= it.endTxNum
				if isBeforeRange { // terminate
					it.hasNext = false
					return
				}
				it.hasNext = true
				it.nextN = n
				return
			}
		}
		it.efIt = nil // Exhausted this iterator
	}
}

// RecentInvertedIdxIter allows iteration over range of tx numbers
// Iteration is not implmented via callback function, because there is often
// a requirement for interators to be composable (for example, to implement AND and OR for indices)
type RecentInvertedIdxIter struct {
	key                  []byte
	startTxNum, endTxNum int
	limit                int
	orderAscend          order.By

	roTx       kv.Tx
	cursor     kv.CursorDupSort
	indexTable string

	nextN   uint64
	hasNext bool
	err     error

	bm *roaring64.Bitmap
}

func (it *RecentInvertedIdxIter) Close() {
	if it.cursor != nil {
		it.cursor.Close()
	}
	bitmapdb.ReturnToPool64(it.bm)
}

func (it *RecentInvertedIdxIter) advanceInDB() {
	var v []byte
	var err error
	if it.cursor == nil {
		if it.cursor, err = it.roTx.CursorDupSort(it.indexTable); err != nil {
			// TODO pass error properly around
			panic(err)
		}
		var k []byte
		if k, _, err = it.cursor.SeekExact(it.key); err != nil {
			panic(err)
		}
		if k == nil {
			it.hasNext = false
			return
		}
		//Asc:  [from, to) AND from < to
		//Desc: [from, to) AND from > to
		var keyBytes [8]byte
		if it.startTxNum > 0 {
			binary.BigEndian.PutUint64(keyBytes[:], uint64(it.startTxNum))
		}
		if v, err = it.cursor.SeekBothRange(it.key, keyBytes[:]); err != nil {
			panic(err)
		}
		if v == nil {
			if !it.orderAscend {
				_, v, _ = it.cursor.PrevDup()
				if err != nil {
					panic(err)
				}
			}
			if v == nil {
				it.hasNext = false
				return
			}
		}
	} else {
		if it.orderAscend {
			_, v, err = it.cursor.NextDup()
			if err != nil {
				// TODO pass error properly around
				panic(err)
			}
		} else {
			_, v, err = it.cursor.PrevDup()
			if err != nil {
				panic(err)
			}
		}
	}

	//Asc:  [from, to) AND from < to
	//Desc: [from, to) AND from > to
	if it.orderAscend {
		for ; v != nil; _, v, err = it.cursor.NextDup() {
			if err != nil {
				// TODO pass error properly around
				panic(err)
			}
			n := binary.BigEndian.Uint64(v)
			if it.endTxNum >= 0 && int(n) >= it.endTxNum {
				it.hasNext = false
				return
			}
			if int(n) >= it.startTxNum {
				it.hasNext = true
				it.nextN = n
				return
			}
		}
	} else {
		for ; v != nil; _, v, err = it.cursor.PrevDup() {
			if err != nil {
				// TODO pass error properly around
				panic(err)
			}
			n := binary.BigEndian.Uint64(v)
			if int(n) <= it.endTxNum {
				it.hasNext = false
				return
			}
			if it.startTxNum >= 0 && int(n) <= it.startTxNum {
				it.hasNext = true
				it.nextN = n
				return
			}
		}
	}

	it.hasNext = false
}

func (it *RecentInvertedIdxIter) advance() {
	if it.hasNext {
		it.advanceInDB()
	}
}

func (it *RecentInvertedIdxIter) HasNext() bool {
	if it.err != nil { // always true, then .Next() call will return this error
		return true
	}
	if it.limit == 0 { // limit reached
		return false
	}
	return it.hasNext
}

func (it *RecentInvertedIdxIter) Next() (uint64, error) {
	if it.err != nil {
		return 0, it.err
	}
	it.limit--
	n := it.nextN
	it.advance()
	return n, nil
}

type InvertedIterator1 struct {
	roTx           kv.Tx
	cursor         kv.CursorDupSort
	indexTable     string
	key            []byte
	h              ReconHeap
	nextKey        []byte
	nextFileKey    []byte
	nextDbKey      []byte
	endTxNum       uint64
	startTxNum     uint64
	startTxKey     [8]byte
	hasNextInDb    bool
	hasNextInFiles bool
}

func (it *InvertedIterator1) Close() {
	if it.cursor != nil {
		it.cursor.Close()
	}
}

func (it *InvertedIterator1) advanceInFiles() {
	for it.h.Len() > 0 {
		top := heap.Pop(&it.h).(*ReconItem)
		key := top.key
		val, _ := top.g.Next(nil)
		if top.g.HasNext() {
			top.key, _ = top.g.Next(nil)
			heap.Push(&it.h, top)
		}
		if !bytes.Equal(key, it.key) {
			ef, _ := eliasfano32.ReadEliasFano(val)
			min := ef.Get(0)
			max := ef.Max()
			if min < it.endTxNum && max >= it.startTxNum { // Intersection of [min; max) and [it.startTxNum; it.endTxNum)
				it.key = key
				it.nextFileKey = key
				return
			}
		}
	}
	it.hasNextInFiles = false
}

func (it *InvertedIterator1) advanceInDb() {
	var k, v []byte
	var err error
	if it.cursor == nil {
		if it.cursor, err = it.roTx.CursorDupSort(it.indexTable); err != nil {
			// TODO pass error properly around
			panic(err)
		}
		if k, _, err = it.cursor.First(); err != nil {
			// TODO pass error properly around
			panic(err)
		}
	} else {
		if k, _, err = it.cursor.NextNoDup(); err != nil {
			panic(err)
		}
	}
	for k != nil {
		if v, err = it.cursor.SeekBothRange(k, it.startTxKey[:]); err != nil {
			panic(err)
		}
		if v != nil {
			txNum := binary.BigEndian.Uint64(v)
			if txNum < it.endTxNum {
				it.nextDbKey = append(it.nextDbKey[:0], k...)
				return
			}
		}
		if k, _, err = it.cursor.NextNoDup(); err != nil {
			panic(err)
		}
	}
	it.cursor.Close()
	it.cursor = nil
	it.hasNextInDb = false
}

func (it *InvertedIterator1) advance() {
	if it.hasNextInFiles {
		if it.hasNextInDb {
			c := bytes.Compare(it.nextFileKey, it.nextDbKey)
			if c < 0 {
				it.nextKey = append(it.nextKey[:0], it.nextFileKey...)
				it.advanceInFiles()
			} else if c > 0 {
				it.nextKey = append(it.nextKey[:0], it.nextDbKey...)
				it.advanceInDb()
			} else {
				it.nextKey = append(it.nextKey[:0], it.nextFileKey...)
				it.advanceInDb()
				it.advanceInFiles()
			}
		} else {
			it.nextKey = append(it.nextKey[:0], it.nextFileKey...)
			it.advanceInFiles()
		}
	} else if it.hasNextInDb {
		it.nextKey = append(it.nextKey[:0], it.nextDbKey...)
		it.advanceInDb()
	} else {
		it.nextKey = nil
	}
}

func (it *InvertedIterator1) HasNext() bool {
	return it.hasNextInFiles || it.hasNextInDb || it.nextKey != nil
}

func (it *InvertedIterator1) Next(keyBuf []byte) []byte {
	result := append(keyBuf, it.nextKey...)
	it.advance()
	return result
}

func (iit *InvertedIndexRoTx) IterateChangedKeys(startTxNum, endTxNum uint64, roTx kv.Tx) InvertedIterator1 {
	var ii1 InvertedIterator1
	ii1.hasNextInDb = true
	ii1.roTx = roTx
	ii1.indexTable = iit.ii.indexTable
	for _, item := range iit.files {
		if item.endTxNum <= startTxNum {
			continue
		}
		if item.startTxNum >= endTxNum {
			break
		}
		if item.endTxNum >= endTxNum {
			ii1.hasNextInDb = false
		}
		g := NewArchiveGetter(item.src.decompressor.MakeGetter(), iit.ii.compression)
		if g.HasNext() {
			key, _ := g.Next(nil)
			heap.Push(&ii1.h, &ReconItem{startTxNum: item.startTxNum, endTxNum: item.endTxNum, g: g, txNum: ^item.endTxNum, key: key})
			ii1.hasNextInFiles = true
		}
	}
	binary.BigEndian.PutUint64(ii1.startTxKey[:], startTxNum)
	ii1.startTxNum = startTxNum
	ii1.endTxNum = endTxNum
	ii1.advanceInDb()
	ii1.advanceInFiles()
	ii1.advance()
	return ii1
}

// collate [stepFrom, stepTo)
func (ii *InvertedIndex) collate(ctx context.Context, step uint64, roTx kv.Tx) (InvertedIndexCollation, error) {
	stepTo := step + 1
	txFrom, txTo := step*ii.aggregationStep, stepTo*ii.aggregationStep
	start := time.Now()
	defer mxCollateTookIndex.ObserveDuration(start)

	keysCursor, err := roTx.CursorDupSort(ii.indexKeysTable)
	if err != nil {
		return InvertedIndexCollation{}, fmt.Errorf("create %s keys cursor: %w", ii.filenameBase, err)
	}
	defer keysCursor.Close()

	collector := etl.NewCollector("collate idx "+ii.filenameBase, ii.iiCfg.dirs.Tmp, etl.NewSortableBuffer(CollateETLRAM), ii.logger)
	defer collector.Close()
	collector.LogLvl(log.LvlTrace)

	var txKey [8]byte
	binary.BigEndian.PutUint64(txKey[:], txFrom)

	for k, v, err := keysCursor.Seek(txKey[:]); k != nil; k, v, err = keysCursor.Next() {
		if err != nil {
			return InvertedIndexCollation{}, fmt.Errorf("iterate over %s keys cursor: %w", ii.filenameBase, err)
		}
		txNum := binary.BigEndian.Uint64(k)
		if txNum >= txTo { // [txFrom; txTo)
			break
		}
		if err := collector.Collect(v, k); err != nil {
			return InvertedIndexCollation{}, fmt.Errorf("collect %s history key [%x]=>txn %d [%x]: %w", ii.filenameBase, k, txNum, k, err)
		}
		select {
		case <-ctx.Done():
			return InvertedIndexCollation{}, ctx.Err()
		default:
		}
	}

	var (
		coll = InvertedIndexCollation{
			iiPath: ii.efFilePath(step, stepTo),
		}
		closeComp bool
	)
	defer func() {
		if closeComp {
			coll.Close()
		}
	}()

	comp, err := seg.NewCompressor(ctx, "collate idx "+ii.filenameBase, coll.iiPath, ii.dirs.Tmp, seg.MinPatternScore, ii.compressWorkers, log.LvlTrace, ii.logger)
	if err != nil {
		return InvertedIndexCollation{}, fmt.Errorf("create %s compressor: %w", ii.filenameBase, err)
	}
	coll.writer = NewArchiveWriter(comp, ii.compression)

	var (
		prevEf      []byte
		prevKey     []byte
		initialized bool
		bitmap      = bitmapdb.NewBitmap64()
	)
	defer bitmapdb.ReturnToPool64(bitmap)

	loadBitmapsFunc := func(k, v []byte, table etl.CurrentTableReader, next etl.LoadNextFunc) error {
		txNum := binary.BigEndian.Uint64(v)
		if !initialized {
			prevKey = append(prevKey[:0], k...)
			initialized = true
		}

		if bytes.Equal(prevKey, k) {
			bitmap.Add(txNum)
			prevKey = append(prevKey[:0], k...)
			return nil
		}

		ef := eliasfano32.NewEliasFano(bitmap.GetCardinality(), bitmap.Maximum())
		it := bitmap.Iterator()
		for it.HasNext() {
			ef.AddOffset(it.Next())
		}
		bitmap.Clear()
		ef.Build()

		prevEf = ef.AppendBytes(prevEf[:0])

		if err = coll.writer.AddWord(prevKey); err != nil {
			return fmt.Errorf("add %s efi index key [%x]: %w", ii.filenameBase, prevKey, err)
		}
		if err = coll.writer.AddWord(prevEf); err != nil {
			return fmt.Errorf("add %s efi index val: %w", ii.filenameBase, err)
		}

		prevKey = append(prevKey[:0], k...)
		txNum = binary.BigEndian.Uint64(v)
		bitmap.Add(txNum)

		return nil
	}

	err = collector.Load(nil, "", loadBitmapsFunc, etl.TransformArgs{Quit: ctx.Done()})
	if err != nil {
		return InvertedIndexCollation{}, err
	}
	if !bitmap.IsEmpty() {
		if err = loadBitmapsFunc(nil, make([]byte, 8), nil, nil); err != nil {
			return InvertedIndexCollation{}, err
		}
	}

	closeComp = false
	return coll, nil
}

type InvertedFiles struct {
	decomp    *seg.Decompressor
	index     *recsplit.Index
	existence *ExistenceFilter
}

func (sf InvertedFiles) CleanupOnError() {
	if sf.decomp != nil {
		sf.decomp.Close()
	}
	if sf.index != nil {
		sf.index.Close()
	}
}

type InvertedIndexCollation struct {
	iiPath string
	writer ArchiveWriter
}

func (ic InvertedIndexCollation) Close() {
	if ic.writer != nil {
		ic.writer.Close()
	}
}

// buildFiles - `step=N` means build file `[N:N+1)` which is equal to [N:N+1)
func (ii *InvertedIndex) buildFiles(ctx context.Context, step uint64, coll InvertedIndexCollation, ps *background.ProgressSet) (InvertedFiles, error) {
	var (
		decomp    *seg.Decompressor
		index     *recsplit.Index
		existence *ExistenceFilter
		err       error
	)
	mxRunningFilesBuilding.Inc()
	defer mxRunningFilesBuilding.Dec()
	closeComp := true
	defer func() {
		if closeComp {
			coll.Close()
			if decomp != nil {
				decomp.Close()
			}
			if index != nil {
				index.Close()
			}
			if existence != nil {
				existence.Close()
			}
		}
	}()

	if assert.Enable {
		if coll.iiPath == "" && reflect.ValueOf(coll.writer).IsNil() {
			panic("assert: collation is not initialized " + ii.filenameBase)
		}
	}

	{
		p := ps.AddNew(path.Base(coll.iiPath), 1)
		if err = coll.writer.Compress(); err != nil {
			ps.Delete(p)
			return InvertedFiles{}, fmt.Errorf("compress %s: %w", ii.filenameBase, err)
		}
		coll.Close()
		ps.Delete(p)
	}

	if decomp, err = seg.NewDecompressor(coll.iiPath); err != nil {
		return InvertedFiles{}, fmt.Errorf("open %s decompressor: %w", ii.filenameBase, err)
	}

	if err := ii.buildMapAccessor(ctx, step, step+1, decomp, ps); err != nil {
		return InvertedFiles{}, fmt.Errorf("build %s efi: %w", ii.filenameBase, err)
	}
	if index, err = recsplit.OpenIndex(ii.efAccessorFilePath(step, step+1)); err != nil {
		return InvertedFiles{}, err
	}

	closeComp = false
	return InvertedFiles{decomp: decomp, index: index, existence: existence}, nil
}

func (ii *InvertedIndex) buildMapAccessor(ctx context.Context, fromStep, toStep uint64, data *seg.Decompressor, ps *background.ProgressSet) error {
	idxPath := ii.efAccessorFilePath(fromStep, toStep)
	cfg := recsplit.RecSplitArgs{
		Enums:              true,
		LessFalsePositives: true,

		BucketSize: 2000,
		LeafSize:   8,
		TmpDir:     ii.dirs.Tmp,
		IndexFile:  idxPath,
		Salt:       ii.salt,
		NoFsync:    ii.noFsync,
	}
	return buildAccessor(ctx, data, ii.compression, idxPath, false, cfg, ps, ii.logger)
}

func (ii *InvertedIndex) integrateDirtyFiles(sf InvertedFiles, txNumFrom, txNumTo uint64) {
	fi := newFilesItem(txNumFrom, txNumTo, ii.aggregationStep)
	fi.decompressor = sf.decomp
	fi.index = sf.index
	fi.existence = sf.existence
	ii.dirtyFiles.Set(fi)
}

func (ii *InvertedIndex) collectFilesStat() (filesCount, filesSize, idxSize uint64) {
	if ii.dirtyFiles == nil {
		return 0, 0, 0
	}
	ii.dirtyFiles.Walk(func(items []*filesItem) bool {
		for _, item := range items {
			if item.index == nil {
				return false
			}
			filesSize += uint64(item.decompressor.Size())
			idxSize += uint64(item.index.Size())
			idxSize += uint64(item.bindex.Size())
			filesCount += 3
		}
		return true
	})
	return filesCount, filesSize, idxSize
}

func (ii *InvertedIndex) stepsRangeInDBAsStr(tx kv.Tx) string {
	a1, a2 := ii.stepsRangeInDB(tx)
	return fmt.Sprintf("%s: %.1f", ii.filenameBase, a2-a1)
}
func (ii *InvertedIndex) stepsRangeInDB(tx kv.Tx) (from, to float64) {
	fst, _ := kv.FirstKey(tx, ii.indexKeysTable)
	if len(fst) > 0 {
		from = float64(binary.BigEndian.Uint64(fst)) / float64(ii.aggregationStep)
	}
	lst, _ := kv.LastKey(tx, ii.indexKeysTable)
	if len(lst) > 0 {
		to = float64(binary.BigEndian.Uint64(lst)) / float64(ii.aggregationStep)
	}
	if to == 0 {
		to = from
	}
	return from, to
}<|MERGE_RESOLUTION|>--- conflicted
+++ resolved
@@ -568,27 +568,6 @@
 	return false, 0
 }
 
-<<<<<<< HEAD
-// it is assumed files are always sorted
-func (iit *InvertedIndexRoTx) lastTxNumInFiles() uint64 {
-	if len(iit.files) == 0 {
-		return 0
-	}
-	return iit.files[len(iit.files)-1].endTxNum
-}
-
-func (iit *InvertedIndexRoTx) canBuild(dbtx kv.Tx) (bool, error) {
-	lastInDB, err := iit.maxTxNumInDB(dbtx)
-	if err != nil {
-		return false, err
-	}
-
-	inFiles := iit.lastTxNumInFiles() / iit.ii.aggregationStep
-	return lastInDB > inFiles, nil
-}
-
-=======
->>>>>>> 5aaf6e91
 // IdxRange - return range of txNums for given `key`
 // is to be used in public API, therefore it relies on read-only transaction
 // so that iteration can be done even when the inverted index is being updated.
@@ -704,13 +683,8 @@
 	return it, nil
 }
 
-<<<<<<< HEAD
-func (iit *InvertedIndexRoTx) minTxNumInDB(tx kv.Tx) uint64 {
-	fst, _ := kv.FirstKey(tx, iit.ii.indexKeysTable)
-=======
 func (ii *InvertedIndex) minTxNumInDB(tx kv.Tx) uint64 {
 	fst, _ := kv.FirstKey(tx, ii.indexKeysTable)
->>>>>>> 5aaf6e91
 	if len(fst) > 0 {
 		fstInDb := binary.BigEndian.Uint64(fst)
 		return min(fstInDb, math.MaxUint64)
@@ -718,13 +692,8 @@
 	return math.MaxUint64
 }
 
-<<<<<<< HEAD
-func (iit *InvertedIndexRoTx) maxTxNumInDB(tx kv.Tx) uint64 {
-	lst, _ := kv.LastKey(tx, iit.ii.indexKeysTable)
-=======
 func (ii *InvertedIndex) maxTxNumInDB(tx kv.Tx) uint64 {
 	lst, _ := kv.LastKey(tx, ii.indexKeysTable)
->>>>>>> 5aaf6e91
 	if len(lst) > 0 {
 		lstInDb := binary.BigEndian.Uint64(lst)
 		return max(lstInDb, 0)
@@ -733,16 +702,12 @@
 }
 
 func (iit *InvertedIndexRoTx) CanPrune(tx kv.Tx) bool {
-<<<<<<< HEAD
-	return iit.minTxNumInDB(tx) < iit.maxTxNumInFiles(false)
-=======
 	return iit.ii.minTxNumInDB(tx) < iit.files.EndTxNum()
 }
 
 func (iit *InvertedIndexRoTx) canBuild(dbtx kv.Tx) bool { //nolint
 	maxStepInFiles := iit.files.EndTxNum() / iit.ii.aggregationStep
 	return iit.ii.maxTxNumInDB(dbtx) > maxStepInFiles
->>>>>>> 5aaf6e91
 }
 
 type InvertedIndexPruneStat struct {
