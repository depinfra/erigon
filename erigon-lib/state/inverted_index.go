/*
   Copyright 2022 Erigon contributors

   Licensed under the Apache License, Version 2.0 (the "License");
   you may not use this file except in compliance with the License.
   You may obtain a copy of the License at

       http://www.apache.org/licenses/LICENSE-2.0

   Unless required by applicable law or agreed to in writing, software
   distributed under the License is distributed on an "AS IS" BASIS,
   WITHOUT WARRANTIES OR CONDITIONS OF ANY KIND, either express or implied.
   See the License for the specific language governing permissions and
   limitations under the License.
*/

package state

import (
	"bytes"
	"container/heap"
	"context"
	"encoding/binary"
	"fmt"
	"math"
	"os"
	"path"
	"path/filepath"
	"regexp"
	"strconv"
	"sync/atomic"
	"time"

	"github.com/RoaringBitmap/roaring/roaring64"
	"github.com/ledgerwatch/log/v3"
	"github.com/spaolacci/murmur3"
	btree2 "github.com/tidwall/btree"
	"golang.org/x/exp/slices"
	"golang.org/x/sync/errgroup"

	"github.com/ledgerwatch/erigon-lib/common/background"
	"github.com/ledgerwatch/erigon-lib/common/cmp"
	"github.com/ledgerwatch/erigon-lib/common/datadir"
	"github.com/ledgerwatch/erigon-lib/common/dbg"
	"github.com/ledgerwatch/erigon-lib/common/dir"
	"github.com/ledgerwatch/erigon-lib/compress"
	"github.com/ledgerwatch/erigon-lib/etl"
	"github.com/ledgerwatch/erigon-lib/kv"
	"github.com/ledgerwatch/erigon-lib/kv/bitmapdb"
	"github.com/ledgerwatch/erigon-lib/kv/iter"
	"github.com/ledgerwatch/erigon-lib/kv/order"
	"github.com/ledgerwatch/erigon-lib/recsplit"
	"github.com/ledgerwatch/erigon-lib/recsplit/eliasfano32"
)

type InvertedIndex struct {
	iiCfg
	files *btree2.BTreeG[*filesItem] // thread-safe, but maybe need 1 RWLock for all trees in AggregatorV3

	// roFiles derivative from field `file`, but without garbage (canDelete=true, overlaps, etc...)
	// MakeContext() using this field in zero-copy way
	roFiles atomic.Pointer[[]ctxItem]

	indexKeysTable  string // txnNum_u64 -> key (k+auto_increment)
	indexTable      string // k -> txnNum_u64 , Needs to be table with DupSort
	filenameBase    string
	aggregationStep uint64

	//TODO: re-visit this check - maybe we don't need it. It's abot kill in the middle of merge
	integrityCheck func(fromStep, toStep uint64) bool

	withLocalityIndex  bool
	withExistenceIndex bool

	// localityIdx of warm files - storing `steps` where `key` was updated
	//  - need re-calc when new file created
	//  - don't need re-calc after files merge - because merge doesn't change `steps` where `key` was updated
	warmLocalityIdx *LocalityIndex
	coldLocalityIdx *LocalityIndex
	tx              kv.RwTx

	garbageFiles []*filesItem // files that exist on disk, but ignored on opening folder - because they are garbage

	// fields for history write
	txNum      uint64
	txNumBytes [8]byte
	wal        *invertedIndexWAL
	logger     log.Logger

	noFsync bool // fsync is enabled by default, but tests can manually disable

	compression     FileCompression
	compressWorkers int
}

type iiCfg struct {
	salt *uint32
	dirs datadir.Dirs
}

func NewInvertedIndex(
	cfg iiCfg,
	aggregationStep uint64,
	filenameBase string,
	indexKeysTable string,
	indexTable string,
	withLocalityIndex, withExistenceIndex bool,
	integrityCheck func(fromStep, toStep uint64) bool,
	logger log.Logger,
) (*InvertedIndex, error) {
	if cfg.dirs.SnapDomain == "" {
		panic("empty `dirs` varialbe")
	}
	ii := InvertedIndex{
		iiCfg:              cfg,
		files:              btree2.NewBTreeGOptions[*filesItem](filesItemLess, btree2.Options{Degree: 128, NoLocks: false}),
		aggregationStep:    aggregationStep,
		filenameBase:       filenameBase,
		indexKeysTable:     indexKeysTable,
		indexTable:         indexTable,
		compressWorkers:    1,
		integrityCheck:     integrityCheck,
		withLocalityIndex:  withLocalityIndex,
		withExistenceIndex: withExistenceIndex,
		logger:             logger,
	}
	ii.roFiles.Store(&[]ctxItem{})

	if ii.withLocalityIndex {
		if err := ii.enableLocalityIndex(); err != nil {
			return nil, err
		}
	}
	return &ii, nil
}

func (ii *InvertedIndex) efExistenceIdxFilePath(fromStep, toStep uint64) string {
	return filepath.Join(ii.dirs.SnapAccessors, fmt.Sprintf("%s.%d-%d.efei", ii.filenameBase, fromStep, toStep))
}
func (ii *InvertedIndex) efAccessorFilePath(fromStep, toStep uint64) string {
	return filepath.Join(ii.dirs.SnapAccessors, fmt.Sprintf("%s.%d-%d.efi", ii.filenameBase, fromStep, toStep))
}
func (ii *InvertedIndex) efFilePath(fromStep, toStep uint64) string {
	return filepath.Join(ii.dirs.SnapIdx, fmt.Sprintf("%s.%d-%d.ef", ii.filenameBase, fromStep, toStep))
}

func (ii *InvertedIndex) enableLocalityIndex() error {
	var err error
	ii.warmLocalityIdx = NewLocalityIndex(true, ii.dirs.SnapIdx, ii.filenameBase, ii.aggregationStep, ii.dirs.Tmp, ii.salt, ii.logger)
	if err != nil {
		return fmt.Errorf("NewLocalityIndex: %s, %w", ii.filenameBase, err)
	}
	ii.coldLocalityIdx = NewLocalityIndex(false, ii.dirs.SnapIdx, ii.filenameBase, ii.aggregationStep, ii.dirs.Tmp, ii.salt, ii.logger)
	if err != nil {
		return fmt.Errorf("NewLocalityIndex: %s, %w", ii.filenameBase, err)
	}
	return nil
}

func filesFromDir(dir string) ([]string, error) {
	allFiles, err := os.ReadDir(dir)
	if err != nil {
		return nil, fmt.Errorf("filesFromDir: %w, %s", err, dir)
	}
	filtered := make([]string, 0, len(allFiles))
	for _, f := range allFiles {
		if f.IsDir() || !f.Type().IsRegular() {
			continue
		}
		filtered = append(filtered, f.Name())
	}
	return filtered, nil
}

<<<<<<< HEAD
func (ii *InvertedIndex) fileNamesOnDisk() (idx, hist, domain []string, err error) {
	idx, err = filesFromDir(ii.dirs.SnapIdx)
=======
func (ii *InvertedIndex) fileNamesOnDisk() ([]string, []string, error) {
	files, err := os.ReadDir(ii.dir)
>>>>>>> 0d7928f3
	if err != nil {
		return
	}
	hist, err = filesFromDir(ii.dirs.SnapHistory)
	if err != nil {
		return
	}
	domain, err = filesFromDir(ii.dirs.SnapDomain)
	if err != nil {
		return
	}
	return
}

func (ii *InvertedIndex) OpenList(fNames []string) error {
	{
		if ii.withLocalityIndex {
			accFiles, err := filesFromDir(ii.dirs.SnapAccessors)
			if err != nil {
				return err
			}
			if err := ii.warmLocalityIdx.OpenList(accFiles); err != nil {
				return err
			}
			if err := ii.coldLocalityIdx.OpenList(accFiles); err != nil {
				return err
			}
		}
	}
	ii.closeWhatNotInList(fNames)
	ii.garbageFiles = ii.scanStateFiles(fNames)
	if err := ii.openFiles(); err != nil {
		return fmt.Errorf("InvertedIndex.openFiles: %s, %w", ii.filenameBase, err)
	}
	return nil
}

func (ii *InvertedIndex) OpenFolder() error {
	idxFiles, _, _, err := ii.fileNamesOnDisk()
	if err != nil {
		return err
	}
	return ii.OpenList(idxFiles)
}

func (ii *InvertedIndex) scanStateFiles(fileNames []string) (garbageFiles []*filesItem) {
	re := regexp.MustCompile("^" + ii.filenameBase + ".([0-9]+)-([0-9]+).ef$")
	var err error
	for _, name := range fileNames {
		subs := re.FindStringSubmatch(name)
		if len(subs) != 3 {
			if len(subs) != 0 {
				ii.logger.Warn("File ignored by inverted index scan, more than 3 submatches", "name", name, "submatches", len(subs))
			}
			continue
		}
		var startStep, endStep uint64
		if startStep, err = strconv.ParseUint(subs[1], 10, 64); err != nil {
			ii.logger.Warn("File ignored by inverted index scan, parsing startTxNum", "error", err, "name", name)
			continue
		}
		if endStep, err = strconv.ParseUint(subs[2], 10, 64); err != nil {
			ii.logger.Warn("File ignored by inverted index scan, parsing endTxNum", "error", err, "name", name)
			continue
		}
		if startStep > endStep {
			ii.logger.Warn("File ignored by inverted index scan, startTxNum > endTxNum", "name", name)
			continue
		}

		startTxNum, endTxNum := startStep*ii.aggregationStep, endStep*ii.aggregationStep
		var newFile = newFilesItem(startTxNum, endTxNum, ii.aggregationStep)

		if ii.integrityCheck != nil && !ii.integrityCheck(startStep, endStep) {
			continue
		}

		if _, has := ii.files.Get(newFile); has {
			continue
		}

		addNewFile := true
		/*
			var subSets []*filesItem
			ii.files.Walk(func(items []*filesItem) bool {
				for _, item := range items {
					if item.isSubsetOf(newFile) {
						fmt.Printf("skip is subset %s.%d-%d.ef of %s.%d-%d.ef\n", ii.filenameBase, item.startTxNum/ii.aggregationStep, item.endTxNum/ii.aggregationStep, ii.filenameBase, newFile.startTxNum/ii.aggregationStep, newFile.endTxNum/ii.aggregationStep)
						subSets = append(subSets, item)
						continue
					}

					if newFile.isSubsetOf(item) {
						//if item.frozen {
						//fmt.Printf("skip2 is subperset %s.%d-%d.ef of %s.%d-%d.ef, %t, %t\n", ii.filenameBase, item.startTxNum/ii.aggregationStep, item.endTxNum/ii.aggregationStep, ii.filenameBase, newFile.startTxNum/ii.aggregationStep, newFile.endTxNum/ii.aggregationStep, item.frozen, newFile.frozen)
						//addNewFile = false
						//garbageFiles = append(garbageFiles, newFile)
						//}
						return false
					}
				}
				return true
			})
		*/

		//for _, subSet := range subSets {
		//	ii.files.Delete(subSet)
		//}
		if addNewFile {
			ii.files.Set(newFile)
		}
	}
	return garbageFiles
}

func ctxFiles(files *btree2.BTreeG[*filesItem], requireHashIndex, requireBTreeIndex bool) (roItems []ctxItem) {
	roFiles := make([]ctxItem, 0, files.Len())
	files.Walk(func(items []*filesItem) bool {
		for _, item := range items {
			if item.canDelete.Load() {
				continue
			}

			// TODO: need somehow handle this case, but indices do not open in tests TestFindMergeRangeCornerCases
			//if requireHashIndex && item.index == nil {
			//	continue
			//}
			//if requireBTreeIndex && item.bindex == nil {
			//	continue
			//}

			// `kill -9` may leave small garbage files, but if big one already exists we assume it's good(fsynced) and no reason to merge again
			// see super-set file, just drop sub-set files from list
			for len(roFiles) > 0 && roFiles[len(roFiles)-1].src.isSubsetOf(item) {
				roFiles[len(roFiles)-1].src = nil
				roFiles = roFiles[:len(roFiles)-1]
			}
			roFiles = append(roFiles, ctxItem{
				startTxNum: item.startTxNum,
				endTxNum:   item.endTxNum,
				i:          len(roFiles),
				src:        item,
			})
		}
		return true
	})
	if roFiles == nil {
		roFiles = []ctxItem{}
	}
	return roFiles
}

func (ii *InvertedIndex) reCalcRoFiles() {
	roFiles := ctxFiles(ii.files, true, false)
	ii.roFiles.Store(&roFiles)
}

func (ii *InvertedIndex) missedIdxFiles() (l []*filesItem) {
	ii.files.Walk(func(items []*filesItem) bool {
		for _, item := range items {
			fromStep, toStep := item.startTxNum/ii.aggregationStep, item.endTxNum/ii.aggregationStep
			if !dir.FileExist(ii.efAccessorFilePath(fromStep, toStep)) {
				l = append(l, item)
			}
		}
		return true
	})
	return l
}
func (ii *InvertedIndex) missedExistenceFilterFiles() (l []*filesItem) {
	ii.files.Walk(func(items []*filesItem) bool {
		for _, item := range items {
			fromStep, toStep := item.startTxNum/ii.aggregationStep, item.endTxNum/ii.aggregationStep
			if !dir.FileExist(ii.efExistenceIdxFilePath(fromStep, toStep)) {
				l = append(l, item)
			}
		}
		return true
	})
	return l
}

func (ii *InvertedIndex) buildEfi(ctx context.Context, item *filesItem, ps *background.ProgressSet) (err error) {
	fromStep, toStep := item.startTxNum/ii.aggregationStep, item.endTxNum/ii.aggregationStep
	idxPath := ii.efAccessorFilePath(fromStep, toStep)
<<<<<<< HEAD
	return buildIndex(ctx, item.decompressor, CompressNone, idxPath, ii.dirs.Tmp, false, ii.salt, ps, ii.logger, ii.noFsync)
=======

	return buildIndex(ctx, item.decompressor, CompressNone, idxPath, ii.tmpdir, false, ii.salt, ps, ii.logger, ii.noFsync)
>>>>>>> 0d7928f3
}
func (ii *InvertedIndex) buildExistenceFilter(ctx context.Context, item *filesItem, ps *background.ProgressSet) (err error) {
	if !ii.withExistenceIndex {
		return nil
	}
	fromStep, toStep := item.startTxNum/ii.aggregationStep, item.endTxNum/ii.aggregationStep
	idxPath := ii.efExistenceIdxFilePath(fromStep, toStep)
<<<<<<< HEAD
	return buildIdxFilter(ctx, item.decompressor, CompressNone, idxPath, ii.salt, ps, ii.logger, ii.noFsync)
=======
	return buildIdxFilter(ctx, item.decompressor, CompressNone, idxPath, ii.tmpdir, ii.salt, ps, ii.logger, ii.noFsync)
>>>>>>> 0d7928f3
}
func (ii *InvertedIndex) openExistenceIdx(ctx context.Context, item *filesItem, ps *background.ProgressSet) (err error) {
	fromStep, toStep := item.startTxNum/ii.aggregationStep, item.endTxNum/ii.aggregationStep
	idxPath := ii.efExistenceIdxFilePath(fromStep, toStep)
	return buildIdxFilter(ctx, item.decompressor, CompressNone, idxPath, ii.salt, ps, ii.logger, ii.noFsync)
}

func buildIdxFilter(ctx context.Context, d *compress.Decompressor, compressed FileCompression, idxPath string, salt *uint32, ps *background.ProgressSet, logger log.Logger, noFsync bool) error {
	g := NewArchiveGetter(d.MakeGetter(), compressed)
	_, fileName := filepath.Split(idxPath)
	count := d.Count() / 2
	if count < 2 {
		return nil
	}

	p := ps.AddNew(fileName, uint64(count))
	defer ps.Delete(p)
	defer d.EnableReadAhead().DisableReadAhead()

	idxFilter, err := NewExistenceFilter(uint64(count), idxPath)
	if err != nil {
		return err
	}
	hasher := murmur3.New128WithSeed(*salt)

	key := make([]byte, 0, 256)
	g.Reset(0)
	for g.HasNext() {
		key, _ = g.Next(key[:0])
		hasher.Reset()
		hasher.Write(key) //nolint:errcheck
		hi, _ := hasher.Sum128()
		idxFilter.AddHash(hi)

		// Skip value
		g.Skip()

		p.Processed.Add(1)
	}
	if err := idxFilter.Build(); err != nil {
		return err
	}

	return nil
}

// BuildMissedIndices - produce .efi/.vi/.kvi from .ef/.v/.kv
func (ii *InvertedIndex) BuildMissedIndices(ctx context.Context, g *errgroup.Group, ps *background.ProgressSet) {
	for _, item := range ii.missedIdxFiles() {
		item := item
		g.Go(func() error {
			return ii.buildEfi(ctx, item, ps)
		})
	}

	for _, item := range ii.missedExistenceFilterFiles() {
		item := item
		g.Go(func() error {
			return ii.buildExistenceFilter(ctx, item, ps)
		})
	}

	if ii.withLocalityIndex && ii.warmLocalityIdx != nil {
		g.Go(func() error {
			ic := ii.MakeContext()
			defer ic.Close()
			from, to := ic.minWarmStep(), ic.maxWarmStep()
			if from == to || ic.ii.warmLocalityIdx.exists(from, to) {
				return nil
			}
			if err := ic.ii.warmLocalityIdx.BuildMissedIndices(ctx, from, to, false, ps, func() *LocalityIterator { return ic.iterateKeysLocality(ctx, from, to, nil) }); err != nil {
				return err
			}
			return nil
		})
	}
}

func (ii *InvertedIndex) openFiles() error {
	var err error
	var invalidFileItems []*filesItem
	ii.files.Walk(func(items []*filesItem) bool {
		for _, item := range items {
			if item.decompressor != nil {
				continue
			}
			fromStep, toStep := item.startTxNum/ii.aggregationStep, item.endTxNum/ii.aggregationStep
			datPath := ii.efFilePath(fromStep, toStep)
			if !dir.FileExist(datPath) {
				invalidFileItems = append(invalidFileItems, item)
				continue
			}

			if item.decompressor, err = compress.NewDecompressor(datPath); err != nil {
				ii.logger.Debug("InvertedIndex.openFiles: %w, %s", err, datPath)
				continue
			}

			if item.index == nil {
				idxPath := ii.efAccessorFilePath(fromStep, toStep)
				if dir.FileExist(idxPath) {
					if item.index, err = recsplit.OpenIndex(idxPath); err != nil {
						ii.logger.Debug("InvertedIndex.openFiles: %w, %s", err, idxPath)
						return false
					}
				}
			}
			if item.existence == nil && ii.withExistenceIndex {
				idxPath := ii.efExistenceIdxFilePath(fromStep, toStep)
				if dir.FileExist(idxPath) {
					if item.existence, err = OpenExistenceFilter(idxPath); err != nil {
						ii.logger.Debug("InvertedIndex.openFiles: %w, %s", err, idxPath)
						return false
					}
				}
			}
		}
		return true
	})
	for _, item := range invalidFileItems {
		ii.files.Delete(item)
	}
	if err != nil {
		return err
	}

	ii.reCalcRoFiles()
	return nil
}

func (ii *InvertedIndex) closeWhatNotInList(fNames []string) {
	var toDelete []*filesItem
	ii.files.Walk(func(items []*filesItem) bool {
	Loop1:
		for _, item := range items {
			for _, protectName := range fNames {
				if item.decompressor != nil && item.decompressor.FileName() == protectName {
					continue Loop1
				}
			}
			toDelete = append(toDelete, item)
		}
		return true
	})
	for _, item := range toDelete {
		if item.decompressor != nil {
			item.decompressor.Close()
			item.decompressor = nil
		}
		if item.index != nil {
			item.index.Close()
			item.index = nil
		}
		ii.files.Delete(item)
	}
}

func (ii *InvertedIndex) Close() {
	ii.warmLocalityIdx.Close()
	ii.coldLocalityIdx.Close()
	ii.closeWhatNotInList([]string{})
	ii.reCalcRoFiles()
}

// DisableFsync - just for tests
func (ii *InvertedIndex) DisableFsync() { ii.noFsync = true }

func (ic *InvertedIndexContext) Files() (res []string) {
	for _, item := range ic.files {
		if item.src.decompressor != nil {
			res = append(res, item.src.decompressor.FileName())
		}
	}
	return res
}

func (ii *InvertedIndex) SetTx(tx kv.RwTx) {
	ii.tx = tx
}

func (ii *InvertedIndex) SetTxNum(txNum uint64) {
	ii.txNum = txNum
	binary.BigEndian.PutUint64(ii.txNumBytes[:], ii.txNum)
}

// Add - !NotThreadSafe. Must use WalRLock/BatchHistoryWriteEnd
func (ii *InvertedIndex) Add(key []byte) error {
	return ii.wal.add(key, key)
}
func (ii *InvertedIndex) add(key, indexKey []byte) error { //nolint
	return ii.wal.add(key, indexKey)
}

func (ii *InvertedIndex) DiscardHistory(tmpdir string) {
	ii.wal = ii.newWriter(tmpdir, false, true)
}
func (ii *InvertedIndex) StartWrites() {
	ii.wal = ii.newWriter(ii.dirs.Tmp, true, false)
}
func (ii *InvertedIndex) StartUnbufferedWrites() {
	ii.wal = ii.newWriter(ii.dirs.Tmp, false, false)
}
func (ii *InvertedIndex) FinishWrites() {
	ii.wal.close()
	ii.wal = nil
}

func (ii *InvertedIndex) Rotate() *invertedIndexWAL {
	wal := ii.wal
	if wal != nil {
		if wal.buffered {
			if err := wal.index.Flush(); err != nil {
				panic(err)
			}
			if err := wal.indexKeys.Flush(); err != nil {
				panic(err)
			}
		}
		ii.wal = ii.newWriter(ii.wal.tmpdir, ii.wal.buffered, ii.wal.discard)
	}
	return wal
}

type invertedIndexWAL struct {
	ii        *InvertedIndex
	index     *etl.Collector
	indexKeys *etl.Collector
	tmpdir    string
	buffered  bool
	discard   bool
}

// loadFunc - is analog of etl.Identity, but it signaling to etl - use .Put instead of .AppendDup - to allow duplicates
// maybe in future we will improve etl, to sort dupSort values in the way that allow use .AppendDup
func loadFunc(k, v []byte, table etl.CurrentTableReader, next etl.LoadNextFunc) error {
	return next(k, k, v)
}

func (ii *invertedIndexWAL) Flush(ctx context.Context, tx kv.RwTx) error {
	if ii.discard || !ii.buffered {
		return nil
	}
	if err := ii.index.Load(tx, ii.ii.indexTable, loadFunc, etl.TransformArgs{Quit: ctx.Done()}); err != nil {
		return err
	}
	if err := ii.indexKeys.Load(tx, ii.ii.indexKeysTable, loadFunc, etl.TransformArgs{Quit: ctx.Done()}); err != nil {
		return err
	}
	ii.close()
	return nil
}

func (ii *invertedIndexWAL) close() {
	if ii == nil {
		return
	}
	if ii.index != nil {
		ii.index.Close()
	}
	if ii.indexKeys != nil {
		ii.indexKeys.Close()
	}
}

// 3_domains * 2 + 3_history * 1 + 4_indices * 2 = 17 etl collectors, 17*(256Mb/8) = 512Mb - for all collectros
var WALCollectorRAM = dbg.EnvDataSize("AGG_WAL_RAM", etl.BufferOptimalSize/8)
var AggTraceFileLife = dbg.EnvString("AGG_TRACE_FILE_LIFE", "")

func (ii *InvertedIndex) newWriter(tmpdir string, buffered, discard bool) *invertedIndexWAL {
	w := &invertedIndexWAL{ii: ii,
		buffered: buffered,
		discard:  discard,
		tmpdir:   tmpdir,
	}
	if buffered {
		// etl collector doesn't fsync: means if have enough ram, all files produced by all collectors will be in ram
		w.index = etl.NewCollector(ii.indexTable, tmpdir, etl.NewSortableBuffer(WALCollectorRAM), ii.logger)
		w.indexKeys = etl.NewCollector(ii.indexKeysTable, tmpdir, etl.NewSortableBuffer(WALCollectorRAM), ii.logger)
		w.index.LogLvl(log.LvlTrace)
		w.indexKeys.LogLvl(log.LvlTrace)
	}
	return w
}

func (ii *invertedIndexWAL) add(key, indexKey []byte) error {
	if ii.discard {
		return nil
	}

	if ii.buffered {
		if err := ii.indexKeys.Collect(ii.ii.txNumBytes[:], key); err != nil {
			return err
		}

		if err := ii.index.Collect(indexKey, ii.ii.txNumBytes[:]); err != nil {
			return err
		}
	} else {
		if err := ii.ii.tx.Put(ii.ii.indexKeysTable, ii.ii.txNumBytes[:], key); err != nil {
			return err
		}
		if err := ii.ii.tx.Put(ii.ii.indexTable, indexKey, ii.ii.txNumBytes[:]); err != nil {
			return err
		}
	}
	return nil
}

func (ii *InvertedIndex) MakeContext() *InvertedIndexContext {
	files := *ii.roFiles.Load()
	for i := 0; i < len(files); i++ {
		if !files[i].src.frozen {
			files[i].src.refcount.Add(1)
		}
	}
	return &InvertedIndexContext{
		ii:           ii,
		files:        files,
		warmLocality: ii.warmLocalityIdx.MakeContext(),
		coldLocality: ii.coldLocalityIdx.MakeContext(),
	}
}
func (ic *InvertedIndexContext) Close() {
	if ic.files == nil { // invariant: it's safe to call Close multiple times
		return
	}
	files := ic.files
	ic.files = nil
	for i := 0; i < len(files); i++ {
		if files[i].src.frozen {
			continue
		}
		refCnt := files[i].src.refcount.Add(-1)
		//GC: last reader responsible to remove useles files: close it and delete
		if refCnt == 0 && files[i].src.canDelete.Load() {
			if ic.ii.filenameBase == AggTraceFileLife {
				ic.ii.logger.Warn(fmt.Sprintf("[agg] real remove at ctx close: %s", files[i].src.decompressor.FileName()))
			}
			files[i].src.closeFilesAndRemove()
		}
	}

	for _, r := range ic.readers {
		r.Close()
	}

	ic.warmLocality.Close()
	ic.coldLocality.Close()
}

type InvertedIndexContext struct {
	ii      *InvertedIndex
	files   []ctxItem // have no garbage (overlaps, etc...)
	getters []ArchiveGetter
	readers []*recsplit.IndexReader

	warmLocality *ctxLocalityIdx
	coldLocality *ctxLocalityIdx

	_hasher murmur3.Hash128
}

func (ic *InvertedIndexContext) statelessHasher() murmur3.Hash128 {
	if ic._hasher == nil {
		ic._hasher = murmur3.New128WithSeed(*ic.ii.salt)
	}
	return ic._hasher
}
func (ic *InvertedIndexContext) hashKey(k []byte) (hi, lo uint64) {
	hasher := ic.statelessHasher()
	ic._hasher.Reset()
	_, _ = hasher.Write(k) //nolint:errcheck
	return hasher.Sum128()
}

func (ic *InvertedIndexContext) statelessGetter(i int) ArchiveGetter {
	if ic.getters == nil {
		ic.getters = make([]ArchiveGetter, len(ic.files))
	}
	r := ic.getters[i]
	if r == nil {
		g := ic.files[i].src.decompressor.MakeGetter()
		r = NewArchiveGetter(g, ic.ii.compression)
		ic.getters[i] = r
	}
	return r
}
func (ic *InvertedIndexContext) statelessIdxReader(i int) *recsplit.IndexReader {
	if ic.readers == nil {
		ic.readers = make([]*recsplit.IndexReader, len(ic.files))
	}
	r := ic.readers[i]
	if r == nil {
		r = ic.files[i].src.index.GetReaderFromPool()
		ic.readers[i] = r
	}
	return r
}

func (ic *InvertedIndexContext) getFile(from, to uint64) (it ctxItem, ok bool) {
	for _, item := range ic.files {
		if item.startTxNum == from && item.endTxNum == to {
			return item, true
		}
	}
	return it, false
}

func (ic *InvertedIndexContext) Seek(key []byte, txNum uint64) (found bool, equalOrHigherTxNum uint64) {
	hi, lo := ic.hashKey(key)

	for i := 0; i < len(ic.files); i++ {
		if ic.files[i].endTxNum <= txNum {
			continue
		}
		if ic.ii.withExistenceIndex && ic.files[i].src.existence != nil {
			if !ic.files[i].src.existence.ContainsHash(hi) {
				continue
			}
		}
		reader := ic.statelessIdxReader(i)
		if reader.Empty() {
			continue
		}
		offset := reader.LookupHash(hi, lo)

		g := ic.statelessGetter(i)
		g.Reset(offset)
		k, _ := g.Next(nil)
		if !bytes.Equal(k, key) {
			continue
		}
		eliasVal, _ := g.Next(nil)
		equalOrHigherTxNum, found = eliasfano32.Seek(eliasVal, txNum)

		if found {
			return true, equalOrHigherTxNum
		}
	}
	return false, 0
}

// IdxRange - return range of txNums for given `key`
// is to be used in public API, therefore it relies on read-only transaction
// so that iteration can be done even when the inverted index is being updated.
// [startTxNum; endNumTx)
func (ic *InvertedIndexContext) IdxRange(key []byte, startTxNum, endTxNum int, asc order.By, limit int, roTx kv.Tx) (iter.U64, error) {
	frozenIt, err := ic.iterateRangeFrozen(key, startTxNum, endTxNum, asc, limit)
	if err != nil {
		return nil, err
	}
	recentIt, err := ic.recentIterateRange(key, startTxNum, endTxNum, asc, limit, roTx)
	if err != nil {
		return nil, err
	}
	return iter.Union[uint64](frozenIt, recentIt, asc, limit), nil
}

func (ic *InvertedIndexContext) recentIterateRange(key []byte, startTxNum, endTxNum int, asc order.By, limit int, roTx kv.Tx) (iter.U64, error) {
	//optimization: return empty pre-allocated iterator if range is frozen
	if asc {
		isFrozenRange := len(ic.files) > 0 && endTxNum >= 0 && ic.files[len(ic.files)-1].endTxNum >= uint64(endTxNum)
		if isFrozenRange {
			return iter.EmptyU64, nil
		}
	} else {
		isFrozenRange := len(ic.files) > 0 && startTxNum >= 0 && ic.files[len(ic.files)-1].endTxNum >= uint64(startTxNum)
		if isFrozenRange {
			return iter.EmptyU64, nil
		}
	}

	var from []byte
	if startTxNum >= 0 {
		from = make([]byte, 8)
		binary.BigEndian.PutUint64(from, uint64(startTxNum))
	}

	var to []byte
	if endTxNum >= 0 {
		to = make([]byte, 8)
		binary.BigEndian.PutUint64(to, uint64(endTxNum))
	}

	it, err := roTx.RangeDupSort(ic.ii.indexTable, key, from, to, asc, limit)
	if err != nil {
		return nil, err
	}
	return iter.TransformKV2U64(it, func(_, v []byte) (uint64, error) {
		return binary.BigEndian.Uint64(v), nil
	}), nil
}

// IdxRange is to be used in public API, therefore it relies on read-only transaction
// so that iteration can be done even when the inverted index is being updated.
// [startTxNum; endNumTx)
func (ic *InvertedIndexContext) iterateRangeFrozen(key []byte, startTxNum, endTxNum int, asc order.By, limit int) (*FrozenInvertedIdxIter, error) {
	if asc && (startTxNum >= 0 && endTxNum >= 0) && startTxNum > endTxNum {
		return nil, fmt.Errorf("startTxNum=%d epected to be lower than endTxNum=%d", startTxNum, endTxNum)
	}
	if !asc && (startTxNum >= 0 && endTxNum >= 0) && startTxNum < endTxNum {
		return nil, fmt.Errorf("startTxNum=%d epected to be bigger than endTxNum=%d", startTxNum, endTxNum)
	}

	it := &FrozenInvertedIdxIter{
		key:         key,
		startTxNum:  startTxNum,
		endTxNum:    endTxNum,
		indexTable:  ic.ii.indexTable,
		orderAscend: asc,
		limit:       limit,
		ef:          eliasfano32.NewEliasFano(1, 1),
	}
	if asc {
		for i := len(ic.files) - 1; i >= 0; i-- {
			// [from,to) && from < to
			if endTxNum >= 0 && int(ic.files[i].startTxNum) >= endTxNum {
				continue
			}
			if startTxNum >= 0 && ic.files[i].endTxNum <= uint64(startTxNum) {
				break
			}
			it.stack = append(it.stack, ic.files[i])
			it.stack[len(it.stack)-1].getter = it.stack[len(it.stack)-1].src.decompressor.MakeGetter()
			it.stack[len(it.stack)-1].reader = it.stack[len(it.stack)-1].src.index.GetReaderFromPool()
			it.hasNext = true
		}
	} else {
		for i := 0; i < len(ic.files); i++ {
			// [from,to) && from > to
			if endTxNum >= 0 && int(ic.files[i].endTxNum) <= endTxNum {
				continue
			}
			if startTxNum >= 0 && ic.files[i].startTxNum > uint64(startTxNum) {
				break
			}

			it.stack = append(it.stack, ic.files[i])
			it.stack[len(it.stack)-1].getter = it.stack[len(it.stack)-1].src.decompressor.MakeGetter()
			it.stack[len(it.stack)-1].reader = it.stack[len(it.stack)-1].src.index.GetReaderFromPool()
			it.hasNext = true
		}
	}
	it.advance()
	return it, nil
}

// [txFrom; txTo)
func (ic *InvertedIndexContext) Prune(ctx context.Context, rwTx kv.RwTx, txFrom, txTo, limit uint64, logEvery *time.Ticker) error {
	ii := ic.ii
	defer func(t time.Time) { mxPruneTookIndex.UpdateDuration(t) }(time.Now())

	keysCursor, err := rwTx.RwCursorDupSort(ii.indexKeysTable)
	if err != nil {
		return fmt.Errorf("create %s keys cursor: %w", ii.filenameBase, err)
	}
	defer keysCursor.Close()
	var txKey [8]byte
	binary.BigEndian.PutUint64(txKey[:], txFrom)
	k, v, err := keysCursor.Seek(txKey[:])
	if err != nil {
		return err
	}
	if k == nil {
		return nil
	}
	txFrom = binary.BigEndian.Uint64(k)
	if limit != math.MaxUint64 && limit != 0 {
		txTo = cmp.Min(txTo, txFrom+limit)
	}
	if txFrom >= txTo {
		return nil
	}

	collector := etl.NewCollector("snapshots", ii.dirs.Tmp, etl.NewOldestEntryBuffer(etl.BufferOptimalSize), ii.logger)
	defer collector.Close()
	collector.LogLvl(log.LvlDebug)

	idxCForDeletes, err := rwTx.RwCursorDupSort(ii.indexTable)
	if err != nil {
		return err
	}
	defer idxCForDeletes.Close()
	idxC, err := rwTx.RwCursorDupSort(ii.indexTable)
	if err != nil {
		return err
	}
	defer idxC.Close()

	// Invariant: if some `txNum=N` pruned - it's pruned Fully
	// Means: can use DeleteCurrentDuplicates all values of given `txNum`
	for ; k != nil; k, v, err = keysCursor.NextNoDup() {
		if err != nil {
			return err
		}

		txNum := binary.BigEndian.Uint64(k)
		if txNum >= txTo {
			break
		}
		for ; v != nil; _, v, err = keysCursor.NextDup() {
			if err != nil {
				return err
			}
			if err := collector.Collect(v, nil); err != nil {
				return err
			}
		}
		if ctx.Err() != nil {
			return ctx.Err()
		}

		// This DeleteCurrent needs to the last in the loop iteration, because it invalidates k and v
		if err = rwTx.Delete(ii.indexKeysTable, k); err != nil {
			return err
		}
	}
	if err != nil {
		return fmt.Errorf("iterate over %s keys: %w", ii.filenameBase, err)
	}

	var pruneCount uint64
	if err := collector.Load(rwTx, "", func(key, _ []byte, table etl.CurrentTableReader, next etl.LoadNextFunc) error {
		for v, err := idxC.SeekBothRange(key, txKey[:]); v != nil; _, v, err = idxC.NextDup() {
			if err != nil {
				return err
			}
			txNum := binary.BigEndian.Uint64(v)
			if txNum >= txTo {
				break
			}

			if _, _, err = idxCForDeletes.SeekBothExact(key, v); err != nil {
				return err
			}
			if err = idxCForDeletes.DeleteCurrent(); err != nil {
				return err
			}
			pruneCount++
			mxPruneSizeIndex.Inc()

			select {
			case <-logEvery.C:
				ii.logger.Info("[snapshots] prune history", "name", ii.filenameBase,
					"to_step", fmt.Sprintf("%.2f", float64(txTo)/float64(ii.aggregationStep)), "prefix", fmt.Sprintf("%x", key[:8]),
					"pruned count", pruneCount)
			case <-ctx.Done():
				return ctx.Err()
			default:
			}
		}
		return nil
	}, etl.TransformArgs{}); err != nil {
		return err
	}

	return nil
}

// FrozenInvertedIdxIter allows iteration over range of tx numbers
// Iteration is not implmented via callback function, because there is often
// a requirement for interators to be composable (for example, to implement AND and OR for indices)
// FrozenInvertedIdxIter must be closed after use to prevent leaking of resources like cursor
type FrozenInvertedIdxIter struct {
	key                  []byte
	startTxNum, endTxNum int
	limit                int
	orderAscend          order.By

	efIt       iter.Unary[uint64]
	indexTable string
	stack      []ctxItem

	nextN   uint64
	hasNext bool
	err     error

	ef *eliasfano32.EliasFano
}

func (it *FrozenInvertedIdxIter) Close() {
	for _, item := range it.stack {
		item.reader.Close()
	}
}

func (it *FrozenInvertedIdxIter) advance() {
	if it.orderAscend {
		if it.hasNext {
			it.advanceInFiles()
		}
	} else {
		if it.hasNext {
			it.advanceInFiles()
		}
	}
}

func (it *FrozenInvertedIdxIter) HasNext() bool {
	if it.err != nil { // always true, then .Next() call will return this error
		return true
	}
	if it.limit == 0 { // limit reached
		return false
	}
	return it.hasNext
}

func (it *FrozenInvertedIdxIter) Next() (uint64, error) { return it.next(), nil }

func (it *FrozenInvertedIdxIter) next() uint64 {
	it.limit--
	n := it.nextN
	it.advance()
	return n
}

func (it *FrozenInvertedIdxIter) advanceInFiles() {
	for {
		for it.efIt == nil { //TODO: this loop may be optimized by LocalityIndex
			if len(it.stack) == 0 {
				it.hasNext = false
				return
			}
			item := it.stack[len(it.stack)-1]
			it.stack = it.stack[:len(it.stack)-1]
			offset := item.reader.Lookup(it.key)
			g := item.getter
			g.Reset(offset)
			k, _ := g.NextUncompressed()
			if bytes.Equal(k, it.key) {
				eliasVal, _ := g.NextUncompressed()
				it.ef.Reset(eliasVal)
				if it.orderAscend {
					efiter := it.ef.Iterator()
					if it.startTxNum > 0 {
						efiter.Seek(uint64(it.startTxNum))
					}
					it.efIt = efiter
				} else {
					it.efIt = it.ef.ReverseIterator()
				}
			}
		}

		//TODO: add seek method
		//Asc:  [from, to) AND from > to
		//Desc: [from, to) AND from < to
		if it.orderAscend {
			for it.efIt.HasNext() {
				n, _ := it.efIt.Next()
				if it.endTxNum >= 0 && int(n) >= it.endTxNum {
					it.hasNext = false
					return
				}
				if int(n) >= it.startTxNum {
					it.hasNext = true
					it.nextN = n
					return
				}
			}
		} else {
			for it.efIt.HasNext() {
				n, _ := it.efIt.Next()
				if int(n) <= it.endTxNum {
					it.hasNext = false
					return
				}
				if it.startTxNum >= 0 && int(n) <= it.startTxNum {
					it.hasNext = true
					it.nextN = n
					return
				}
			}
		}
		it.efIt = nil // Exhausted this iterator
	}
}

// RecentInvertedIdxIter allows iteration over range of tx numbers
// Iteration is not implmented via callback function, because there is often
// a requirement for interators to be composable (for example, to implement AND and OR for indices)
type RecentInvertedIdxIter struct {
	key                  []byte
	startTxNum, endTxNum int
	limit                int
	orderAscend          order.By

	roTx       kv.Tx
	cursor     kv.CursorDupSort
	indexTable string

	nextN   uint64
	hasNext bool
	err     error

	bm *roaring64.Bitmap
}

func (it *RecentInvertedIdxIter) Close() {
	if it.cursor != nil {
		it.cursor.Close()
	}
	bitmapdb.ReturnToPool64(it.bm)
}

func (it *RecentInvertedIdxIter) advanceInDB() {
	var v []byte
	var err error
	if it.cursor == nil {
		if it.cursor, err = it.roTx.CursorDupSort(it.indexTable); err != nil {
			// TODO pass error properly around
			panic(err)
		}
		var k []byte
		if k, _, err = it.cursor.SeekExact(it.key); err != nil {
			panic(err)
		}
		if k == nil {
			it.hasNext = false
			return
		}
		//Asc:  [from, to) AND from > to
		//Desc: [from, to) AND from < to
		var keyBytes [8]byte
		if it.startTxNum > 0 {
			binary.BigEndian.PutUint64(keyBytes[:], uint64(it.startTxNum))
		}
		if v, err = it.cursor.SeekBothRange(it.key, keyBytes[:]); err != nil {
			panic(err)
		}
		if v == nil {
			if !it.orderAscend {
				_, v, _ = it.cursor.PrevDup()
				if err != nil {
					panic(err)
				}
			}
			if v == nil {
				it.hasNext = false
				return
			}
		}
	} else {
		if it.orderAscend {
			_, v, err = it.cursor.NextDup()
			if err != nil {
				// TODO pass error properly around
				panic(err)
			}
		} else {
			_, v, err = it.cursor.PrevDup()
			if err != nil {
				panic(err)
			}
		}
	}

	//Asc:  [from, to) AND from > to
	//Desc: [from, to) AND from < to
	if it.orderAscend {
		for ; v != nil; _, v, err = it.cursor.NextDup() {
			if err != nil {
				// TODO pass error properly around
				panic(err)
			}
			n := binary.BigEndian.Uint64(v)
			if it.endTxNum >= 0 && int(n) >= it.endTxNum {
				it.hasNext = false
				return
			}
			if int(n) >= it.startTxNum {
				it.hasNext = true
				it.nextN = n
				return
			}
		}
	} else {
		for ; v != nil; _, v, err = it.cursor.PrevDup() {
			if err != nil {
				// TODO pass error properly around
				panic(err)
			}
			n := binary.BigEndian.Uint64(v)
			if int(n) <= it.endTxNum {
				it.hasNext = false
				return
			}
			if it.startTxNum >= 0 && int(n) <= it.startTxNum {
				it.hasNext = true
				it.nextN = n
				return
			}
		}
	}

	it.hasNext = false
}

func (it *RecentInvertedIdxIter) advance() {
	if it.orderAscend {
		if it.hasNext {
			it.advanceInDB()
		}
	} else {
		if it.hasNext {
			it.advanceInDB()
		}
	}
}

func (it *RecentInvertedIdxIter) HasNext() bool {
	if it.err != nil { // always true, then .Next() call will return this error
		return true
	}
	if it.limit == 0 { // limit reached
		return false
	}
	return it.hasNext
}

func (it *RecentInvertedIdxIter) Next() (uint64, error) {
	if it.err != nil {
		return 0, it.err
	}
	it.limit--
	n := it.nextN
	it.advance()
	return n, nil
}

type InvertedIterator1 struct {
	roTx           kv.Tx
	cursor         kv.CursorDupSort
	indexTable     string
	key            []byte
	h              ReconHeap
	nextKey        []byte
	nextFileKey    []byte
	nextDbKey      []byte
	endTxNum       uint64
	startTxNum     uint64
	startTxKey     [8]byte
	hasNextInDb    bool
	hasNextInFiles bool
}

func (it *InvertedIterator1) Close() {
	if it.cursor != nil {
		it.cursor.Close()
	}
}

func (it *InvertedIterator1) advanceInFiles() {
	for it.h.Len() > 0 {
		top := heap.Pop(&it.h).(*ReconItem)
		key := top.key
		val, _ := top.g.Next(nil)
		if top.g.HasNext() {
			top.key, _ = top.g.Next(nil)
			heap.Push(&it.h, top)
		}
		if !bytes.Equal(key, it.key) {
			ef, _ := eliasfano32.ReadEliasFano(val)
			min := ef.Get(0)
			max := ef.Max()
			if min < it.endTxNum && max >= it.startTxNum { // Intersection of [min; max) and [it.startTxNum; it.endTxNum)
				it.key = key
				it.nextFileKey = key
				return
			}
		}
	}
	it.hasNextInFiles = false
}

func (it *InvertedIterator1) advanceInDb() {
	var k, v []byte
	var err error
	if it.cursor == nil {
		if it.cursor, err = it.roTx.CursorDupSort(it.indexTable); err != nil {
			// TODO pass error properly around
			panic(err)
		}
		if k, _, err = it.cursor.First(); err != nil {
			// TODO pass error properly around
			panic(err)
		}
	} else {
		if k, _, err = it.cursor.NextNoDup(); err != nil {
			panic(err)
		}
	}
	for k != nil {
		if v, err = it.cursor.SeekBothRange(k, it.startTxKey[:]); err != nil {
			panic(err)
		}
		if v != nil {
			txNum := binary.BigEndian.Uint64(v)
			if txNum < it.endTxNum {
				it.nextDbKey = append(it.nextDbKey[:0], k...)
				return
			}
		}
		if k, _, err = it.cursor.NextNoDup(); err != nil {
			panic(err)
		}
	}
	it.cursor.Close()
	it.cursor = nil
	it.hasNextInDb = false
}

func (it *InvertedIterator1) advance() {
	if it.hasNextInFiles {
		if it.hasNextInDb {
			c := bytes.Compare(it.nextFileKey, it.nextDbKey)
			if c < 0 {
				it.nextKey = append(it.nextKey[:0], it.nextFileKey...)
				it.advanceInFiles()
			} else if c > 0 {
				it.nextKey = append(it.nextKey[:0], it.nextDbKey...)
				it.advanceInDb()
			} else {
				it.nextKey = append(it.nextKey[:0], it.nextFileKey...)
				it.advanceInDb()
				it.advanceInFiles()
			}
		} else {
			it.nextKey = append(it.nextKey[:0], it.nextFileKey...)
			it.advanceInFiles()
		}
	} else if it.hasNextInDb {
		it.nextKey = append(it.nextKey[:0], it.nextDbKey...)
		it.advanceInDb()
	} else {
		it.nextKey = nil
	}
}

func (it *InvertedIterator1) HasNext() bool {
	return it.hasNextInFiles || it.hasNextInDb || it.nextKey != nil
}

func (it *InvertedIterator1) Next(keyBuf []byte) []byte {
	result := append(keyBuf, it.nextKey...)
	it.advance()
	return result
}

func (ic *InvertedIndexContext) IterateChangedKeys(startTxNum, endTxNum uint64, roTx kv.Tx) InvertedIterator1 {
	var ii1 InvertedIterator1
	ii1.hasNextInDb = true
	ii1.roTx = roTx
	ii1.indexTable = ic.ii.indexTable
	for _, item := range ic.files {
		if item.endTxNum <= startTxNum {
			continue
		}
		if item.startTxNum >= endTxNum {
			break
		}
		if item.endTxNum >= endTxNum {
			ii1.hasNextInDb = false
		}
		g := NewArchiveGetter(item.src.decompressor.MakeGetter(), ic.ii.compression)
		if g.HasNext() {
			key, _ := g.Next(nil)
			heap.Push(&ii1.h, &ReconItem{startTxNum: item.startTxNum, endTxNum: item.endTxNum, g: g, txNum: ^item.endTxNum, key: key})
			ii1.hasNextInFiles = true
		}
	}
	binary.BigEndian.PutUint64(ii1.startTxKey[:], startTxNum)
	ii1.startTxNum = startTxNum
	ii1.endTxNum = endTxNum
	ii1.advanceInDb()
	ii1.advanceInFiles()
	ii1.advance()
	return ii1
}

// collate [stepFrom, stepTo)
func (ii *InvertedIndex) collate(ctx context.Context, stepFrom, stepTo uint64, roTx kv.Tx) (map[string]*roaring64.Bitmap, error) {
	txFrom, txTo := stepFrom*ii.aggregationStep, stepTo*ii.aggregationStep
	mxRunningCollations.Inc()
	start := time.Now()
	defer mxRunningCollations.Dec()
	defer mxCollateTook.UpdateDuration(start)

	keysCursor, err := roTx.CursorDupSort(ii.indexKeysTable)
	if err != nil {
		return nil, fmt.Errorf("create %s keys cursor: %w", ii.filenameBase, err)
	}
	defer keysCursor.Close()
	indexBitmaps := map[string]*roaring64.Bitmap{}
	var txKey [8]byte
	binary.BigEndian.PutUint64(txKey[:], txFrom)
	var k, v []byte
	for k, v, err = keysCursor.Seek(txKey[:]); k != nil; k, v, err = keysCursor.Next() {
		if err != nil {
			return nil, fmt.Errorf("iterate over %s keys cursor: %w", ii.filenameBase, err)
		}
		txNum := binary.BigEndian.Uint64(k)
		if txNum >= txTo {
			break
		}
		var bitmap *roaring64.Bitmap
		var ok bool
		if bitmap, ok = indexBitmaps[string(v)]; !ok {
			bitmap = bitmapdb.NewBitmap64()
			indexBitmaps[string(v)] = bitmap
		}
		bitmap.Add(txNum)

		select {
		case <-ctx.Done():
			return nil, ctx.Err()
		default:
		}
	}
	return indexBitmaps, nil
}

type InvertedFiles struct {
	decomp       *compress.Decompressor
	index        *recsplit.Index
	existence    *ExistenceFilter
	warmLocality *LocalityIndexFiles
	coldLocality *LocalityIndexFiles
}

func (sf InvertedFiles) CleanupOnError() {
	if sf.decomp != nil {
		sf.decomp.Close()
	}
	if sf.index != nil {
		sf.index.Close()
	}
}

// buildFiles - `step=N` means build file `[N:N+1)` which is equal to [N:N+1)
func (ii *InvertedIndex) buildFiles(ctx context.Context, step uint64, bitmaps map[string]*roaring64.Bitmap, ps *background.ProgressSet) (InvertedFiles, error) {
	start := time.Now()
	defer mxBuildTook.UpdateDuration(start)

	var (
		decomp    *compress.Decompressor
		index     *recsplit.Index
		existence *ExistenceFilter
		comp      *compress.Compressor
		err       error
	)
	closeComp := true
	defer func() {
		if closeComp {
			if comp != nil {
				comp.Close()
			}
			if decomp != nil {
				decomp.Close()
			}
			if index != nil {
				index.Close()
			}
		}
	}()
<<<<<<< HEAD
	datPath := ii.efFilePath(step, step+1)
	_, datFileName := filepath.Split(datPath)
=======

	datPath := ii.efFilePath(step, step+1)
>>>>>>> 0d7928f3
	keys := make([]string, 0, len(bitmaps))
	for key := range bitmaps {
		keys = append(keys, key)
	}

	slices.Sort(keys)
	{
		p := ps.AddNew(path.Base(datPath), 1)
		defer ps.Delete(p)
		comp, err = compress.NewCompressor(ctx, "snapshots", datPath, ii.dirs.Tmp, compress.MinPatternScore, ii.compressWorkers, log.LvlTrace, ii.logger)
		if err != nil {
			return InvertedFiles{}, fmt.Errorf("create %s compressor: %w", ii.filenameBase, err)
		}
		writer := NewArchiveWriter(comp, ii.compression)
		var buf []byte
		for _, key := range keys {
			if err = writer.AddWord([]byte(key)); err != nil {
				return InvertedFiles{}, fmt.Errorf("add %s key [%x]: %w", ii.filenameBase, key, err)
			}
			bitmap := bitmaps[key]
			ef := eliasfano32.NewEliasFano(bitmap.GetCardinality(), bitmap.Maximum())
			it := bitmap.Iterator()
			for it.HasNext() {
				ef.AddOffset(it.Next())
			}
			ef.Build()
			buf = ef.AppendBytes(buf[:0])
			if err = writer.AddWord(buf); err != nil {
				return InvertedFiles{}, fmt.Errorf("add %s val: %w", ii.filenameBase, err)
			}
		}
		if err = comp.Compress(); err != nil {
			return InvertedFiles{}, fmt.Errorf("compress %s: %w", ii.filenameBase, err)
		}
		comp.Close()
		comp = nil
		ps.Delete(p)
	}
	if decomp, err = compress.NewDecompressor(datPath); err != nil {
		return InvertedFiles{}, fmt.Errorf("open %s decompressor: %w", ii.filenameBase, err)
	}

	idxPath := ii.efAccessorFilePath(step, step+1)
<<<<<<< HEAD
	if index, err = buildIndexThenOpen(ctx, decomp, ii.compression, idxPath, ii.dirs.Tmp, false, ii.salt, ps, ii.logger, ii.noFsync); err != nil {
=======
	if index, err = buildIndexThenOpen(ctx, decomp, ii.compression, idxPath, ii.tmpdir, false, ii.salt, ps, ii.logger, ii.noFsync); err != nil {
>>>>>>> 0d7928f3
		return InvertedFiles{}, fmt.Errorf("build %s efi: %w", ii.filenameBase, err)
	}

	if ii.withExistenceIndex {
		idxPath2 := ii.efExistenceIdxFilePath(step, step+1)
<<<<<<< HEAD
		if existence, err = buildIndexFilterThenOpen(ctx, decomp, ii.compression, idxPath2, ii.dirs.Tmp, ii.salt, ps, ii.logger, ii.noFsync); err != nil {
=======
		if existence, err = buildIndexFilterThenOpen(ctx, decomp, ii.compression, idxPath2, ii.tmpdir, ii.salt, ps, ii.logger, ii.noFsync); err != nil {
>>>>>>> 0d7928f3
			return InvertedFiles{}, fmt.Errorf("build %s efei: %w", ii.filenameBase, err)
		}
	}

	warmLocality, err := ii.buildWarmLocality(ctx, decomp, step+1, ps)
	if err != nil {
		return InvertedFiles{}, fmt.Errorf("buildWarmLocality: %w", err)
	}

	closeComp = false
	return InvertedFiles{decomp: decomp, index: index, existence: existence, warmLocality: warmLocality}, nil
}

func (ii *InvertedIndex) buildWarmLocality(ctx context.Context, decomp *compress.Decompressor, step uint64, ps *background.ProgressSet) (*LocalityIndexFiles, error) {
	if !ii.withLocalityIndex {
		return nil, nil
	}

	ic := ii.MakeContext() // TODO: use existing context
	defer ic.Close()
	// Here we can make a choise: to index "cold non-indexed file" by warm locality index, or not?
	// Let's don't index. Because: speed of new files build is very important - to speed-up pruning
	fromStep, toStep := ic.minWarmStep(), step+1
	defer func() {
		if ic.ii.filenameBase == AggTraceFileLife {
			ii.logger.Warn(fmt.Sprintf("[agg] BuildWarmLocality done: %s.%d-%d", ii.filenameBase, fromStep, toStep))
		}
	}()
	return ii.warmLocalityIdx.buildFiles(ctx, fromStep, toStep, false, ps, func() *LocalityIterator {
		return ic.iterateKeysLocality(ctx, fromStep, toStep, decomp)
	})
}

func (ii *InvertedIndex) integrateFiles(sf InvertedFiles, txNumFrom, txNumTo uint64) {
	ii.warmLocalityIdx.integrateFiles(sf.warmLocality)

	fi := newFilesItem(txNumFrom, txNumTo, ii.aggregationStep)
	fi.decompressor = sf.decomp
	fi.index = sf.index
	fi.existence = sf.existence
	ii.files.Set(fi)

	ii.reCalcRoFiles()
}

func (ii *InvertedIndex) warmup(ctx context.Context, txFrom, limit uint64, tx kv.Tx) error {
	keysCursor, err := tx.CursorDupSort(ii.indexKeysTable)
	if err != nil {
		return fmt.Errorf("create %s keys cursor: %w", ii.filenameBase, err)
	}
	defer keysCursor.Close()
	var txKey [8]byte
	binary.BigEndian.PutUint64(txKey[:], txFrom)
	var k, v []byte
	idxC, err := tx.CursorDupSort(ii.indexTable)
	if err != nil {
		return err
	}
	defer idxC.Close()
	k, v, err = keysCursor.Seek(txKey[:])
	if err != nil {
		return err
	}
	if k == nil {
		return nil
	}
	txFrom = binary.BigEndian.Uint64(k)
	txTo := txFrom + ii.aggregationStep
	if limit != math.MaxUint64 && limit != 0 {
		txTo = txFrom + limit
	}
	for ; k != nil; k, v, err = keysCursor.Next() {
		if err != nil {
			return fmt.Errorf("iterate over %s keys: %w", ii.filenameBase, err)
		}
		txNum := binary.BigEndian.Uint64(k)
		if txNum >= txTo {
			break
		}
		_, _ = idxC.SeekBothRange(v, k)

		select {
		case <-ctx.Done():
			return ctx.Err()
		default:
		}
	}
	return nil
}

// [txFrom; txTo)
func (ii *InvertedIndex) prune(ctx context.Context, txFrom, txTo, limit uint64, logEvery *time.Ticker) error {
	keysCursor, err := ii.tx.RwCursorDupSort(ii.indexKeysTable)
	if err != nil {
		return fmt.Errorf("create %s keys cursor: %w", ii.filenameBase, err)
	}
	defer keysCursor.Close()
	var txKey [8]byte
	binary.BigEndian.PutUint64(txKey[:], txFrom)
	k, v, err := keysCursor.Seek(txKey[:])
	if err != nil {
		return err
	}
	if k == nil {
		return nil
	}
	txFrom = binary.BigEndian.Uint64(k)
	if limit != math.MaxUint64 && limit != 0 {
		txTo = cmp.Min(txTo, txFrom+limit)
	}
	if txFrom >= txTo {
		return nil
	}

	collector := etl.NewCollector("snapshots", ii.dirs.Tmp, etl.NewOldestEntryBuffer(etl.BufferOptimalSize), ii.logger)
	defer collector.Close()
	collector.LogLvl(log.LvlDebug)

	idxCForDeletes, err := ii.tx.RwCursorDupSort(ii.indexTable)
	if err != nil {
		return err
	}
	defer idxCForDeletes.Close()
	idxC, err := ii.tx.RwCursorDupSort(ii.indexTable)
	if err != nil {
		return err
	}
	defer idxC.Close()

	// Invariant: if some `txNum=N` pruned - it's pruned Fully
	// Means: can use DeleteCurrentDuplicates all values of given `txNum`
	for ; k != nil; k, v, err = keysCursor.NextNoDup() {
		if err != nil {
			return err
		}
		txNum := binary.BigEndian.Uint64(k)
		if txNum >= txTo {
			break
		}
		for ; v != nil; _, v, err = keysCursor.NextDup() {
			if err != nil {
				return err
			}
			if err := collector.Collect(v, nil); err != nil {
				return err
			}
		}

		// This DeleteCurrent needs to the last in the loop iteration, because it invalidates k and v
		if err = ii.tx.Delete(ii.indexKeysTable, k); err != nil {
			return err
		}
	}
	if err != nil {
		return fmt.Errorf("iterate over %s keys: %w", ii.filenameBase, err)
	}

	if err := collector.Load(ii.tx, "", func(key, _ []byte, table etl.CurrentTableReader, next etl.LoadNextFunc) error {
		for v, err := idxC.SeekBothRange(key, txKey[:]); v != nil; _, v, err = idxC.NextDup() {
			if err != nil {
				return err
			}
			txNum := binary.BigEndian.Uint64(v)
			if txNum >= txTo {
				break
			}

			if _, _, err = idxCForDeletes.SeekBothExact(key, v); err != nil {
				return err
			}
			if err = idxCForDeletes.DeleteCurrent(); err != nil {
				return err
			}

			select {
			case <-logEvery.C:
				ii.logger.Info("[snapshots] prune history", "name", ii.filenameBase, "to_step", fmt.Sprintf("%.2f", float64(txTo)/float64(ii.aggregationStep)), "prefix", fmt.Sprintf("%x", key[:8]))
			case <-ctx.Done():
				return ctx.Err()
			default:
			}
		}
		return nil
	}, etl.TransformArgs{}); err != nil {
		return err
	}

	return nil
}

func (ii *InvertedIndex) DisableReadAhead() {
	ii.files.Walk(func(items []*filesItem) bool {
		for _, item := range items {
			item.decompressor.DisableReadAhead()
			if item.index != nil {
				item.index.DisableReadAhead()
			}
		}
		return true
	})
}

func (ii *InvertedIndex) collectFilesStat() (filesCount, filesSize, idxSize uint64) {
	if ii.files == nil {
		return 0, 0, 0
	}
	ii.files.Walk(func(items []*filesItem) bool {
		for _, item := range items {
			if item.index == nil {
				return false
			}
			filesSize += uint64(item.decompressor.Size())
			idxSize += uint64(item.index.Size())
			idxSize += uint64(item.bindex.Size())
			filesCount += 3
		}
		return true
	})
	return filesCount, filesSize, idxSize
}

func (ii *InvertedIndex) stepsRangeInDBAsStr(tx kv.Tx) string {
	a1, a2 := ii.stepsRangeInDB(tx)
	return fmt.Sprintf("%s: %.1f", ii.filenameBase, a2-a1)
}
func (ii *InvertedIndex) stepsRangeInDB(tx kv.Tx) (from, to float64) {
	fst, _ := kv.FirstKey(tx, ii.indexKeysTable)
	if len(fst) > 0 {
		from = float64(binary.BigEndian.Uint64(fst)) / float64(ii.aggregationStep)
	}
	lst, _ := kv.LastKey(tx, ii.indexKeysTable)
	if len(lst) > 0 {
		to = float64(binary.BigEndian.Uint64(lst)) / float64(ii.aggregationStep)
	}
	if to == 0 {
		to = from
	}
	return from, to
}<|MERGE_RESOLUTION|>--- conflicted
+++ resolved
@@ -172,13 +172,8 @@
 	return filtered, nil
 }
 
-<<<<<<< HEAD
 func (ii *InvertedIndex) fileNamesOnDisk() (idx, hist, domain []string, err error) {
 	idx, err = filesFromDir(ii.dirs.SnapIdx)
-=======
-func (ii *InvertedIndex) fileNamesOnDisk() ([]string, []string, error) {
-	files, err := os.ReadDir(ii.dir)
->>>>>>> 0d7928f3
 	if err != nil {
 		return
 	}
@@ -364,12 +359,7 @@
 func (ii *InvertedIndex) buildEfi(ctx context.Context, item *filesItem, ps *background.ProgressSet) (err error) {
 	fromStep, toStep := item.startTxNum/ii.aggregationStep, item.endTxNum/ii.aggregationStep
 	idxPath := ii.efAccessorFilePath(fromStep, toStep)
-<<<<<<< HEAD
 	return buildIndex(ctx, item.decompressor, CompressNone, idxPath, ii.dirs.Tmp, false, ii.salt, ps, ii.logger, ii.noFsync)
-=======
-
-	return buildIndex(ctx, item.decompressor, CompressNone, idxPath, ii.tmpdir, false, ii.salt, ps, ii.logger, ii.noFsync)
->>>>>>> 0d7928f3
 }
 func (ii *InvertedIndex) buildExistenceFilter(ctx context.Context, item *filesItem, ps *background.ProgressSet) (err error) {
 	if !ii.withExistenceIndex {
@@ -377,11 +367,7 @@
 	}
 	fromStep, toStep := item.startTxNum/ii.aggregationStep, item.endTxNum/ii.aggregationStep
 	idxPath := ii.efExistenceIdxFilePath(fromStep, toStep)
-<<<<<<< HEAD
 	return buildIdxFilter(ctx, item.decompressor, CompressNone, idxPath, ii.salt, ps, ii.logger, ii.noFsync)
-=======
-	return buildIdxFilter(ctx, item.decompressor, CompressNone, idxPath, ii.tmpdir, ii.salt, ps, ii.logger, ii.noFsync)
->>>>>>> 0d7928f3
 }
 func (ii *InvertedIndex) openExistenceIdx(ctx context.Context, item *filesItem, ps *background.ProgressSet) (err error) {
 	fromStep, toStep := item.startTxNum/ii.aggregationStep, item.endTxNum/ii.aggregationStep
@@ -1548,13 +1534,8 @@
 			}
 		}
 	}()
-<<<<<<< HEAD
 	datPath := ii.efFilePath(step, step+1)
 	_, datFileName := filepath.Split(datPath)
-=======
-
-	datPath := ii.efFilePath(step, step+1)
->>>>>>> 0d7928f3
 	keys := make([]string, 0, len(bitmaps))
 	for key := range bitmaps {
 		keys = append(keys, key)
@@ -1598,21 +1579,13 @@
 	}
 
 	idxPath := ii.efAccessorFilePath(step, step+1)
-<<<<<<< HEAD
 	if index, err = buildIndexThenOpen(ctx, decomp, ii.compression, idxPath, ii.dirs.Tmp, false, ii.salt, ps, ii.logger, ii.noFsync); err != nil {
-=======
-	if index, err = buildIndexThenOpen(ctx, decomp, ii.compression, idxPath, ii.tmpdir, false, ii.salt, ps, ii.logger, ii.noFsync); err != nil {
->>>>>>> 0d7928f3
 		return InvertedFiles{}, fmt.Errorf("build %s efi: %w", ii.filenameBase, err)
 	}
 
 	if ii.withExistenceIndex {
 		idxPath2 := ii.efExistenceIdxFilePath(step, step+1)
-<<<<<<< HEAD
 		if existence, err = buildIndexFilterThenOpen(ctx, decomp, ii.compression, idxPath2, ii.dirs.Tmp, ii.salt, ps, ii.logger, ii.noFsync); err != nil {
-=======
-		if existence, err = buildIndexFilterThenOpen(ctx, decomp, ii.compression, idxPath2, ii.tmpdir, ii.salt, ps, ii.logger, ii.noFsync); err != nil {
->>>>>>> 0d7928f3
 			return InvertedFiles{}, fmt.Errorf("build %s efei: %w", ii.filenameBase, err)
 		}
 	}
