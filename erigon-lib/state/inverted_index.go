// Copyright 2022 The Erigon Authors
// This file is part of Erigon.
//
// Erigon is free software: you can redistribute it and/or modify
// it under the terms of the GNU Lesser General Public License as published by
// the Free Software Foundation, either version 3 of the License, or
// (at your option) any later version.
//
// Erigon is distributed in the hope that it will be useful,
// but WITHOUT ANY WARRANTY; without even the implied warranty of
// MERCHANTABILITY or FITNESS FOR A PARTICULAR PURPOSE. See the
// GNU Lesser General Public License for more details.
//
// You should have received a copy of the GNU Lesser General Public License
// along with Erigon. If not, see <http://www.gnu.org/licenses/>.

package state

import (
	"bytes"
	"container/heap"
	"context"
	"encoding/binary"
	"errors"
	"fmt"
	"math"
	"os"
	"path"
	"path/filepath"
	"reflect"
	"regexp"
	"strconv"
	"sync"
	"time"

	"github.com/RoaringBitmap/roaring/roaring64"
	"github.com/spaolacci/murmur3"
	btree2 "github.com/tidwall/btree"
	"golang.org/x/sync/errgroup"

	"github.com/erigontech/erigon-lib/common"
	"github.com/erigontech/erigon-lib/common/assert"
	"github.com/erigontech/erigon-lib/common/background"
	"github.com/erigontech/erigon-lib/common/datadir"
	"github.com/erigontech/erigon-lib/common/dbg"
	"github.com/erigontech/erigon-lib/common/dir"
	"github.com/erigontech/erigon-lib/etl"
	"github.com/erigontech/erigon-lib/kv"
	"github.com/erigontech/erigon-lib/kv/bitmapdb"
	"github.com/erigontech/erigon-lib/kv/order"
	"github.com/erigontech/erigon-lib/kv/stream"
	"github.com/erigontech/erigon-lib/log/v3"
	"github.com/erigontech/erigon-lib/recsplit"
	"github.com/erigontech/erigon-lib/recsplit/eliasfano32"
	"github.com/erigontech/erigon-lib/seg"
)

type InvertedIndex struct {
	iiCfg

	// dirtyFiles - list of ALL files - including: un-indexed-yet, garbage, merged-into-bigger-one, ...
	// thread-safe, but maybe need 1 RWLock for all trees in Aggregator
	//
	// _visibleFiles derivative from field `file`, but without garbage:
	//  - no files with `canDelete=true`
	//  - no overlaps
	//  - no un-indexed files (`power-off` may happen between .ef and .efi creation)
	//
	// BeginRo() using _visibleFiles in zero-copy way
	dirtyFiles *btree2.BTreeG[*filesItem]

	// _visibleFiles - underscore in name means: don't use this field directly, use BeginFilesRo()
	// underlying array is immutable - means it's ready for zero-copy use
	_visibleFiles []visibleFile

	indexKeysTable  string // txnNum_u64 -> key (k+auto_increment)
	indexTable      string // k -> txnNum_u64 , Needs to be table with DupSort
	filenameBase    string
	aggregationStep uint64

	//TODO: re-visit this check - maybe we don't need it. It's abot kill in the middle of merge
	integrityCheck func(fromStep, toStep uint64) bool

	// fields for history write
	logger log.Logger

	noFsync bool // fsync is enabled by default, but tests can manually disable

	compression     FileCompression
	compressWorkers int
	indexList       idxList
}

type iiCfg struct {
	salt *uint32
	dirs datadir.Dirs
	db   kv.RoDB // global db pointer. mostly for background warmup.
}

func NewInvertedIndex(cfg iiCfg, aggregationStep uint64, filenameBase, indexKeysTable, indexTable string, integrityCheck func(fromStep uint64, toStep uint64) bool, logger log.Logger) (*InvertedIndex, error) {
	if cfg.dirs.SnapDomain == "" {
		panic("empty `dirs` varialbe")
	}
	ii := InvertedIndex{
		iiCfg:           cfg,
		dirtyFiles:      btree2.NewBTreeGOptions[*filesItem](filesItemLess, btree2.Options{Degree: 128, NoLocks: false}),
		aggregationStep: aggregationStep,
		filenameBase:    filenameBase,
		indexKeysTable:  indexKeysTable,
		indexTable:      indexTable,
		compressWorkers: 1,
		integrityCheck:  integrityCheck,
		logger:          logger,
		compression:     CompressNone,
	}
	ii.indexList = withHashMap

	ii._visibleFiles = []visibleFile{}

	return &ii, nil
}

func (ii *InvertedIndex) efAccessorFilePath(fromStep, toStep uint64) string {
	return filepath.Join(ii.dirs.SnapAccessors, fmt.Sprintf("v1-%s.%d-%d.efi", ii.filenameBase, fromStep, toStep))
}
func (ii *InvertedIndex) efFilePath(fromStep, toStep uint64) string {
	return filepath.Join(ii.dirs.SnapIdx, fmt.Sprintf("v1-%s.%d-%d.ef", ii.filenameBase, fromStep, toStep))
}

func filesFromDir(dir string) ([]string, error) {
	allFiles, err := os.ReadDir(dir)
	if err != nil {
		return nil, fmt.Errorf("filesFromDir: %w, %s", err, dir)
	}
	filtered := make([]string, 0, len(allFiles))
	for _, f := range allFiles {
		if f.IsDir() || !f.Type().IsRegular() {
			continue
		}
		filtered = append(filtered, f.Name())
	}
	return filtered, nil
}
func (ii *InvertedIndex) fileNamesOnDisk() (idx, hist, domain []string, err error) {
	idx, err = filesFromDir(ii.dirs.SnapIdx)
	if err != nil {
		return
	}
	hist, err = filesFromDir(ii.dirs.SnapHistory)
	if err != nil {
		return
	}
	domain, err = filesFromDir(ii.dirs.SnapDomain)
	if err != nil {
		return
	}
	return
}

func (ii *InvertedIndex) openList(fNames []string) error {
	ii.closeWhatNotInList(fNames)
	ii.scanDirtyFiles(fNames)
	if err := ii.openDirtyFiles(); err != nil {
		return fmt.Errorf("InvertedIndex(%s).openDirtyFiles: %w", ii.filenameBase, err)
	}
	return nil
}

func (ii *InvertedIndex) openFolder() error {
	idxFiles, _, _, err := ii.fileNamesOnDisk()
	if err != nil {
		return err
	}
	return ii.openList(idxFiles)
}

func (ii *InvertedIndex) scanDirtyFiles(fileNames []string) (garbageFiles []*filesItem) {
	re := regexp.MustCompile("^v([0-9]+)-" + ii.filenameBase + ".([0-9]+)-([0-9]+).ef$")
	var err error
	for _, name := range fileNames {
		subs := re.FindStringSubmatch(name)
		if len(subs) != 4 {
			if len(subs) != 0 {
				ii.logger.Warn("File ignored by inverted index scan, more than 3 submatches", "name", name, "submatches", len(subs))
			}
			continue
		}
		var startStep, endStep uint64
		if startStep, err = strconv.ParseUint(subs[2], 10, 64); err != nil {
			ii.logger.Warn("File ignored by inverted index scan, parsing startTxNum", "error", err, "name", name)
			continue
		}
		if endStep, err = strconv.ParseUint(subs[3], 10, 64); err != nil {
			ii.logger.Warn("File ignored by inverted index scan, parsing endTxNum", "error", err, "name", name)
			continue
		}
		if startStep > endStep {
			ii.logger.Warn("File ignored by inverted index scan, startTxNum > endTxNum", "name", name)
			continue
		}

		startTxNum, endTxNum := startStep*ii.aggregationStep, endStep*ii.aggregationStep
		var newFile = newFilesItem(startTxNum, endTxNum, ii.aggregationStep)

		if ii.integrityCheck != nil && !ii.integrityCheck(startStep, endStep) {
			ii.logger.Debug("[agg] skip garbage file", "name", name)
			continue
		}

		if _, has := ii.dirtyFiles.Get(newFile); has {
			continue
		}

		ii.dirtyFiles.Set(newFile)
	}
	return garbageFiles
}

type idxList int

var (
	withBTree     idxList = 0b1
	withHashMap   idxList = 0b10
	withExistence idxList = 0b100
)

func (ii *InvertedIndex) reCalcVisibleFiles() {
	ii._visibleFiles = calcVisibleFiles(ii.dirtyFiles, ii.indexList, false)
}

func (ii *InvertedIndex) missedAccessors() (l []*filesItem) {
	ii.dirtyFiles.Walk(func(items []*filesItem) bool {
		for _, item := range items {
			fromStep, toStep := item.startTxNum/ii.aggregationStep, item.endTxNum/ii.aggregationStep
			exists, err := dir.FileExist(ii.efAccessorFilePath(fromStep, toStep))
			if err != nil {
				_, fName := filepath.Split(ii.efAccessorFilePath(fromStep, toStep))
				ii.logger.Warn("[agg] InvertedIndex missedAccessors", "err", err, "f", fName)
			}
			if !exists {
				l = append(l, item)
			}
		}
		return true
	})
	return l
}

func (ii *InvertedIndex) buildEfAccessor(ctx context.Context, item *filesItem, ps *background.ProgressSet) (err error) {
	if item.decompressor == nil {
		return fmt.Errorf("buildEfAccessor: passed item with nil decompressor %s %d-%d", ii.filenameBase, item.startTxNum/ii.aggregationStep, item.endTxNum/ii.aggregationStep)
	}
	fromStep, toStep := item.startTxNum/ii.aggregationStep, item.endTxNum/ii.aggregationStep
	return ii.buildMapAccessor(ctx, fromStep, toStep, item.decompressor, ps)
}

// BuildMissedAccessors - produce .efi/.vi/.kvi from .ef/.v/.kv
func (ii *InvertedIndex) BuildMissedAccessors(ctx context.Context, g *errgroup.Group, ps *background.ProgressSet) {
	for _, item := range ii.missedAccessors() {
		item := item
		g.Go(func() error {
			return ii.buildEfAccessor(ctx, item, ps)
		})
	}

}

func (ii *InvertedIndex) openDirtyFiles() error {
	var invalidFileItems []*filesItem
	invalidFileItemsLock := sync.Mutex{}
	ii.dirtyFiles.Walk(func(items []*filesItem) bool {
		for _, item := range items {
			item := item
			fromStep, toStep := item.startTxNum/ii.aggregationStep, item.endTxNum/ii.aggregationStep
			if item.decompressor == nil {
				fPath := ii.efFilePath(fromStep, toStep)
				exists, err := dir.FileExist(fPath)
				if err != nil {
					_, fName := filepath.Split(fPath)
					ii.logger.Debug("[agg] InvertedIndex.openDirtyFiles: FileExists error", "f", fName, "err", err)
					invalidFileItemsLock.Lock()
					invalidFileItems = append(invalidFileItems, item)
					invalidFileItemsLock.Unlock()
					continue
				}
				if !exists {
					_, fName := filepath.Split(fPath)
					ii.logger.Debug("[agg] InvertedIndex.openDirtyFiles: file does not exists", "f", fName)
					invalidFileItemsLock.Lock()
					invalidFileItems = append(invalidFileItems, item)
					invalidFileItemsLock.Unlock()
					continue
				}

				if item.decompressor, err = seg.NewDecompressor(fPath); err != nil {
					_, fName := filepath.Split(fPath)
					if errors.Is(err, &seg.ErrCompressedFileCorrupted{}) {
						ii.logger.Debug("[agg] InvertedIndex.openDirtyFiles", "err", err, "f", fName)
					} else {
						ii.logger.Warn("[agg] InvertedIndex.openDirtyFiles", "err", err, "f", fName)
					}
					invalidFileItemsLock.Lock()
					invalidFileItems = append(invalidFileItems, item)
					invalidFileItemsLock.Unlock()
					// don't interrupt on error. other files may be good. but skip indices open.
					continue
				}
			}

			if item.index == nil {
				fPath := ii.efAccessorFilePath(fromStep, toStep)
				exists, err := dir.FileExist(fPath)
				if err != nil {
					_, fName := filepath.Split(fPath)
					ii.logger.Warn("[agg] InvertedIndex.openDirtyFiles", "err", err, "f", fName)
					// don't interrupt on error. other files may be good
				}
				if exists {
					if item.index, err = recsplit.OpenIndex(fPath); err != nil {
						_, fName := filepath.Split(fPath)
						ii.logger.Warn("[agg] InvertedIndex.openDirtyFiles", "err", err, "f", fName)
						// don't interrupt on error. other files may be good
					}
				}
			}
		}

		return true
	})
	for _, item := range invalidFileItems {
		item.closeFiles()
		ii.dirtyFiles.Delete(item)
	}

	return nil
}

func (ii *InvertedIndex) closeWhatNotInList(fNames []string) {
	var toClose []*filesItem
	ii.dirtyFiles.Walk(func(items []*filesItem) bool {
	Loop1:
		for _, item := range items {
			for _, protectName := range fNames {
				if item.decompressor != nil && item.decompressor.FileName() == protectName {
					continue Loop1
				}
			}
			toClose = append(toClose, item)
		}
		return true
	})
	for _, item := range toClose {
		item.closeFiles()
		ii.dirtyFiles.Delete(item)
	}
}

func (ii *InvertedIndex) Close() {
	if ii == nil {
		return
	}
	ii.closeWhatNotInList([]string{})
}

// DisableFsync - just for tests
func (ii *InvertedIndex) DisableFsync() { ii.noFsync = true }

func (iit *InvertedIndexRoTx) Files() (res []string) {
	for _, item := range iit.files {
		if item.src.decompressor != nil {
			res = append(res, item.src.decompressor.FileName())
		}
	}
	return res
}

// Add - !NotThreadSafe. Must use WalRLock/BatchHistoryWriteEnd
func (w *invertedIndexBufferedWriter) Add(key []byte) error {
	return w.add(key, key)
}

func (iit *InvertedIndexRoTx) NewWriter() *invertedIndexBufferedWriter {
	return iit.newWriter(iit.ii.dirs.Tmp, false)
}

type invertedIndexBufferedWriter struct {
	index, indexKeys *etl.Collector
	tmpdir           string
	discard          bool
	filenameBase     string

	indexTable, indexKeysTable string

	txNum           uint64
	aggregationStep uint64
	txNumBytes      [8]byte
}

// loadFunc - is analog of etl.Identity, but it signaling to etl - use .Put instead of .AppendDup - to allow duplicates
// maybe in future we will improve etl, to sort dupSort values in the way that allow use .AppendDup
func loadFunc(k, v []byte, table etl.CurrentTableReader, next etl.LoadNextFunc) error {
	return next(k, k, v)
}

func (w *invertedIndexBufferedWriter) SetTxNum(txNum uint64) {
	w.txNum = txNum
	binary.BigEndian.PutUint64(w.txNumBytes[:], w.txNum)
}

func (w *invertedIndexBufferedWriter) Flush(ctx context.Context, tx kv.RwTx) error {
	if w.discard {
		return nil
	}

	if err := w.index.Load(tx, w.indexTable, loadFunc, etl.TransformArgs{Quit: ctx.Done()}); err != nil {
		return err
	}
	if err := w.indexKeys.Load(tx, w.indexKeysTable, loadFunc, etl.TransformArgs{Quit: ctx.Done()}); err != nil {
		return err
	}
	w.close()
	return nil
}

func (w *invertedIndexBufferedWriter) close() {
	if w == nil {
		return
	}
	if w.index != nil {
		w.index.Close()
	}
	if w.indexKeys != nil {
		w.indexKeys.Close()
	}
}

// 3_domains * 2 + 3_history * 1 + 4_indices * 2 = 17 etl collectors, 17*(256Mb/8) = 512Mb - for all collectros
var WALCollectorRAM = dbg.EnvDataSize("AGG_WAL_RAM", etl.BufferOptimalSize/8)
var CollateETLRAM = dbg.EnvDataSize("AGG_COLLATE_RAM", etl.BufferOptimalSize/4)

func (iit *InvertedIndexRoTx) newWriter(tmpdir string, discard bool) *invertedIndexBufferedWriter {
	w := &invertedIndexBufferedWriter{
		discard:         discard,
		tmpdir:          tmpdir,
		filenameBase:    iit.ii.filenameBase,
		aggregationStep: iit.ii.aggregationStep,

		indexKeysTable: iit.ii.indexKeysTable,
		indexTable:     iit.ii.indexTable,
		// etl collector doesn't fsync: means if have enough ram, all files produced by all collectors will be in ram
		indexKeys: etl.NewCollector(iit.ii.filenameBase+".flush.ii.keys", tmpdir, etl.NewSortableBuffer(WALCollectorRAM), iit.ii.logger).LogLvl(log.LvlTrace),
		index:     etl.NewCollector(iit.ii.filenameBase+".flush.ii.vals", tmpdir, etl.NewSortableBuffer(WALCollectorRAM), iit.ii.logger).LogLvl(log.LvlTrace),
	}
	w.indexKeys.SortAndFlushInBackground(true)
	w.index.SortAndFlushInBackground(true)
	return w
}

func (w *invertedIndexBufferedWriter) add(key, indexKey []byte) error {
	if w.discard {
		return nil
	}
	if err := w.indexKeys.Collect(w.txNumBytes[:], key); err != nil {
		return err
	}
	if err := w.index.Collect(indexKey, w.txNumBytes[:]); err != nil {
		return err
	}
	return nil
}

func (ii *InvertedIndex) BeginFilesRo() *InvertedIndexRoTx {
	files := ii._visibleFiles
	for i := 0; i < len(files); i++ {
		if !files[i].src.frozen {
			files[i].src.refcount.Add(1)
		}
	}
	return &InvertedIndexRoTx{
		ii:    ii,
		files: files,
	}
}
func (iit *InvertedIndexRoTx) Close() {
	if iit.files == nil { // invariant: it's safe to call Close multiple times
		return
	}
	files := iit.files
	iit.files = nil
	for i := 0; i < len(files); i++ {
		src := files[i].src
		if src == nil || src.frozen {
			continue
		}
		refCnt := src.refcount.Add(-1)
		//GC: last reader responsible to remove useles files: close it and delete
		if refCnt == 0 && src.canDelete.Load() {
			if traceFileLife != "" && iit.ii.filenameBase == traceFileLife {
				iit.ii.logger.Warn("[agg.dbg] real remove at InvertedIndexRoTx.Close", "file", src.decompressor.FileName())
			}
			src.closeFilesAndRemove()
		}
	}

	for _, r := range iit.readers {
		r.Close()
	}
}

type MergeRange struct {
	needMerge bool
	from      uint64
	to        uint64
}

func (mr *MergeRange) String(prefix string, aggStep uint64) string {
	if prefix != "" {
		prefix += "="
	}
	return fmt.Sprintf("%s%d-%d", prefix, mr.from/aggStep, mr.to/aggStep)
}

func (mr *MergeRange) Equal(other *MergeRange) bool {
	return mr.from == other.from && mr.to == other.to
}

type InvertedIndexRoTx struct {
	ii      *InvertedIndex
	files   visibleFiles
	getters []ArchiveGetter
	readers []*recsplit.IndexReader

<<<<<<< HEAD
	hit, miss       int
=======
>>>>>>> 02bf80d1
	iiNotFoundCache *IISeekInFilesCache
}

// hashKey - change of salt will require re-gen of indices
func (iit *InvertedIndexRoTx) hashKey(k []byte) (uint64, uint64) {
	// this inlinable alloc-free version, it's faster than pre-allocated `hasher` object
	// because `hasher` object is interface and need call many methods on it
	return murmur3.Sum128WithSeed(k, *iit.ii.salt)
}

func (iit *InvertedIndexRoTx) statelessGetter(i int) ArchiveGetter {
	if iit.getters == nil {
		iit.getters = make([]ArchiveGetter, len(iit.files))
	}
	r := iit.getters[i]
	if r == nil {
		g := iit.files[i].src.decompressor.MakeGetter()
		r = NewArchiveGetter(g, iit.ii.compression)
		iit.getters[i] = r
	}
	return r
}
func (iit *InvertedIndexRoTx) statelessIdxReader(i int) *recsplit.IndexReader {
	if iit.readers == nil {
		iit.readers = make([]*recsplit.IndexReader, len(iit.files))
	}
	r := iit.readers[i]
	if r == nil {
		r = iit.files[i].src.index.GetReaderFromPool()
		iit.readers[i] = r
	}
	return r
}

func (iit *InvertedIndexRoTx) seekInFiles(key []byte, txNum uint64) (found bool, equalOrHigherTxNum uint64) {
	if len(iit.files) == 0 {
		return false, 0
	}
	if iit.files[len(iit.files)-1].endTxNum <= txNum {
		return false, 0
	}

	hi, lo := iit.hashKey(key)

	if iit.iiNotFoundCache == nil {
		iit.iiNotFoundCache = NewIISeekInFilesCache()
	}

	iit.iiNotFoundCache.LogStats(iit.ii.filenameBase)

<<<<<<< HEAD
=======
	iit.iiNotFoundCache.total++
>>>>>>> 02bf80d1
	fromCache, ok := iit.iiNotFoundCache.Get(u128{hi: hi, lo: lo})
	if ok && fromCache.requested <= txNum {
		if txNum <= fromCache.found {
			iit.iiNotFoundCache.hit++
			return true, fromCache.found
		} else if fromCache.found == 0 {
			iit.iiNotFoundCache.hit++
			return false, 0
		}
	}

	for i := 0; i < len(iit.files); i++ {
		if iit.files[i].endTxNum <= txNum {
			continue
		}
		offset, ok := iit.statelessIdxReader(i).TwoLayerLookupByHash(hi, lo)
		if !ok {
			continue
		}

		g := iit.statelessGetter(i)
		g.Reset(offset)
		k, _ := g.Next(nil)
		if !bytes.Equal(k, key) {
			continue
		}
		eliasVal, _ := g.Next(nil)
		equalOrHigherTxNum, found = eliasfano32.Seek(eliasVal, txNum)

		if found {
			iit.iiNotFoundCache.Add(u128{hi: hi, lo: lo}, iiSeekInFilesCacheItem{requested: txNum, found: equalOrHigherTxNum})
			return true, equalOrHigherTxNum
		}
	}

	iit.iiNotFoundCache.Add(u128{hi: hi, lo: lo}, iiSeekInFilesCacheItem{requested: txNum, found: 0})
	return false, 0
}

// IdxRange - return range of txNums for given `key`
// is to be used in public API, therefore it relies on read-only transaction
// so that iteration can be done even when the inverted index is being updated.
// [startTxNum; endNumTx)

// todo IdxRange operates over ii.indexTable . Passing `nil` as a key will not return all keys
func (iit *InvertedIndexRoTx) IdxRange(key []byte, startTxNum, endTxNum int, asc order.By, limit int, roTx kv.Tx) (stream.U64, error) {
	frozenIt, err := iit.iterateRangeFrozen(key, startTxNum, endTxNum, asc, limit)
	if err != nil {
		return nil, err
	}
	recentIt, err := iit.recentIterateRange(key, startTxNum, endTxNum, asc, limit, roTx)
	if err != nil {
		return nil, err
	}
	return stream.Union[uint64](frozenIt, recentIt, asc, limit), nil
}

func (iit *InvertedIndexRoTx) recentIterateRange(key []byte, startTxNum, endTxNum int, asc order.By, limit int, roTx kv.Tx) (stream.U64, error) {
	//optimization: return empty pre-allocated iterator if range is frozen
	if asc {
		isFrozenRange := len(iit.files) > 0 && endTxNum >= 0 && iit.files.EndTxNum() >= uint64(endTxNum)
		if isFrozenRange {
			return stream.EmptyU64, nil
		}
	} else {
		isFrozenRange := len(iit.files) > 0 && startTxNum >= 0 && iit.files.EndTxNum() >= uint64(startTxNum)
		if isFrozenRange {
			return stream.EmptyU64, nil
		}
	}

	var from []byte
	if startTxNum >= 0 {
		from = make([]byte, 8)
		binary.BigEndian.PutUint64(from, uint64(startTxNum))
	}

	var to []byte
	if endTxNum >= 0 {
		to = make([]byte, 8)
		binary.BigEndian.PutUint64(to, uint64(endTxNum))
	}
	it, err := roTx.RangeDupSort(iit.ii.indexTable, key, from, to, asc, limit)
	if err != nil {
		return nil, err
	}
	return stream.TransformKV2U64(it, func(_, v []byte) (uint64, error) {
		return binary.BigEndian.Uint64(v), nil
	}), nil
}

// IdxRange is to be used in public API, therefore it relies on read-only transaction
// so that iteration can be done even when the inverted index is being updated.
// [startTxNum; endNumTx)
func (iit *InvertedIndexRoTx) iterateRangeFrozen(key []byte, startTxNum, endTxNum int, asc order.By, limit int) (*FrozenInvertedIdxIter, error) {
	if asc && (startTxNum >= 0 && endTxNum >= 0) && startTxNum > endTxNum {
		return nil, fmt.Errorf("startTxNum=%d epected to be lower than endTxNum=%d", startTxNum, endTxNum)
	}
	if !asc && (startTxNum >= 0 && endTxNum >= 0) && startTxNum < endTxNum {
		return nil, fmt.Errorf("startTxNum=%d epected to be bigger than endTxNum=%d", startTxNum, endTxNum)
	}

	it := &FrozenInvertedIdxIter{
		key:         key,
		startTxNum:  startTxNum,
		endTxNum:    endTxNum,
		indexTable:  iit.ii.indexTable,
		orderAscend: asc,
		limit:       limit,
		ef:          eliasfano32.NewEliasFano(1, 1),
	}
	if asc {
		for i := len(iit.files) - 1; i >= 0; i-- {
			// [from,to) && from < to
			if endTxNum >= 0 && int(iit.files[i].startTxNum) >= endTxNum {
				continue
			}
			if startTxNum >= 0 && iit.files[i].endTxNum <= uint64(startTxNum) {
				break
			}
			if iit.files[i].src.index.KeyCount() == 0 {
				continue
			}
			it.stack = append(it.stack, iit.files[i])
			it.stack[len(it.stack)-1].getter = it.stack[len(it.stack)-1].src.decompressor.MakeGetter()
			it.stack[len(it.stack)-1].reader = it.stack[len(it.stack)-1].src.index.GetReaderFromPool()
			it.hasNext = true
		}
	} else {
		for i := 0; i < len(iit.files); i++ {
			// [from,to) && from > to
			if endTxNum >= 0 && int(iit.files[i].endTxNum) <= endTxNum {
				continue
			}
			if startTxNum >= 0 && iit.files[i].startTxNum > uint64(startTxNum) {
				break
			}
			if iit.files[i].src.index == nil { // assert
				err := fmt.Errorf("why file has not index: %s\n", iit.files[i].src.decompressor.FileName())
				panic(err)
			}
			if iit.files[i].src.index.KeyCount() == 0 {
				continue
			}
			it.stack = append(it.stack, iit.files[i])
			it.stack[len(it.stack)-1].getter = it.stack[len(it.stack)-1].src.decompressor.MakeGetter()
			it.stack[len(it.stack)-1].reader = it.stack[len(it.stack)-1].src.index.GetReaderFromPool()
			it.hasNext = true
		}
	}
	it.advance()
	return it, nil
}

func (ii *InvertedIndex) minTxNumInDB(tx kv.Tx) uint64 {
	fst, _ := kv.FirstKey(tx, ii.indexKeysTable)
	if len(fst) > 0 {
		fstInDb := binary.BigEndian.Uint64(fst)
		return min(fstInDb, math.MaxUint64)
	}
	return math.MaxUint64
}

func (ii *InvertedIndex) maxTxNumInDB(tx kv.Tx) uint64 {
	lst, _ := kv.LastKey(tx, ii.indexKeysTable)
	if len(lst) > 0 {
		lstInDb := binary.BigEndian.Uint64(lst)
		return max(lstInDb, 0)
	}
	return 0
}

func (iit *InvertedIndexRoTx) CanPrune(tx kv.Tx) bool {
	return iit.ii.minTxNumInDB(tx) < iit.files.EndTxNum()
}

func (iit *InvertedIndexRoTx) canBuild(dbtx kv.Tx) bool { //nolint
	maxStepInFiles := iit.files.EndTxNum() / iit.ii.aggregationStep
	maxStepInDB := iit.ii.maxTxNumInDB(dbtx) / iit.ii.aggregationStep
	return maxStepInFiles < maxStepInDB
}

type InvertedIndexPruneStat struct {
	MinTxNum         uint64
	MaxTxNum         uint64
	PruneCountTx     uint64
	PruneCountValues uint64
}

func (is *InvertedIndexPruneStat) PrunedNothing() bool {
	return is.PruneCountTx == 0 && is.PruneCountValues == 0
}

func (is *InvertedIndexPruneStat) String() string {
	if is.PrunedNothing() {
		return ""
	}
	vstr := ""
	if is.PruneCountValues > 0 {
		vstr = fmt.Sprintf("values: %s,", common.PrettyCounter(is.PruneCountValues))
	}
	return fmt.Sprintf("%s txns: %d from %s-%s",
		vstr, is.PruneCountTx, common.PrettyCounter(is.MinTxNum), common.PrettyCounter(is.MaxTxNum))
}

func (is *InvertedIndexPruneStat) Accumulate(other *InvertedIndexPruneStat) {
	if other == nil {
		return
	}
	is.MinTxNum = min(is.MinTxNum, other.MinTxNum)
	is.MaxTxNum = max(is.MaxTxNum, other.MaxTxNum)
	is.PruneCountTx += other.PruneCountTx
	is.PruneCountValues += other.PruneCountValues
}

func (iit *InvertedIndexRoTx) Unwind(ctx context.Context, rwTx kv.RwTx, txFrom, txTo, limit uint64, logEvery *time.Ticker, forced bool, fn func(key []byte, txnum []byte) error) error {
	_, err := iit.Prune(ctx, rwTx, txFrom, txTo, limit, logEvery, forced, fn)
	if err != nil {
		return err
	}
	return nil
}

// [txFrom; txTo)
// forced - prune even if CanPrune returns false, so its true only when we do Unwind.
func (iit *InvertedIndexRoTx) Prune(ctx context.Context, rwTx kv.RwTx, txFrom, txTo, limit uint64, logEvery *time.Ticker, forced bool, fn func(key []byte, txnum []byte) error) (stat *InvertedIndexPruneStat, err error) {
	stat = &InvertedIndexPruneStat{MinTxNum: math.MaxUint64}
	if !forced && !iit.CanPrune(rwTx) {
		return stat, nil
	}

	mxPruneInProgress.Inc()
	defer mxPruneInProgress.Dec()
	defer func(t time.Time) { mxPruneTookIndex.ObserveDuration(t) }(time.Now())

	if limit == 0 { // limits amount of txn to be pruned
		limit = math.MaxUint64
	}

	ii := iit.ii
	//defer func() {
	//	ii.logger.Error("[snapshots] prune index",
	//		"name", ii.filenameBase,
	//		"forced", forced,
	//		"pruned tx", fmt.Sprintf("%.2f-%.2f", float64(minTxnum)/float64(iit.ii.aggregationStep), float64(maxTxnum)/float64(iit.ii.aggregationStep)),
	//		"pruned values", pruneCount,
	//		"tx until limit", limit)
	//}()

	keysCursor, err := rwTx.CursorDupSort(ii.indexKeysTable)
	if err != nil {
		return stat, fmt.Errorf("create %s keys cursor: %w", ii.filenameBase, err)
	}
	defer keysCursor.Close()
	idxDelCursor, err := rwTx.RwCursorDupSort(ii.indexTable)
	if err != nil {
		return nil, err
	}
	defer idxDelCursor.Close()

	collector := etl.NewCollector(ii.filenameBase+".prune.ii", ii.dirs.Tmp, etl.NewSortableBuffer(etl.BufferOptimalSize/8), ii.logger)
	defer collector.Close()
	collector.LogLvl(log.LvlTrace)
	collector.SortAndFlushInBackground(true)

	var txKey [8]byte
	binary.BigEndian.PutUint64(txKey[:], txFrom)

	// Invariant: if some `txNum=N` pruned - it's pruned Fully
	// Means: can use DeleteCurrentDuplicates all values of given `txNum`
	for k, v, err := keysCursor.Seek(txKey[:]); k != nil; k, v, err = keysCursor.NextNoDup() {
		if err != nil {
			return nil, fmt.Errorf("iterate over %s index keys: %w", ii.filenameBase, err)
		}

		txNum := binary.BigEndian.Uint64(k)
		if txNum >= txTo || limit == 0 {
			break
		}
		if asserts && txNum < txFrom {
			panic(fmt.Errorf("assert: index pruning txn=%d [%d-%d)", txNum, txFrom, txTo))
		}

		limit--
		stat.MinTxNum = min(stat.MinTxNum, txNum)
		stat.MaxTxNum = max(stat.MaxTxNum, txNum)

		for ; v != nil; _, v, err = keysCursor.NextDup() {
			if err != nil {
				return nil, fmt.Errorf("iterate over %s index keys: %w", ii.filenameBase, err)
			}
			if err := collector.Collect(v, k); err != nil {
				return nil, err
			}
		}

		if ctx.Err() != nil {
			return nil, ctx.Err()
		}
	}

	err = collector.Load(nil, "", func(key, txnm []byte, table etl.CurrentTableReader, next etl.LoadNextFunc) error {
		if fn != nil {
			if err = fn(key, txnm); err != nil {
				return fmt.Errorf("fn error: %w", err)
			}
		}
		if err = idxDelCursor.DeleteExact(key, txnm); err != nil {
			return err
		}
		mxPruneSizeIndex.Inc()
		stat.PruneCountValues++

		select {
		case <-logEvery.C:
			txNum := binary.BigEndian.Uint64(txnm)
			ii.logger.Info("[snapshots] prune index", "name", ii.filenameBase, "pruned tx", stat.PruneCountTx,
				"pruned values", stat.PruneCountValues,
				"steps", fmt.Sprintf("%.2f-%.2f", float64(txFrom)/float64(ii.aggregationStep), float64(txNum)/float64(ii.aggregationStep)))
		default:
		}
		return nil
	}, etl.TransformArgs{Quit: ctx.Done()})

	if stat.MinTxNum != math.MaxUint64 {
		binary.BigEndian.PutUint64(txKey[:], stat.MinTxNum)
		// This deletion iterator goes last to preserve invariant: if some `txNum=N` pruned - it's pruned Fully
		for txnb, _, err := keysCursor.Seek(txKey[:]); txnb != nil; txnb, _, err = keysCursor.NextNoDup() {
			if err != nil {
				return nil, fmt.Errorf("iterate over %s index keys: %w", ii.filenameBase, err)
			}
			if binary.BigEndian.Uint64(txnb) > stat.MaxTxNum {
				break
			}
			stat.PruneCountTx++
			if err = rwTx.Delete(ii.indexKeysTable, txnb); err != nil {
				return nil, err
			}
		}
	}

	return stat, err
}

func (iit *InvertedIndexRoTx) DebugEFAllValuesAreInRange(ctx context.Context, failFast bool, fromStep uint64) error {
	logEvery := time.NewTicker(30 * time.Second)
	defer logEvery.Stop()
	fromTxNum := fromStep * iit.ii.aggregationStep
	iterStep := func(item visibleFile) error {
		g := item.src.decompressor.MakeGetter()
		g.Reset(0)
		defer item.src.decompressor.EnableReadAhead().DisableReadAhead()

		for g.HasNext() {
			k, _ := g.NextUncompressed()
			_ = k
			eliasVal, _ := g.NextUncompressed()
			ef, _ := eliasfano32.ReadEliasFano(eliasVal)
			if ef.Count() == 0 {
				continue
			}
			if item.startTxNum > ef.Min() {
				err := fmt.Errorf("[integrity] .ef file has foreign txNum: %d > %d, %s, %x", item.startTxNum, ef.Min(), g.FileName(), common.Shorten(k, 8))
				if failFast {
					return err
				} else {
					log.Warn(err.Error())
				}
			}
			if item.endTxNum < ef.Max() {
				err := fmt.Errorf("[integrity] .ef file has foreign txNum: %d < %d, %s, %x", item.endTxNum, ef.Max(), g.FileName(), common.Shorten(k, 8))
				if failFast {
					return err
				} else {
					log.Warn(err.Error())
				}
			}

			select {
			case <-ctx.Done():
				return ctx.Err()
			case <-logEvery.C:
				log.Info(fmt.Sprintf("[integrity] InvertedIndex: %s, prefix=%x", g.FileName(), common.Shorten(k, 8)))
			default:
			}
		}
		return nil
	}

	for _, item := range iit.files {
		if item.src.decompressor == nil {
			continue
		}
		if item.endTxNum <= fromTxNum {
			continue
		}
		if err := iterStep(item); err != nil {
			return err
		}
		//log.Warn(fmt.Sprintf("[dbg] see1: %s, min=%d,max=%d, before_max=%d, all: %d\n", item.src.decompressor.FileName(), ef.Min(), ef.Max(), last2, stream.ToArrU64Must(ef.Iterator())))
	}
	return nil
}

// FrozenInvertedIdxIter allows iteration over range of txn numbers
// Iteration is not implmented via callback function, because there is often
// a requirement for interators to be composable (for example, to implement AND and OR for indices)
// FrozenInvertedIdxIter must be closed after use to prevent leaking of resources like cursor
type FrozenInvertedIdxIter struct {
	key                  []byte
	startTxNum, endTxNum int
	limit                int
	orderAscend          order.By

	efIt       stream.Uno[uint64]
	indexTable string
	stack      []visibleFile

	nextN   uint64
	hasNext bool
	err     error

	ef *eliasfano32.EliasFano
}

func (it *FrozenInvertedIdxIter) Close() {
	for _, item := range it.stack {
		item.reader.Close()
	}
}

func (it *FrozenInvertedIdxIter) advance() {
	if it.hasNext {
		it.advanceInFiles()
	}
}

func (it *FrozenInvertedIdxIter) HasNext() bool {
	if it.err != nil { // always true, then .Next() call will return this error
		return true
	}
	if it.limit == 0 { // limit reached
		return false
	}
	return it.hasNext
}

func (it *FrozenInvertedIdxIter) Next() (uint64, error) { return it.next(), nil }

func (it *FrozenInvertedIdxIter) next() uint64 {
	it.limit--
	n := it.nextN
	it.advance()
	return n
}

func (it *FrozenInvertedIdxIter) advanceInFiles() {
	for {
		for it.efIt == nil {
			if len(it.stack) == 0 {
				it.hasNext = false
				return
			}
			item := it.stack[len(it.stack)-1]
			it.stack = it.stack[:len(it.stack)-1]
			offset, ok := item.reader.TwoLayerLookup(it.key)
			if !ok {
				continue
			}
			g := item.getter
			g.Reset(offset)
			k, _ := g.NextUncompressed()
			if bytes.Equal(k, it.key) {
				eliasVal, _ := g.NextUncompressed()
				it.ef.Reset(eliasVal)
				var efiter *eliasfano32.EliasFanoIter
				if it.orderAscend {
					efiter = it.ef.Iterator()
				} else {
					efiter = it.ef.ReverseIterator()
				}
				if it.startTxNum > 0 {
					efiter.Seek(uint64(it.startTxNum))
				}
				it.efIt = efiter
			}
		}

		//Asc:  [from, to) AND from < to
		//Desc: [from, to) AND from > to
		if it.orderAscend {
			for it.efIt.HasNext() {
				n, err := it.efIt.Next()
				if err != nil {
					it.err = err
					return
				}
				isBeforeRange := int(n) < it.startTxNum
				if isBeforeRange { //skip
					continue
				}
				isAfterRange := it.endTxNum >= 0 && int(n) >= it.endTxNum
				if isAfterRange { // terminate
					it.hasNext = false
					return
				}
				it.hasNext = true
				it.nextN = n
				return
			}
		} else {
			for it.efIt.HasNext() {
				n, err := it.efIt.Next()
				if err != nil {
					it.err = err
					return
				}
				isAfterRange := it.startTxNum >= 0 && int(n) > it.startTxNum
				if isAfterRange { //skip
					continue
				}
				isBeforeRange := it.endTxNum >= 0 && int(n) <= it.endTxNum
				if isBeforeRange { // terminate
					it.hasNext = false
					return
				}
				it.hasNext = true
				it.nextN = n
				return
			}
		}
		it.efIt = nil // Exhausted this iterator
	}
}

// RecentInvertedIdxIter allows iteration over range of txn numbers
// Iteration is not implmented via callback function, because there is often
// a requirement for interators to be composable (for example, to implement AND and OR for indices)
type RecentInvertedIdxIter struct {
	key                  []byte
	startTxNum, endTxNum int
	limit                int
	orderAscend          order.By

	roTx       kv.Tx
	cursor     kv.CursorDupSort
	indexTable string

	nextN   uint64
	hasNext bool
	err     error

	bm *roaring64.Bitmap
}

func (it *RecentInvertedIdxIter) Close() {
	if it.cursor != nil {
		it.cursor.Close()
	}
	bitmapdb.ReturnToPool64(it.bm)
}

func (it *RecentInvertedIdxIter) advanceInDB() {
	var v []byte
	var err error
	if it.cursor == nil {
		if it.cursor, err = it.roTx.CursorDupSort(it.indexTable); err != nil {
			// TODO pass error properly around
			panic(err)
		}
		var k []byte
		if k, _, err = it.cursor.SeekExact(it.key); err != nil {
			panic(err)
		}
		if k == nil {
			it.hasNext = false
			return
		}
		//Asc:  [from, to) AND from < to
		//Desc: [from, to) AND from > to
		var keyBytes [8]byte
		if it.startTxNum > 0 {
			binary.BigEndian.PutUint64(keyBytes[:], uint64(it.startTxNum))
		}
		if v, err = it.cursor.SeekBothRange(it.key, keyBytes[:]); err != nil {
			panic(err)
		}
		if v == nil {
			if !it.orderAscend {
				_, v, _ = it.cursor.PrevDup()
				if err != nil {
					panic(err)
				}
			}
			if v == nil {
				it.hasNext = false
				return
			}
		}
	} else {
		if it.orderAscend {
			_, v, err = it.cursor.NextDup()
			if err != nil {
				// TODO pass error properly around
				panic(err)
			}
		} else {
			_, v, err = it.cursor.PrevDup()
			if err != nil {
				panic(err)
			}
		}
	}

	//Asc:  [from, to) AND from < to
	//Desc: [from, to) AND from > to
	if it.orderAscend {
		for ; v != nil; _, v, err = it.cursor.NextDup() {
			if err != nil {
				// TODO pass error properly around
				panic(err)
			}
			n := binary.BigEndian.Uint64(v)
			if it.endTxNum >= 0 && int(n) >= it.endTxNum {
				it.hasNext = false
				return
			}
			if int(n) >= it.startTxNum {
				it.hasNext = true
				it.nextN = n
				return
			}
		}
	} else {
		for ; v != nil; _, v, err = it.cursor.PrevDup() {
			if err != nil {
				// TODO pass error properly around
				panic(err)
			}
			n := binary.BigEndian.Uint64(v)
			if int(n) <= it.endTxNum {
				it.hasNext = false
				return
			}
			if it.startTxNum >= 0 && int(n) <= it.startTxNum {
				it.hasNext = true
				it.nextN = n
				return
			}
		}
	}

	it.hasNext = false
}

func (it *RecentInvertedIdxIter) advance() {
	if it.hasNext {
		it.advanceInDB()
	}
}

func (it *RecentInvertedIdxIter) HasNext() bool {
	if it.err != nil { // always true, then .Next() call will return this error
		return true
	}
	if it.limit == 0 { // limit reached
		return false
	}
	return it.hasNext
}

func (it *RecentInvertedIdxIter) Next() (uint64, error) {
	if it.err != nil {
		return 0, it.err
	}
	it.limit--
	n := it.nextN
	it.advance()
	return n, nil
}

type InvertedIterator1 struct {
	roTx           kv.Tx
	cursor         kv.CursorDupSort
	indexTable     string
	key            []byte
	h              ReconHeap
	nextKey        []byte
	nextFileKey    []byte
	nextDbKey      []byte
	endTxNum       uint64
	startTxNum     uint64
	startTxKey     [8]byte
	hasNextInDb    bool
	hasNextInFiles bool
}

func (it *InvertedIterator1) Close() {
	if it.cursor != nil {
		it.cursor.Close()
	}
}

func (it *InvertedIterator1) advanceInFiles() {
	for it.h.Len() > 0 {
		top := heap.Pop(&it.h).(*ReconItem)
		key := top.key
		val, _ := top.g.Next(nil)
		if top.g.HasNext() {
			top.key, _ = top.g.Next(nil)
			heap.Push(&it.h, top)
		}
		if !bytes.Equal(key, it.key) {
			ef, _ := eliasfano32.ReadEliasFano(val)
			min := ef.Get(0)
			max := ef.Max()
			if min < it.endTxNum && max >= it.startTxNum { // Intersection of [min; max) and [it.startTxNum; it.endTxNum)
				it.key = key
				it.nextFileKey = key
				return
			}
		}
	}
	it.hasNextInFiles = false
}

func (it *InvertedIterator1) advanceInDb() {
	var k, v []byte
	var err error
	if it.cursor == nil {
		if it.cursor, err = it.roTx.CursorDupSort(it.indexTable); err != nil {
			// TODO pass error properly around
			panic(err)
		}
		if k, _, err = it.cursor.First(); err != nil {
			// TODO pass error properly around
			panic(err)
		}
	} else {
		if k, _, err = it.cursor.NextNoDup(); err != nil {
			panic(err)
		}
	}
	for k != nil {
		if v, err = it.cursor.SeekBothRange(k, it.startTxKey[:]); err != nil {
			panic(err)
		}
		if v != nil {
			txNum := binary.BigEndian.Uint64(v)
			if txNum < it.endTxNum {
				it.nextDbKey = append(it.nextDbKey[:0], k...)
				return
			}
		}
		if k, _, err = it.cursor.NextNoDup(); err != nil {
			panic(err)
		}
	}
	it.cursor.Close()
	it.cursor = nil
	it.hasNextInDb = false
}

func (it *InvertedIterator1) advance() {
	if it.hasNextInFiles {
		if it.hasNextInDb {
			c := bytes.Compare(it.nextFileKey, it.nextDbKey)
			if c < 0 {
				it.nextKey = append(it.nextKey[:0], it.nextFileKey...)
				it.advanceInFiles()
			} else if c > 0 {
				it.nextKey = append(it.nextKey[:0], it.nextDbKey...)
				it.advanceInDb()
			} else {
				it.nextKey = append(it.nextKey[:0], it.nextFileKey...)
				it.advanceInDb()
				it.advanceInFiles()
			}
		} else {
			it.nextKey = append(it.nextKey[:0], it.nextFileKey...)
			it.advanceInFiles()
		}
	} else if it.hasNextInDb {
		it.nextKey = append(it.nextKey[:0], it.nextDbKey...)
		it.advanceInDb()
	} else {
		it.nextKey = nil
	}
}

func (it *InvertedIterator1) HasNext() bool {
	return it.hasNextInFiles || it.hasNextInDb || it.nextKey != nil
}

func (it *InvertedIterator1) Next(keyBuf []byte) []byte {
	result := append(keyBuf, it.nextKey...)
	it.advance()
	return result
}

func (iit *InvertedIndexRoTx) IterateChangedKeys(startTxNum, endTxNum uint64, roTx kv.Tx) InvertedIterator1 {
	var ii1 InvertedIterator1
	ii1.hasNextInDb = true
	ii1.roTx = roTx
	ii1.indexTable = iit.ii.indexTable
	for _, item := range iit.files {
		if item.endTxNum <= startTxNum {
			continue
		}
		if item.startTxNum >= endTxNum {
			break
		}
		if item.endTxNum >= endTxNum {
			ii1.hasNextInDb = false
		}
		g := NewArchiveGetter(item.src.decompressor.MakeGetter(), iit.ii.compression)
		if g.HasNext() {
			key, _ := g.Next(nil)
			heap.Push(&ii1.h, &ReconItem{startTxNum: item.startTxNum, endTxNum: item.endTxNum, g: g, txNum: ^item.endTxNum, key: key})
			ii1.hasNextInFiles = true
		}
	}
	binary.BigEndian.PutUint64(ii1.startTxKey[:], startTxNum)
	ii1.startTxNum = startTxNum
	ii1.endTxNum = endTxNum
	ii1.advanceInDb()
	ii1.advanceInFiles()
	ii1.advance()
	return ii1
}

// collate [stepFrom, stepTo)
func (ii *InvertedIndex) collate(ctx context.Context, step uint64, roTx kv.Tx) (InvertedIndexCollation, error) {
	stepTo := step + 1
	txFrom, txTo := step*ii.aggregationStep, stepTo*ii.aggregationStep
	start := time.Now()
	defer mxCollateTookIndex.ObserveDuration(start)

	keysCursor, err := roTx.CursorDupSort(ii.indexKeysTable)
	if err != nil {
		return InvertedIndexCollation{}, fmt.Errorf("create %s keys cursor: %w", ii.filenameBase, err)
	}
	defer keysCursor.Close()

	collector := etl.NewCollector(ii.filenameBase+".collate.ii", ii.iiCfg.dirs.Tmp, etl.NewSortableBuffer(CollateETLRAM), ii.logger)
	defer collector.Close()
	collector.LogLvl(log.LvlTrace)

	var txKey [8]byte
	binary.BigEndian.PutUint64(txKey[:], txFrom)

	for k, v, err := keysCursor.Seek(txKey[:]); k != nil; k, v, err = keysCursor.Next() {
		if err != nil {
			return InvertedIndexCollation{}, fmt.Errorf("iterate over %s keys cursor: %w", ii.filenameBase, err)
		}
		txNum := binary.BigEndian.Uint64(k)
		if txNum >= txTo { // [txFrom; txTo)
			break
		}
		if err := collector.Collect(v, k); err != nil {
			return InvertedIndexCollation{}, fmt.Errorf("collect %s history key [%x]=>txn %d [%x]: %w", ii.filenameBase, k, txNum, k, err)
		}
		select {
		case <-ctx.Done():
			return InvertedIndexCollation{}, ctx.Err()
		default:
		}
	}

	var (
		coll = InvertedIndexCollation{
			iiPath: ii.efFilePath(step, stepTo),
		}
		closeComp bool
	)
	defer func() {
		if closeComp {
			coll.Close()
		}
	}()

	comp, err := seg.NewCompressor(ctx, "collate idx "+ii.filenameBase, coll.iiPath, ii.dirs.Tmp, seg.MinPatternScore, ii.compressWorkers, log.LvlTrace, ii.logger)
	if err != nil {
		return InvertedIndexCollation{}, fmt.Errorf("create %s compressor: %w", ii.filenameBase, err)
	}
	coll.writer = NewArchiveWriter(comp, ii.compression)

	var (
		prevEf      []byte
		prevKey     []byte
		initialized bool
		bitmap      = bitmapdb.NewBitmap64()
	)
	defer bitmapdb.ReturnToPool64(bitmap)

	loadBitmapsFunc := func(k, v []byte, table etl.CurrentTableReader, next etl.LoadNextFunc) error {
		txNum := binary.BigEndian.Uint64(v)
		if !initialized {
			prevKey = append(prevKey[:0], k...)
			initialized = true
		}

		if bytes.Equal(prevKey, k) {
			bitmap.Add(txNum)
			prevKey = append(prevKey[:0], k...)
			return nil
		}

		ef := eliasfano32.NewEliasFano(bitmap.GetCardinality(), bitmap.Maximum())
		it := bitmap.Iterator()
		for it.HasNext() {
			ef.AddOffset(it.Next())
		}
		bitmap.Clear()
		ef.Build()

		prevEf = ef.AppendBytes(prevEf[:0])

		if err = coll.writer.AddWord(prevKey); err != nil {
			return fmt.Errorf("add %s efi index key [%x]: %w", ii.filenameBase, prevKey, err)
		}
		if err = coll.writer.AddWord(prevEf); err != nil {
			return fmt.Errorf("add %s efi index val: %w", ii.filenameBase, err)
		}

		prevKey = append(prevKey[:0], k...)
		txNum = binary.BigEndian.Uint64(v)
		bitmap.Add(txNum)

		return nil
	}

	err = collector.Load(nil, "", loadBitmapsFunc, etl.TransformArgs{Quit: ctx.Done()})
	if err != nil {
		return InvertedIndexCollation{}, err
	}
	if !bitmap.IsEmpty() {
		if err = loadBitmapsFunc(nil, make([]byte, 8), nil, nil); err != nil {
			return InvertedIndexCollation{}, err
		}
	}

	closeComp = false
	return coll, nil
}

type InvertedFiles struct {
	decomp    *seg.Decompressor
	index     *recsplit.Index
	existence *ExistenceFilter
}

func (sf InvertedFiles) CleanupOnError() {
	if sf.decomp != nil {
		sf.decomp.Close()
	}
	if sf.index != nil {
		sf.index.Close()
	}
}

type InvertedIndexCollation struct {
	iiPath string
	writer ArchiveWriter
}

func (ic InvertedIndexCollation) Close() {
	if ic.writer != nil {
		ic.writer.Close()
	}
}

// buildFiles - `step=N` means build file `[N:N+1)` which is equal to [N:N+1)
func (ii *InvertedIndex) buildFiles(ctx context.Context, step uint64, coll InvertedIndexCollation, ps *background.ProgressSet) (InvertedFiles, error) {
	var (
		decomp    *seg.Decompressor
		index     *recsplit.Index
		existence *ExistenceFilter
		err       error
	)
	mxRunningFilesBuilding.Inc()
	defer mxRunningFilesBuilding.Dec()
	closeComp := true
	defer func() {
		if closeComp {
			coll.Close()
			if decomp != nil {
				decomp.Close()
			}
			if index != nil {
				index.Close()
			}
			if existence != nil {
				existence.Close()
			}
		}
	}()

	if assert.Enable {
		if coll.iiPath == "" && reflect.ValueOf(coll.writer).IsNil() {
			panic("assert: collation is not initialized " + ii.filenameBase)
		}
	}

	{
		p := ps.AddNew(path.Base(coll.iiPath), 1)
		if err = coll.writer.Compress(); err != nil {
			ps.Delete(p)
			return InvertedFiles{}, fmt.Errorf("compress %s: %w", ii.filenameBase, err)
		}
		coll.Close()
		ps.Delete(p)
	}

	if decomp, err = seg.NewDecompressor(coll.iiPath); err != nil {
		return InvertedFiles{}, fmt.Errorf("open %s decompressor: %w", ii.filenameBase, err)
	}

	if err := ii.buildMapAccessor(ctx, step, step+1, decomp, ps); err != nil {
		return InvertedFiles{}, fmt.Errorf("build %s efi: %w", ii.filenameBase, err)
	}
	if index, err = recsplit.OpenIndex(ii.efAccessorFilePath(step, step+1)); err != nil {
		return InvertedFiles{}, err
	}

	closeComp = false
	return InvertedFiles{decomp: decomp, index: index, existence: existence}, nil
}

func (ii *InvertedIndex) buildMapAccessor(ctx context.Context, fromStep, toStep uint64, data *seg.Decompressor, ps *background.ProgressSet) error {
	idxPath := ii.efAccessorFilePath(fromStep, toStep)
	cfg := recsplit.RecSplitArgs{
		Enums:              true,
		LessFalsePositives: true,

		BucketSize: 2000,
		LeafSize:   8,
		TmpDir:     ii.dirs.Tmp,
		IndexFile:  idxPath,
		Salt:       ii.salt,
		NoFsync:    ii.noFsync,
	}
	return buildAccessor(ctx, data, ii.compression, idxPath, false, cfg, ps, ii.logger)
}

func (ii *InvertedIndex) integrateDirtyFiles(sf InvertedFiles, txNumFrom, txNumTo uint64) {
	fi := newFilesItem(txNumFrom, txNumTo, ii.aggregationStep)
	fi.decompressor = sf.decomp
	fi.index = sf.index
	fi.existence = sf.existence
	ii.dirtyFiles.Set(fi)
}

func (ii *InvertedIndex) collectFilesStat() (filesCount, filesSize, idxSize uint64) {
	if ii.dirtyFiles == nil {
		return 0, 0, 0
	}
	ii.dirtyFiles.Walk(func(items []*filesItem) bool {
		for _, item := range items {
			if item.index == nil {
				return false
			}
			filesSize += uint64(item.decompressor.Size())
			idxSize += uint64(item.index.Size())
			idxSize += uint64(item.bindex.Size())
			filesCount += 3
		}
		return true
	})
	return filesCount, filesSize, idxSize
}

func (ii *InvertedIndex) stepsRangeInDBAsStr(tx kv.Tx) string {
	a1, a2 := ii.stepsRangeInDB(tx)
	return fmt.Sprintf("%s: %.1f", ii.filenameBase, a2-a1)
}
func (ii *InvertedIndex) stepsRangeInDB(tx kv.Tx) (from, to float64) {
	fst, _ := kv.FirstKey(tx, ii.indexKeysTable)
	if len(fst) > 0 {
		from = float64(binary.BigEndian.Uint64(fst)) / float64(ii.aggregationStep)
	}
	lst, _ := kv.LastKey(tx, ii.indexKeysTable)
	if len(lst) > 0 {
		to = float64(binary.BigEndian.Uint64(lst)) / float64(ii.aggregationStep)
	}
	if to == 0 {
		to = from
	}
	return from, to
}<|MERGE_RESOLUTION|>--- conflicted
+++ resolved
@@ -530,10 +530,6 @@
 	getters []ArchiveGetter
 	readers []*recsplit.IndexReader
 
-<<<<<<< HEAD
-	hit, miss       int
-=======
->>>>>>> 02bf80d1
 	iiNotFoundCache *IISeekInFilesCache
 }
 
@@ -584,10 +580,7 @@
 
 	iit.iiNotFoundCache.LogStats(iit.ii.filenameBase)
 
-<<<<<<< HEAD
-=======
 	iit.iiNotFoundCache.total++
->>>>>>> 02bf80d1
 	fromCache, ok := iit.iiNotFoundCache.Get(u128{hi: hi, lo: lo})
 	if ok && fromCache.requested <= txNum {
 		if txNum <= fromCache.found {
