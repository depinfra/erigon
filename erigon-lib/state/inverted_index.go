/*
   Copyright 2022 Erigon contributors

   Licensed under the Apache License, Version 2.0 (the "License");
   you may not use this file except in compliance with the License.
   You may obtain a copy of the License at

       http://www.apache.org/licenses/LICENSE-2.0

   Unless required by applicable law or agreed to in writing, software
   distributed under the License is distributed on an "AS IS" BASIS,
   WITHOUT WARRANTIES OR CONDITIONS OF ANY KIND, either express or implied.
   See the License for the specific language governing permissions and
   limitations under the License.
*/

package state

import (
	"bytes"
	"container/heap"
	"context"
	"encoding/binary"
	"fmt"
	"math"
	"os"
	"path"
	"path/filepath"
	"regexp"
	"slices"
	"strconv"
	"sync"
	"sync/atomic"
	"time"

	"github.com/RoaringBitmap/roaring/roaring64"
	"github.com/ledgerwatch/erigon-lib/seg"
	"github.com/ledgerwatch/log/v3"
	"github.com/spaolacci/murmur3"
	btree2 "github.com/tidwall/btree"
	"golang.org/x/sync/errgroup"

	"github.com/ledgerwatch/erigon-lib/common/background"
	"github.com/ledgerwatch/erigon-lib/common/cmp"
	"github.com/ledgerwatch/erigon-lib/common/datadir"
	"github.com/ledgerwatch/erigon-lib/common/dbg"
	"github.com/ledgerwatch/erigon-lib/common/dir"
	"github.com/ledgerwatch/erigon-lib/etl"
	"github.com/ledgerwatch/erigon-lib/kv"
	"github.com/ledgerwatch/erigon-lib/kv/bitmapdb"
	"github.com/ledgerwatch/erigon-lib/kv/iter"
	"github.com/ledgerwatch/erigon-lib/kv/order"
	"github.com/ledgerwatch/erigon-lib/recsplit"
	"github.com/ledgerwatch/erigon-lib/recsplit/eliasfano32"
)

type InvertedIndex struct {
	iiCfg

	// files - list of ALL files - including: un-indexed-yet, garbage, merged-into-bigger-one, ...
	// thread-safe, but maybe need 1 RWLock for all trees in AggregatorV3
	//
	// roFiles derivative from field `file`, but without garbage:
	//  - no files with `canDelete=true`
	//  - no overlaps
	//  - no un-indexed files (`power-off` may happen between .ef and .efi creation)
	//
	// MakeContext() using roFiles in zero-copy way
	files   *btree2.BTreeG[*filesItem]
	roFiles atomic.Pointer[[]ctxItem]

	indexKeysTable  string // txnNum_u64 -> key (k+auto_increment)
	indexTable      string // k -> txnNum_u64 , Needs to be table with DupSort
	filenameBase    string
	aggregationStep uint64

	//TODO: re-visit this check - maybe we don't need it. It's abot kill in the middle of merge
	integrityCheck func(fromStep, toStep uint64) bool

	withExistenceIndex bool

	// fields for history write
	logger log.Logger

	noFsync bool // fsync is enabled by default, but tests can manually disable

	compression     FileCompression
	compressWorkers int
	indexList       idxList
}

type iiCfg struct {
	salt *uint32
	dirs datadir.Dirs
}

func NewInvertedIndex(cfg iiCfg, aggregationStep uint64, filenameBase, indexKeysTable, indexTable string, withExistenceIndex bool, integrityCheck func(fromStep uint64, toStep uint64) bool, logger log.Logger) (*InvertedIndex, error) {
	if cfg.dirs.SnapDomain == "" {
		panic("empty `dirs` varialbe")
	}
	ii := InvertedIndex{
		iiCfg:              cfg,
		files:              btree2.NewBTreeGOptions[*filesItem](filesItemLess, btree2.Options{Degree: 128, NoLocks: false}),
		aggregationStep:    aggregationStep,
		filenameBase:       filenameBase,
		indexKeysTable:     indexKeysTable,
		indexTable:         indexTable,
		compressWorkers:    1,
		integrityCheck:     integrityCheck,
		withExistenceIndex: withExistenceIndex,
		logger:             logger,
		compression:        CompressNone,
	}
	ii.indexList = withHashMap
	if ii.withExistenceIndex {
		ii.indexList |= withExistence
	}

	ii.roFiles.Store(&[]ctxItem{})

	return &ii, nil
}

func (ii *InvertedIndex) efExistenceIdxFilePath(fromStep, toStep uint64) string {
	return filepath.Join(ii.dirs.SnapAccessors, fmt.Sprintf("v1-%s.%d-%d.efei", ii.filenameBase, fromStep, toStep))
}
func (ii *InvertedIndex) efAccessorFilePath(fromStep, toStep uint64) string {
	return filepath.Join(ii.dirs.SnapAccessors, fmt.Sprintf("v1-%s.%d-%d.efi", ii.filenameBase, fromStep, toStep))
}
func (ii *InvertedIndex) efFilePath(fromStep, toStep uint64) string {
	return filepath.Join(ii.dirs.SnapIdx, fmt.Sprintf("v1-%s.%d-%d.ef", ii.filenameBase, fromStep, toStep))
}

func filesFromDir(dir string) ([]string, error) {
	allFiles, err := os.ReadDir(dir)
	if err != nil {
		return nil, fmt.Errorf("filesFromDir: %w, %s", err, dir)
	}
	filtered := make([]string, 0, len(allFiles))
	for _, f := range allFiles {
		if f.IsDir() || !f.Type().IsRegular() {
			continue
		}
		filtered = append(filtered, f.Name())
	}
	return filtered, nil
}
func (ii *InvertedIndex) fileNamesOnDisk() (idx, hist, domain []string, err error) {
	idx, err = filesFromDir(ii.dirs.SnapIdx)
	if err != nil {
		return
	}
	hist, err = filesFromDir(ii.dirs.SnapHistory)
	if err != nil {
		return
	}
	domain, err = filesFromDir(ii.dirs.SnapDomain)
	if err != nil {
		return
	}
	return
}

func (ii *InvertedIndex) OpenList(fNames []string, readonly bool) error {
	ii.closeWhatNotInList(fNames)
	ii.scanStateFiles(fNames)
	if err := ii.openFiles(); err != nil {
		return fmt.Errorf("InvertedIndex(%s).openFiles: %w", ii.filenameBase, err)
	}
	_ = readonly // for future safety features. RPCDaemon must not delte files
	return nil
}

func (ii *InvertedIndex) OpenFolder(readonly bool) error {
	idxFiles, _, _, err := ii.fileNamesOnDisk()
	if err != nil {
		return err
	}
	return ii.OpenList(idxFiles, readonly)
}

func (ii *InvertedIndex) scanStateFiles(fileNames []string) (garbageFiles []*filesItem) {
	re := regexp.MustCompile("^v([0-9]+)-" + ii.filenameBase + ".([0-9]+)-([0-9]+).ef$")
	var err error
	for _, name := range fileNames {
		subs := re.FindStringSubmatch(name)
		if len(subs) != 4 {
			if len(subs) != 0 {
				ii.logger.Warn("File ignored by inverted index scan, more than 3 submatches", "name", name, "submatches", len(subs))
			}
			continue
		}
		var startStep, endStep uint64
		if startStep, err = strconv.ParseUint(subs[2], 10, 64); err != nil {
			ii.logger.Warn("File ignored by inverted index scan, parsing startTxNum", "error", err, "name", name)
			continue
		}
		if endStep, err = strconv.ParseUint(subs[3], 10, 64); err != nil {
			ii.logger.Warn("File ignored by inverted index scan, parsing endTxNum", "error", err, "name", name)
			continue
		}
		if startStep > endStep {
			ii.logger.Warn("File ignored by inverted index scan, startTxNum > endTxNum", "name", name)
			continue
		}

		startTxNum, endTxNum := startStep*ii.aggregationStep, endStep*ii.aggregationStep
		var newFile = newFilesItem(startTxNum, endTxNum, ii.aggregationStep)

		if ii.integrityCheck != nil && !ii.integrityCheck(startStep, endStep) {
			continue
		}

		if _, has := ii.files.Get(newFile); has {
			continue
		}

		ii.files.Set(newFile)
	}
	return garbageFiles
}

type idxList int

var (
	withBTree     idxList = 0b1
	withHashMap   idxList = 0b10
	withExistence idxList = 0b100
)

func ctxFiles(files *btree2.BTreeG[*filesItem], l idxList, trace bool) (roItems []ctxItem) {
	roFiles := make([]ctxItem, 0, files.Len())
	if trace {
		log.Warn("[dbg] roFiles01", "amount", files.Len())
	}
	files.Walk(func(items []*filesItem) bool {
		for _, item := range items {
			if item.canDelete.Load() {
				if trace {
					log.Warn("[dbg] roFiles0", "f", item.decompressor.FileName())
				}
				continue
			}

			// TODO: need somehow handle this case, but indices do not open in tests TestFindMergeRangeCornerCases
			if item.decompressor == nil {
				if trace {
					log.Warn("[dbg] roFiles1", "from", item.startTxNum, "to", item.endTxNum)
				}
				continue
			}
			if (l&withBTree != 0) && item.bindex == nil {
				if trace {
					log.Warn("[dbg] roFiles2", "f", item.decompressor.FileName())
				}
				//panic(fmt.Errorf("btindex nil: %s", item.decompressor.FileName()))
				continue
			}
			if (l&withHashMap != 0) && item.index == nil {
				if trace {
					log.Warn("[dbg] roFiles3", "f", item.decompressor.FileName())
				}
				//panic(fmt.Errorf("index nil: %s", item.decompressor.FileName()))
				continue
			}
			if (l&withExistence != 0) && item.existence == nil {
				if trace {
					log.Warn("[dbg] roFiles4", "f", item.decompressor.FileName())
				}
				//panic(fmt.Errorf("existence nil: %s", item.decompressor.FileName()))
				continue
			}

			// `kill -9` may leave small garbage files, but if big one already exists we assume it's good(fsynced) and no reason to merge again
			// see super-set file, just drop sub-set files from list
			for len(roFiles) > 0 && roFiles[len(roFiles)-1].src.isSubsetOf(item) {
				if trace {
					log.Warn("[dbg] roFiles5", "f", roFiles[len(roFiles)-1].src.decompressor.FileName())
				}
				roFiles[len(roFiles)-1].src = nil
				roFiles = roFiles[:len(roFiles)-1]
			}
			roFiles = append(roFiles, ctxItem{
				startTxNum: item.startTxNum,
				endTxNum:   item.endTxNum,
				i:          len(roFiles),
				src:        item,
			})
		}
		return true
	})
	if roFiles == nil {
		roFiles = []ctxItem{}
	}
	return roFiles
}

func (ii *InvertedIndex) reCalcRoFiles() {
	roFiles := ctxFiles(ii.files, ii.indexList, false)
	ii.roFiles.Store(&roFiles)
}

func (ii *InvertedIndex) missedIdxFiles() (l []*filesItem) {
	ii.files.Walk(func(items []*filesItem) bool {
		for _, item := range items {
			fromStep, toStep := item.startTxNum/ii.aggregationStep, item.endTxNum/ii.aggregationStep
			if !dir.FileExist(ii.efAccessorFilePath(fromStep, toStep)) {
				l = append(l, item)
			}
		}
		return true
	})
	return l
}
func (ii *InvertedIndex) missedExistenceFilterFiles() (l []*filesItem) {
	ii.files.Walk(func(items []*filesItem) bool {
		for _, item := range items {
			fromStep, toStep := item.startTxNum/ii.aggregationStep, item.endTxNum/ii.aggregationStep
			if !dir.FileExist(ii.efExistenceIdxFilePath(fromStep, toStep)) {
				l = append(l, item)
			}
		}
		return true
	})
	return l
}

func (ii *InvertedIndex) buildEfi(ctx context.Context, item *filesItem, ps *background.ProgressSet) (err error) {
	if item.decompressor == nil {
		return fmt.Errorf("buildEfi: passed item with nil decompressor %s %d-%d", ii.filenameBase, item.startTxNum/ii.aggregationStep, item.endTxNum/ii.aggregationStep)
	}
	fromStep, toStep := item.startTxNum/ii.aggregationStep, item.endTxNum/ii.aggregationStep
	return ii.buildMapIdx(ctx, fromStep, toStep, item.decompressor, ps)
}
func (ii *InvertedIndex) buildExistenceFilter(ctx context.Context, item *filesItem, ps *background.ProgressSet) (err error) {
	if item.decompressor == nil {
		return fmt.Errorf("buildExistenceFilter: passed item with nil decompressor %s %d-%d", ii.filenameBase, item.startTxNum/ii.aggregationStep, item.endTxNum/ii.aggregationStep)
	}
	if !ii.withExistenceIndex {
		return nil
	}
	fromStep, toStep := item.startTxNum/ii.aggregationStep, item.endTxNum/ii.aggregationStep
	idxPath := ii.efExistenceIdxFilePath(fromStep, toStep)
	return buildIdxFilter(ctx, item.decompressor, ii.compression, idxPath, ii.salt, ps, ii.logger, ii.noFsync)
}

func buildIdxFilter(ctx context.Context, d *seg.Decompressor, compressed FileCompression, idxPath string, salt *uint32, ps *background.ProgressSet, logger log.Logger, noFsync bool) error {
	g := NewArchiveGetter(d.MakeGetter(), compressed)
	_, fileName := filepath.Split(idxPath)
	count := d.Count() / 2

	p := ps.AddNew(fileName, uint64(count))
	defer ps.Delete(p)
	defer d.EnableReadAhead().DisableReadAhead()

	idxFilter, err := NewExistenceFilter(uint64(count), idxPath)
	if err != nil {
		return err
	}
	if noFsync {
		idxFilter.DisableFsync()
	}
	hasher := murmur3.New128WithSeed(*salt)

	key := make([]byte, 0, 256)
	g.Reset(0)
	for g.HasNext() {
		key, _ = g.Next(key[:0])
		hasher.Reset()
		hasher.Write(key) //nolint:errcheck
		hi, _ := hasher.Sum128()
		idxFilter.AddHash(hi)

		// Skip value
		g.Skip()

		p.Processed.Add(1)
	}
	if err := idxFilter.Build(); err != nil {
		return err
	}

	return nil
}

// BuildMissedIndices - produce .efi/.vi/.kvi from .ef/.v/.kv
func (ii *InvertedIndex) BuildMissedIndices(ctx context.Context, g *errgroup.Group, ps *background.ProgressSet) {
	for _, item := range ii.missedIdxFiles() {
		item := item
		g.Go(func() error {
			return ii.buildEfi(ctx, item, ps)
		})
	}

	for _, item := range ii.missedExistenceFilterFiles() {
		item := item
		g.Go(func() error {
			return ii.buildExistenceFilter(ctx, item, ps)
		})
	}
}

func (ii *InvertedIndex) openFiles() error {
	var err error
	var invalidFileItems []*filesItem
	invalidFileItemsLock := sync.Mutex{}
	ii.files.Walk(func(items []*filesItem) bool {
		for _, item := range items {
			item := item
			fromStep, toStep := item.startTxNum/ii.aggregationStep, item.endTxNum/ii.aggregationStep
			if item.decompressor == nil {
				fPath := ii.efFilePath(fromStep, toStep)
				if !dir.FileExist(fPath) {
					_, fName := filepath.Split(fPath)
					ii.logger.Debug("[agg] InvertedIndex.openFiles: file does not exists", "f", fName)
					invalidFileItemsLock.Lock()
					invalidFileItems = append(invalidFileItems, item)
					invalidFileItemsLock.Unlock()
					continue
				}

				if item.decompressor, err = seg.NewDecompressor(fPath); err != nil {
					_, fName := filepath.Split(fPath)
					ii.logger.Warn("[agg] InvertedIndex.openFiles", "err", err, "f", fName)
					invalidFileItemsLock.Lock()
					invalidFileItems = append(invalidFileItems, item)
					invalidFileItemsLock.Unlock()
					// don't interrupt on error. other files may be good. but skip indices open.
					continue
				}
			}

			if item.index == nil {
				fPath := ii.efAccessorFilePath(fromStep, toStep)
				if dir.FileExist(fPath) {
					if item.index, err = recsplit.OpenIndex(fPath); err != nil {
						_, fName := filepath.Split(fPath)
						ii.logger.Warn("[agg] InvertedIndex.openFiles", "err", err, "f", fName)
						// don't interrupt on error. other files may be good
					}
				}
			}
			if item.existence == nil && ii.withExistenceIndex {
				fPath := ii.efExistenceIdxFilePath(fromStep, toStep)
				if dir.FileExist(fPath) {
					if item.existence, err = OpenExistenceFilter(fPath); err != nil {
						_, fName := filepath.Split(fPath)
						ii.logger.Warn("[agg] InvertedIndex.openFiles", "err", err, "f", fName)
						// don't interrupt on error. other files may be good
					}
				}
			}
		}

		return true
	})
	for _, item := range invalidFileItems {
		ii.files.Delete(item)
	}

	ii.reCalcRoFiles()
	return nil
}

func (ii *InvertedIndex) closeWhatNotInList(fNames []string) {
	var toDelete []*filesItem
	ii.files.Walk(func(items []*filesItem) bool {
	Loop1:
		for _, item := range items {
			for _, protectName := range fNames {
				if item.decompressor != nil && item.decompressor.FileName() == protectName {
					continue Loop1
				}
			}
			toDelete = append(toDelete, item)
		}
		return true
	})
	for _, item := range toDelete {
		if item.decompressor != nil {
			item.decompressor.Close()
			item.decompressor = nil
		}
		if item.index != nil {
			item.index.Close()
			item.index = nil
		}
		if item.existence != nil {
			item.existence.Close()
			item.existence = nil
		}
		ii.files.Delete(item)
	}
}

func (ii *InvertedIndex) Close() {
	ii.closeWhatNotInList([]string{})
	ii.reCalcRoFiles()
}

// DisableFsync - just for tests
func (ii *InvertedIndex) DisableFsync() { ii.noFsync = true }

func (ic *InvertedIndexContext) Files() (res []string) {
	for _, item := range ic.files {
		if item.src.decompressor != nil {
			res = append(res, item.src.decompressor.FileName())
		}
	}
	return res
}

// Add - !NotThreadSafe. Must use WalRLock/BatchHistoryWriteEnd
func (w *invertedIndexBufferedWriter) Add(key []byte) error {
	return w.add(key, key)
}

func (ic *InvertedIndexContext) NewWriter() *invertedIndexBufferedWriter {
	return ic.newWriter(ic.ii.dirs.Tmp, false)
}

type invertedIndexBufferedWriter struct {
	index, indexKeys *etl.Collector
	tmpdir           string
	discard          bool
	filenameBase     string

	indexTable, indexKeysTable string

	txNum           uint64
	aggregationStep uint64
	txNumBytes      [8]byte
}

// loadFunc - is analog of etl.Identity, but it signaling to etl - use .Put instead of .AppendDup - to allow duplicates
// maybe in future we will improve etl, to sort dupSort values in the way that allow use .AppendDup
func loadFunc(k, v []byte, table etl.CurrentTableReader, next etl.LoadNextFunc) error {
	return next(k, k, v)
}

func (w *invertedIndexBufferedWriter) SetTxNum(txNum uint64) {
	w.txNum = txNum
	binary.BigEndian.PutUint64(w.txNumBytes[:], w.txNum)
}

func (w *invertedIndexBufferedWriter) Flush(ctx context.Context, tx kv.RwTx) error {
	if w.discard {
		return nil
	}
	if err := w.index.Load(tx, w.indexTable, loadFunc, etl.TransformArgs{Quit: ctx.Done()}); err != nil {
		return err
	}
	if err := w.indexKeys.Load(tx, w.indexKeysTable, loadFunc, etl.TransformArgs{Quit: ctx.Done()}); err != nil {
		return err
	}
	w.close()
	return nil
}

func (w *invertedIndexBufferedWriter) close() {
	if w == nil {
		return
	}
	if w.index != nil {
		w.index.Close()
	}
	if w.indexKeys != nil {
		w.indexKeys.Close()
	}
}

// 3_domains * 2 + 3_history * 1 + 4_indices * 2 = 17 etl collectors, 17*(256Mb/8) = 512Mb - for all collectros
var WALCollectorRAM = dbg.EnvDataSize("AGG_WAL_RAM", etl.BufferOptimalSize/8)

func (ic *InvertedIndexContext) newWriter(tmpdir string, discard bool) *invertedIndexBufferedWriter {
	w := &invertedIndexBufferedWriter{
		discard:         discard,
		tmpdir:          tmpdir,
		filenameBase:    ic.ii.filenameBase,
		aggregationStep: ic.ii.aggregationStep,

		indexKeysTable: ic.ii.indexKeysTable,
		indexTable:     ic.ii.indexTable,
		// etl collector doesn't fsync: means if have enough ram, all files produced by all collectors will be in ram
		indexKeys: etl.NewCollector(ic.ii.indexKeysTable, tmpdir, etl.NewSortableBuffer(WALCollectorRAM), ic.ii.logger),
		index:     etl.NewCollector(ic.ii.indexTable, tmpdir, etl.NewSortableBuffer(WALCollectorRAM), ic.ii.logger),
	}
	w.indexKeys.LogLvl(log.LvlTrace)
	w.index.LogLvl(log.LvlTrace)
	return w
}

func (w *invertedIndexBufferedWriter) add(key, indexKey []byte) error {
	if w.discard {
		return nil
	}
	if err := w.indexKeys.Collect(w.txNumBytes[:], key); err != nil {
		return err
	}
	if err := w.index.Collect(indexKey, w.txNumBytes[:]); err != nil {
		return err
	}
	return nil
}

func (ii *InvertedIndex) MakeContext() *InvertedIndexContext {
	files := *ii.roFiles.Load()
	for i := 0; i < len(files); i++ {
		if !files[i].src.frozen {
			files[i].src.refcount.Add(1)
		}
	}
	return &InvertedIndexContext{
		ii:    ii,
		files: files,
	}
}
func (ic *InvertedIndexContext) Close() {
	if ic.files == nil { // invariant: it's safe to call Close multiple times
		return
	}
	files := ic.files
	ic.files = nil
	for i := 0; i < len(files); i++ {
		if files[i].src.frozen {
			continue
		}
		refCnt := files[i].src.refcount.Add(-1)
		//GC: last reader responsible to remove useles files: close it and delete
		if refCnt == 0 && files[i].src.canDelete.Load() {
			if ic.ii.filenameBase == traceFileLife {
				ic.ii.logger.Warn(fmt.Sprintf("[agg] real remove at ctx close: %s", files[i].src.decompressor.FileName()))
			}
			files[i].src.closeFilesAndRemove()
		}
	}

	for _, r := range ic.readers {
		r.Close()
	}
}

type InvertedIndexContext struct {
	ii      *InvertedIndex
	files   []ctxItem // have no garbage (overlaps, etc...)
	getters []ArchiveGetter
	readers []*recsplit.IndexReader

	_hasher murmur3.Hash128
}

func (ic *InvertedIndexContext) statelessHasher() murmur3.Hash128 {
	if ic._hasher == nil {
		ic._hasher = murmur3.New128WithSeed(*ic.ii.salt)
	}
	return ic._hasher
}
func (ic *InvertedIndexContext) hashKey(k []byte) (hi, lo uint64) {
	hasher := ic.statelessHasher()
	ic._hasher.Reset()
	_, _ = hasher.Write(k) //nolint:errcheck
	return hasher.Sum128()
}

func (ic *InvertedIndexContext) statelessGetter(i int) ArchiveGetter {
	if ic.getters == nil {
		ic.getters = make([]ArchiveGetter, len(ic.files))
	}
	r := ic.getters[i]
	if r == nil {
		g := ic.files[i].src.decompressor.MakeGetter()
		r = NewArchiveGetter(g, ic.ii.compression)
		ic.getters[i] = r
	}
	return r
}
func (ic *InvertedIndexContext) statelessIdxReader(i int) *recsplit.IndexReader {
	if ic.readers == nil {
		ic.readers = make([]*recsplit.IndexReader, len(ic.files))
	}
	r := ic.readers[i]
	if r == nil {
		r = ic.files[i].src.index.GetReaderFromPool()
		ic.readers[i] = r
	}
	return r
}

func (ic *InvertedIndexContext) Seek(key []byte, txNum uint64) (found bool, equalOrHigherTxNum uint64) {
	hi, lo := ic.hashKey(key)

	for i := 0; i < len(ic.files); i++ {
		if ic.files[i].endTxNum <= txNum {
			continue
		}
		if ic.ii.withExistenceIndex && ic.files[i].src.existence != nil {
			if !ic.files[i].src.existence.ContainsHash(hi) {
				continue
			}
		}
		offset, ok := ic.statelessIdxReader(i).TwoLayerLookupByHash(hi, lo)
		if !ok {
			continue
		}

		g := ic.statelessGetter(i)
		g.Reset(offset)
		k, _ := g.Next(nil)
		if !bytes.Equal(k, key) {
			continue
		}
		eliasVal, _ := g.Next(nil)
		equalOrHigherTxNum, found = eliasfano32.Seek(eliasVal, txNum)

		if found {
			return true, equalOrHigherTxNum
		}
	}
	return false, 0
}

// IdxRange - return range of txNums for given `key`
// is to be used in public API, therefore it relies on read-only transaction
// so that iteration can be done even when the inverted index is being updated.
// [startTxNum; endNumTx)
func (ic *InvertedIndexContext) IdxRange(key []byte, startTxNum, endTxNum int, asc order.By, limit int, roTx kv.Tx) (iter.U64, error) {
	frozenIt, err := ic.iterateRangeFrozen(key, startTxNum, endTxNum, asc, limit)
	if err != nil {
		return nil, err
	}
	recentIt, err := ic.recentIterateRange(key, startTxNum, endTxNum, asc, limit, roTx)
	if err != nil {
		return nil, err
	}
	return iter.Union[uint64](frozenIt, recentIt, asc, limit), nil
}

func (ic *InvertedIndexContext) recentIterateRange(key []byte, startTxNum, endTxNum int, asc order.By, limit int, roTx kv.Tx) (iter.U64, error) {
	//optimization: return empty pre-allocated iterator if range is frozen
	if asc {
		isFrozenRange := len(ic.files) > 0 && endTxNum >= 0 && ic.files[len(ic.files)-1].endTxNum >= uint64(endTxNum)
		if isFrozenRange {
			return iter.EmptyU64, nil
		}
	} else {
		isFrozenRange := len(ic.files) > 0 && startTxNum >= 0 && ic.files[len(ic.files)-1].endTxNum >= uint64(startTxNum)
		if isFrozenRange {
			return iter.EmptyU64, nil
		}
	}

	var from []byte
	if startTxNum >= 0 {
		from = make([]byte, 8)
		binary.BigEndian.PutUint64(from, uint64(startTxNum))
	}

	var to []byte
	if endTxNum >= 0 {
		to = make([]byte, 8)
		binary.BigEndian.PutUint64(to, uint64(endTxNum))
	}
	it, err := roTx.RangeDupSort(ic.ii.indexTable, key, from, to, asc, limit)
	if err != nil {
		return nil, err
	}
	return iter.TransformKV2U64(it, func(_, v []byte) (uint64, error) {
		return binary.BigEndian.Uint64(v), nil
	}), nil
}

// IdxRange is to be used in public API, therefore it relies on read-only transaction
// so that iteration can be done even when the inverted index is being updated.
// [startTxNum; endNumTx)
func (ic *InvertedIndexContext) iterateRangeFrozen(key []byte, startTxNum, endTxNum int, asc order.By, limit int) (*FrozenInvertedIdxIter, error) {
	if asc && (startTxNum >= 0 && endTxNum >= 0) && startTxNum > endTxNum {
		return nil, fmt.Errorf("startTxNum=%d epected to be lower than endTxNum=%d", startTxNum, endTxNum)
	}
	if !asc && (startTxNum >= 0 && endTxNum >= 0) && startTxNum < endTxNum {
		return nil, fmt.Errorf("startTxNum=%d epected to be bigger than endTxNum=%d", startTxNum, endTxNum)
	}

	it := &FrozenInvertedIdxIter{
		key:         key,
		startTxNum:  startTxNum,
		endTxNum:    endTxNum,
		indexTable:  ic.ii.indexTable,
		orderAscend: asc,
		limit:       limit,
		ef:          eliasfano32.NewEliasFano(1, 1),
	}
	if asc {
		for i := len(ic.files) - 1; i >= 0; i-- {
			// [from,to) && from < to
			if endTxNum >= 0 && int(ic.files[i].startTxNum) >= endTxNum {
				continue
			}
			if startTxNum >= 0 && ic.files[i].endTxNum <= uint64(startTxNum) {
				break
			}
			if ic.files[i].src.index.KeyCount() == 0 {
				continue
			}
			it.stack = append(it.stack, ic.files[i])
			it.stack[len(it.stack)-1].getter = it.stack[len(it.stack)-1].src.decompressor.MakeGetter()
			it.stack[len(it.stack)-1].reader = it.stack[len(it.stack)-1].src.index.GetReaderFromPool()
			it.hasNext = true
		}
	} else {
		for i := 0; i < len(ic.files); i++ {
			// [from,to) && from > to
			if endTxNum >= 0 && int(ic.files[i].endTxNum) <= endTxNum {
				continue
			}
			if startTxNum >= 0 && ic.files[i].startTxNum > uint64(startTxNum) {
				break
			}
			if ic.files[i].src.index == nil { // assert
				err := fmt.Errorf("why file has not index: %s\n", ic.files[i].src.decompressor.FileName())
				panic(err)
			}
			if ic.files[i].src.index.KeyCount() == 0 {
				continue
			}
			it.stack = append(it.stack, ic.files[i])
			it.stack[len(it.stack)-1].getter = it.stack[len(it.stack)-1].src.decompressor.MakeGetter()
			it.stack[len(it.stack)-1].reader = it.stack[len(it.stack)-1].src.index.GetReaderFromPool()
			it.hasNext = true
		}
	}
	it.advance()
	return it, nil
}

func (ic *InvertedIndexContext) CanPruneFrom(tx kv.Tx) uint64 {
	fst, _ := kv.FirstKey(tx, ic.ii.indexKeysTable)
	if len(fst) > 0 {
		fstInDb := binary.BigEndian.Uint64(fst)
		return cmp.Min(fstInDb, math.MaxUint64)
	}
	return math.MaxUint64
}

func (ic *InvertedIndexContext) highestTxNum(tx kv.Tx) uint64 {
	lst, _ := kv.LastKey(tx, ic.ii.indexKeysTable)
	if len(lst) > 0 {
		lstInDb := binary.BigEndian.Uint64(lst)
		return cmp.Max(lstInDb, 0)
	}
	return 0
}

func (ic *InvertedIndexContext) CanPruneUntil(tx kv.Tx, untilTx uint64) bool {
	minTx := ic.CanPruneFrom(tx)
	maxInFiles := ic.maxTxNumInFiles(false)
	return minTx < maxInFiles && untilTx <= maxInFiles && minTx < untilTx
}

func (ic *InvertedIndexContext) CanPrune(tx kv.Tx) bool {
	return ic.CanPruneFrom(tx) < ic.maxTxNumInFiles(false)
}

type InvertedIndexPruneStat struct {
	MinTxNum         uint64
	MaxTxNum         uint64
	PruneCountTx     uint64
	PruneCountValues uint64
}

func (is *InvertedIndexPruneStat) String() string {
	if is.MinTxNum == math.MaxUint64 && is.PruneCountTx == 0 {
		return ""
	}
	return fmt.Sprintf("ii %d txs and %d vals in %.2fM-%.2fM", is.PruneCountTx, is.PruneCountValues, float64(is.MinTxNum)/1_000_000.0, float64(is.MaxTxNum)/1_000_000.0)
}

func (is *InvertedIndexPruneStat) Accumulate(other *InvertedIndexPruneStat) {
	if other == nil {
		return
	}
	is.MinTxNum = min(is.MinTxNum, other.MinTxNum)
	is.MaxTxNum = max(is.MaxTxNum, other.MaxTxNum)
	is.PruneCountTx += other.PruneCountTx
	is.PruneCountValues += other.PruneCountValues
}

// [txFrom; txTo)
// forced - prune even if CanPrune returns false, so its true only when we do Unwind.
func (ic *InvertedIndexContext) Prune(ctx context.Context, rwTx kv.RwTx, txFrom, txTo, limit uint64, logEvery *time.Ticker, forced bool, fn func(key []byte, txnum []byte) error) (stat *InvertedIndexPruneStat, err error) {
	stat = &InvertedIndexPruneStat{MinTxNum: math.MaxUint64}
	if !forced && !ic.CanPrune(rwTx) {
		return stat, nil
	}

	mxPruneInProgress.Inc()
	defer mxPruneInProgress.Dec()
	defer func(t time.Time) { mxPruneTookIndex.ObserveDuration(t) }(time.Now())

	ii := ic.ii
	//defer func() {
	//	ii.logger.Error("[snapshots] prune index",
	//		"name", ii.filenameBase,
	//		"forced", forced,
	//		"pruned tx", fmt.Sprintf("%.2f-%.2f", float64(minTxnum)/float64(ic.ii.aggregationStep), float64(maxTxnum)/float64(ic.ii.aggregationStep)),
	//		"pruned values", pruneCount,
	//		"tx until limit", limit)
	//}()

	// do not collect and sort keys if it's History index
	var indexWithHistoryValues bool
	{
		itc, err := rwTx.CursorDupSort(ii.indexTable)
		if err != nil {
			return nil, err
		}
		idxValuesCount, err := itc.Count()
		itc.Close()
		if err != nil {
			return nil, err
		}
		indexWithHistoryValues = idxValuesCount == 0 && fn != nil
	}

	keysCursor, err := rwTx.RwCursorDupSort(ii.indexKeysTable)
	if err != nil {
		return stat, fmt.Errorf("create %s keys cursor: %w", ii.filenameBase, err)
	}
	defer keysCursor.Close()

	var txKey [8]byte
	binary.BigEndian.PutUint64(txKey[:], txFrom)
	k, v, err := keysCursor.Seek(txKey[:])
	if err != nil {
		return nil, err
	}
	if k == nil {
		return nil, nil
	}

	txFrom = binary.BigEndian.Uint64(k)
	if limit == 0 {
		limit = math.MaxUint64
	}
	if txFrom >= txTo {
		return nil, nil
	}

	collector := etl.NewCollector("snapshots", ii.dirs.Tmp, etl.NewOldestEntryBuffer(etl.BufferOptimalSize), ii.logger)
	defer collector.Close()
	collector.LogLvl(log.LvlDebug)

	// Invariant: if some `txNum=N` pruned - it's pruned Fully
	// Means: can use DeleteCurrentDuplicates all values of given `txNum`
	for ; k != nil; k, v, err = keysCursor.NextNoDup() {
		if err != nil {
			return nil, fmt.Errorf("iterate over %s index keys: %w", ii.filenameBase, err)
		}

		txNum := binary.BigEndian.Uint64(k)
		if txNum >= txTo || limit == 0 {
			break
		}
		if txNum < txFrom {
			panic(fmt.Errorf("assert: index pruning txn=%d [%d-%d)", txNum, txFrom, txTo))
		}
		limit--
		stat.MinTxNum = min(stat.MinTxNum, txNum)
		stat.MaxTxNum = max(stat.MaxTxNum, txNum)

		for ; v != nil; _, v, err = keysCursor.NextDup() {
			if err != nil {
				return nil, fmt.Errorf("iterate over %s index keys: %w", ii.filenameBase, err)
			}
			if !indexWithHistoryValues {
				if err := collector.Collect(v, nil); err != nil {
					return nil, err
				}
			}
			if fn != nil {
				if err := fn(v, k); err != nil {
					return nil, err
				}
			}
			stat.PruneCountValues++
		}

		stat.PruneCountTx++
		// This DeleteCurrent needs to the last in the loop iteration, because it invalidates k and v
		if err = rwTx.Delete(ii.indexKeysTable, k); err != nil {
			return nil, err
		}

		if ctx.Err() != nil {
			return nil, ctx.Err()
		}
	}

	if indexWithHistoryValues {
		// empty indexTable, no need to collect and prune keys out of there
		return stat, nil
	}

	idxCForDeletes, err := rwTx.RwCursorDupSort(ii.indexTable)
	if err != nil {
		return nil, err
	}
	defer idxCForDeletes.Close()
	idxC, err := rwTx.RwCursorDupSort(ii.indexTable)
	if err != nil {
		return nil, err
	}
	defer idxC.Close()

	binary.BigEndian.PutUint64(txKey[:], stat.MinTxNum)
	err = collector.Load(rwTx, "", func(key, _ []byte, table etl.CurrentTableReader, next etl.LoadNextFunc) error {
		for txnm, err := idxC.SeekBothRange(key, txKey[:]); txnm != nil; _, txnm, err = idxC.NextDup() {
			if err != nil {
				return err
			}

			txNum := binary.BigEndian.Uint64(txnm)
			if txNum < stat.MinTxNum {
				continue // to bigger txnums
			}
			if txNum > stat.MaxTxNum {
				return nil //  go to next key
			}
			if _, _, err = idxCForDeletes.SeekBothExact(key, txnm); err != nil {
				return err
			}
			if err = idxCForDeletes.DeleteCurrent(); err != nil {
				return err
			}
			mxPruneSizeIndex.Inc()

			select {
			case <-logEvery.C:
				ii.logger.Info("[snapshots] prune index", "name", ii.filenameBase, "pruned tx", stat.PruneCountTx,
					"pruned values", stat.PruneCountValues,
					"steps", fmt.Sprintf("%.2f-%.2f", float64(txFrom)/float64(ii.aggregationStep), float64(txNum)/float64(ii.aggregationStep)))
			case <-ctx.Done():
				return ctx.Err()
			default:
			}
		}
		return nil
	}, etl.TransformArgs{})

	return stat, err
}

func (ic *InvertedIndexContext) DebugEFAllValuesAreInRange(ctx context.Context) error {
	logEvery := time.NewTicker(30 * time.Second)
	defer logEvery.Stop()
	iterStep := func(item ctxItem) error {
		g := item.src.decompressor.MakeGetter()
		g.Reset(0)
		defer item.src.decompressor.EnableReadAhead().DisableReadAhead()

		for g.HasNext() {
			k, _ := g.NextUncompressed()
			_ = k
			eliasVal, _ := g.NextUncompressed()
			ef, _ := eliasfano32.ReadEliasFano(eliasVal)
			if ef.Count() == 0 {
				continue
			}
			if item.startTxNum > ef.Min() {
				err := fmt.Errorf("DebugEFAllValuesAreInRange1: %d > %d, %s, %x", item.startTxNum, ef.Min(), g.FileName(), k)
				log.Warn(err.Error())
				//return err
			}
			if item.endTxNum < ef.Max() {
				err := fmt.Errorf("DebugEFAllValuesAreInRange2: %d < %d, %s, %x", item.endTxNum, ef.Max(), g.FileName(), k)
				log.Warn(err.Error())
				//return err
			}

			select {
			case <-ctx.Done():
				return ctx.Err()
			case <-logEvery.C:
				log.Info(fmt.Sprintf("[integrity] EFAllValuesAreInRange: %s, k=%x", g.FileName(), k))
			default:
			}
		}
		return nil
	}

	for _, item := range ic.files {
		if item.src.decompressor == nil {
			continue
		}
		if err := iterStep(item); err != nil {
			return err
		}
		//log.Warn(fmt.Sprintf("[dbg] see1: %s, min=%d,max=%d, before_max=%d, all: %d\n", item.src.decompressor.FileName(), ef.Min(), ef.Max(), last2, iter.ToArrU64Must(ef.Iterator())))
	}
	return nil
}

// FrozenInvertedIdxIter allows iteration over range of tx numbers
// Iteration is not implmented via callback function, because there is often
// a requirement for interators to be composable (for example, to implement AND and OR for indices)
// FrozenInvertedIdxIter must be closed after use to prevent leaking of resources like cursor
type FrozenInvertedIdxIter struct {
	key                  []byte
	startTxNum, endTxNum int
	limit                int
	orderAscend          order.By

	efIt       iter.Unary[uint64]
	indexTable string
	stack      []ctxItem

	nextN   uint64
	hasNext bool
	err     error

	ef *eliasfano32.EliasFano
}

func (it *FrozenInvertedIdxIter) Close() {
	for _, item := range it.stack {
		item.reader.Close()
	}
}

func (it *FrozenInvertedIdxIter) advance() {
	if it.orderAscend {
		if it.hasNext {
			it.advanceInFiles()
		}
	} else {
		if it.hasNext {
			it.advanceInFiles()
		}
	}
}

func (it *FrozenInvertedIdxIter) HasNext() bool {
	if it.err != nil { // always true, then .Next() call will return this error
		return true
	}
	if it.limit == 0 { // limit reached
		return false
	}
	return it.hasNext
}

func (it *FrozenInvertedIdxIter) Next() (uint64, error) { return it.next(), nil }

func (it *FrozenInvertedIdxIter) next() uint64 {
	it.limit--
	n := it.nextN
	it.advance()
	return n
}

func (it *FrozenInvertedIdxIter) advanceInFiles() {
	for {
		for it.efIt == nil {
			if len(it.stack) == 0 {
				it.hasNext = false
				return
			}
			item := it.stack[len(it.stack)-1]
			it.stack = it.stack[:len(it.stack)-1]
<<<<<<< HEAD
			offset, ok := item.reader.TwoLayerLookup(it.key)
			if !ok {
				continue
			}

=======
			offset, ok := item.reader.Lookup(it.key)
			if !ok {
				continue
			}
>>>>>>> 9472070f
			g := item.getter
			g.Reset(offset)
			k, _ := g.NextUncompressed()
			if bytes.Equal(k, it.key) {
				eliasVal, _ := g.NextUncompressed()
				it.ef.Reset(eliasVal)
				if it.orderAscend {
					efiter := it.ef.Iterator()
					if it.startTxNum > 0 {
						efiter.Seek(uint64(it.startTxNum))
					}
					it.efIt = efiter
				} else {
					it.efIt = it.ef.ReverseIterator()
				}
			}
		}

		//TODO: add seek method
		//Asc:  [from, to) AND from < to
		//Desc: [from, to) AND from > to
		if it.orderAscend {
			for it.efIt.HasNext() {
				n, err := it.efIt.Next()
				if err != nil {
					it.err = err
					return
				}
				isBeforeRange := int(n) < it.startTxNum
				if isBeforeRange { //skip
					continue
				}
				isAfterRange := it.endTxNum >= 0 && int(n) >= it.endTxNum
				if isAfterRange { // terminate
					it.hasNext = false
					return
				}
				it.hasNext = true
				it.nextN = n
				return
			}
		} else {
			for it.efIt.HasNext() {
				n, err := it.efIt.Next()
				if err != nil {
					it.err = err
					return
				}
				isAfterRange := it.startTxNum >= 0 && int(n) > it.startTxNum
				if isAfterRange { //skip
					continue
				}
				isBeforeRange := it.endTxNum >= 0 && int(n) <= it.endTxNum
				if isBeforeRange { // terminate
					it.hasNext = false
					return
				}
				it.hasNext = true
				it.nextN = n
				return
			}
		}
		it.efIt = nil // Exhausted this iterator
	}
}

// RecentInvertedIdxIter allows iteration over range of tx numbers
// Iteration is not implmented via callback function, because there is often
// a requirement for interators to be composable (for example, to implement AND and OR for indices)
type RecentInvertedIdxIter struct {
	key                  []byte
	startTxNum, endTxNum int
	limit                int
	orderAscend          order.By

	roTx       kv.Tx
	cursor     kv.CursorDupSort
	indexTable string

	nextN   uint64
	hasNext bool
	err     error

	bm *roaring64.Bitmap
}

func (it *RecentInvertedIdxIter) Close() {
	if it.cursor != nil {
		it.cursor.Close()
	}
	bitmapdb.ReturnToPool64(it.bm)
}

func (it *RecentInvertedIdxIter) advanceInDB() {
	var v []byte
	var err error
	if it.cursor == nil {
		if it.cursor, err = it.roTx.CursorDupSort(it.indexTable); err != nil {
			// TODO pass error properly around
			panic(err)
		}
		var k []byte
		if k, _, err = it.cursor.SeekExact(it.key); err != nil {
			panic(err)
		}
		if k == nil {
			it.hasNext = false
			return
		}
		//Asc:  [from, to) AND from < to
		//Desc: [from, to) AND from > to
		var keyBytes [8]byte
		if it.startTxNum > 0 {
			binary.BigEndian.PutUint64(keyBytes[:], uint64(it.startTxNum))
		}
		if v, err = it.cursor.SeekBothRange(it.key, keyBytes[:]); err != nil {
			panic(err)
		}
		if v == nil {
			if !it.orderAscend {
				_, v, _ = it.cursor.PrevDup()
				if err != nil {
					panic(err)
				}
			}
			if v == nil {
				it.hasNext = false
				return
			}
		}
	} else {
		if it.orderAscend {
			_, v, err = it.cursor.NextDup()
			if err != nil {
				// TODO pass error properly around
				panic(err)
			}
		} else {
			_, v, err = it.cursor.PrevDup()
			if err != nil {
				panic(err)
			}
		}
	}

	//Asc:  [from, to) AND from < to
	//Desc: [from, to) AND from > to
	if it.orderAscend {
		for ; v != nil; _, v, err = it.cursor.NextDup() {
			if err != nil {
				// TODO pass error properly around
				panic(err)
			}
			n := binary.BigEndian.Uint64(v)
			if it.endTxNum >= 0 && int(n) >= it.endTxNum {
				it.hasNext = false
				return
			}
			if int(n) >= it.startTxNum {
				it.hasNext = true
				it.nextN = n
				return
			}
		}
	} else {
		for ; v != nil; _, v, err = it.cursor.PrevDup() {
			if err != nil {
				// TODO pass error properly around
				panic(err)
			}
			n := binary.BigEndian.Uint64(v)
			if int(n) <= it.endTxNum {
				it.hasNext = false
				return
			}
			if it.startTxNum >= 0 && int(n) <= it.startTxNum {
				it.hasNext = true
				it.nextN = n
				return
			}
		}
	}

	it.hasNext = false
}

func (it *RecentInvertedIdxIter) advance() {
	if it.orderAscend {
		if it.hasNext {
			it.advanceInDB()
		}
	} else {
		if it.hasNext {
			it.advanceInDB()
		}
	}
}

func (it *RecentInvertedIdxIter) HasNext() bool {
	if it.err != nil { // always true, then .Next() call will return this error
		return true
	}
	if it.limit == 0 { // limit reached
		return false
	}
	return it.hasNext
}

func (it *RecentInvertedIdxIter) Next() (uint64, error) {
	if it.err != nil {
		return 0, it.err
	}
	it.limit--
	n := it.nextN
	it.advance()
	return n, nil
}

type InvertedIterator1 struct {
	roTx           kv.Tx
	cursor         kv.CursorDupSort
	indexTable     string
	key            []byte
	h              ReconHeap
	nextKey        []byte
	nextFileKey    []byte
	nextDbKey      []byte
	endTxNum       uint64
	startTxNum     uint64
	startTxKey     [8]byte
	hasNextInDb    bool
	hasNextInFiles bool
}

func (it *InvertedIterator1) Close() {
	if it.cursor != nil {
		it.cursor.Close()
	}
}

func (it *InvertedIterator1) advanceInFiles() {
	for it.h.Len() > 0 {
		top := heap.Pop(&it.h).(*ReconItem)
		key := top.key
		val, _ := top.g.Next(nil)
		if top.g.HasNext() {
			top.key, _ = top.g.Next(nil)
			heap.Push(&it.h, top)
		}
		if !bytes.Equal(key, it.key) {
			ef, _ := eliasfano32.ReadEliasFano(val)
			min := ef.Get(0)
			max := ef.Max()
			if min < it.endTxNum && max >= it.startTxNum { // Intersection of [min; max) and [it.startTxNum; it.endTxNum)
				it.key = key
				it.nextFileKey = key
				return
			}
		}
	}
	it.hasNextInFiles = false
}

func (it *InvertedIterator1) advanceInDb() {
	var k, v []byte
	var err error
	if it.cursor == nil {
		if it.cursor, err = it.roTx.CursorDupSort(it.indexTable); err != nil {
			// TODO pass error properly around
			panic(err)
		}
		if k, _, err = it.cursor.First(); err != nil {
			// TODO pass error properly around
			panic(err)
		}
	} else {
		if k, _, err = it.cursor.NextNoDup(); err != nil {
			panic(err)
		}
	}
	for k != nil {
		if v, err = it.cursor.SeekBothRange(k, it.startTxKey[:]); err != nil {
			panic(err)
		}
		if v != nil {
			txNum := binary.BigEndian.Uint64(v)
			if txNum < it.endTxNum {
				it.nextDbKey = append(it.nextDbKey[:0], k...)
				return
			}
		}
		if k, _, err = it.cursor.NextNoDup(); err != nil {
			panic(err)
		}
	}
	it.cursor.Close()
	it.cursor = nil
	it.hasNextInDb = false
}

func (it *InvertedIterator1) advance() {
	if it.hasNextInFiles {
		if it.hasNextInDb {
			c := bytes.Compare(it.nextFileKey, it.nextDbKey)
			if c < 0 {
				it.nextKey = append(it.nextKey[:0], it.nextFileKey...)
				it.advanceInFiles()
			} else if c > 0 {
				it.nextKey = append(it.nextKey[:0], it.nextDbKey...)
				it.advanceInDb()
			} else {
				it.nextKey = append(it.nextKey[:0], it.nextFileKey...)
				it.advanceInDb()
				it.advanceInFiles()
			}
		} else {
			it.nextKey = append(it.nextKey[:0], it.nextFileKey...)
			it.advanceInFiles()
		}
	} else if it.hasNextInDb {
		it.nextKey = append(it.nextKey[:0], it.nextDbKey...)
		it.advanceInDb()
	} else {
		it.nextKey = nil
	}
}

func (it *InvertedIterator1) HasNext() bool {
	return it.hasNextInFiles || it.hasNextInDb || it.nextKey != nil
}

func (it *InvertedIterator1) Next(keyBuf []byte) []byte {
	result := append(keyBuf, it.nextKey...)
	it.advance()
	return result
}

func (ic *InvertedIndexContext) IterateChangedKeys(startTxNum, endTxNum uint64, roTx kv.Tx) InvertedIterator1 {
	var ii1 InvertedIterator1
	ii1.hasNextInDb = true
	ii1.roTx = roTx
	ii1.indexTable = ic.ii.indexTable
	for _, item := range ic.files {
		if item.endTxNum <= startTxNum {
			continue
		}
		if item.startTxNum >= endTxNum {
			break
		}
		if item.endTxNum >= endTxNum {
			ii1.hasNextInDb = false
		}
		g := NewArchiveGetter(item.src.decompressor.MakeGetter(), ic.ii.compression)
		if g.HasNext() {
			key, _ := g.Next(nil)
			heap.Push(&ii1.h, &ReconItem{startTxNum: item.startTxNum, endTxNum: item.endTxNum, g: g, txNum: ^item.endTxNum, key: key})
			ii1.hasNextInFiles = true
		}
	}
	binary.BigEndian.PutUint64(ii1.startTxKey[:], startTxNum)
	ii1.startTxNum = startTxNum
	ii1.endTxNum = endTxNum
	ii1.advanceInDb()
	ii1.advanceInFiles()
	ii1.advance()
	return ii1
}

// collate [stepFrom, stepTo)
func (ii *InvertedIndex) collate(ctx context.Context, step uint64, roTx kv.Tx) (map[string]*roaring64.Bitmap, error) {
	stepTo := step + 1
	txFrom, txTo := step*ii.aggregationStep, stepTo*ii.aggregationStep
	start := time.Now()
	defer mxCollateTook.ObserveDuration(start)

	keysCursor, err := roTx.CursorDupSort(ii.indexKeysTable)
	if err != nil {
		return nil, fmt.Errorf("create %s keys cursor: %w", ii.filenameBase, err)
	}
	defer keysCursor.Close()
	indexBitmaps := map[string]*roaring64.Bitmap{}
	var txKey [8]byte
	binary.BigEndian.PutUint64(txKey[:], txFrom)
	for k, v, err := keysCursor.Seek(txKey[:]); k != nil; k, v, err = keysCursor.Next() {
		if err != nil {
			return nil, fmt.Errorf("iterate over %s keys cursor: %w", ii.filenameBase, err)
		}
		txNum := binary.BigEndian.Uint64(k)
		if txNum >= txTo { // [txFrom; txTo)
			break
		}
		bitmap, ok := indexBitmaps[string(v)]
		if !ok {
			bitmap = bitmapdb.NewBitmap64()
			indexBitmaps[string(v)] = bitmap
		}
		bitmap.Add(txNum)

		select {
		case <-ctx.Done():
			return nil, ctx.Err()
		default:
		}
	}
	return indexBitmaps, nil
}

type InvertedFiles struct {
	decomp    *seg.Decompressor
	index     *recsplit.Index
	existence *ExistenceFilter
}

func (sf InvertedFiles) CleanupOnError() {
	if sf.decomp != nil {
		sf.decomp.Close()
	}
	if sf.index != nil {
		sf.index.Close()
	}
}

// buildFiles - `step=N` means build file `[N:N+1)` which is equal to [N:N+1)
func (ii *InvertedIndex) buildFiles(ctx context.Context, step uint64, bitmaps map[string]*roaring64.Bitmap, ps *background.ProgressSet) (InvertedFiles, error) {
	var (
		decomp    *seg.Decompressor
		index     *recsplit.Index
		existence *ExistenceFilter
		comp      *seg.Compressor
		err       error
	)
	mxRunningFilesBuilding.Inc()
	defer mxRunningFilesBuilding.Dec()
	closeComp := true
	defer func() {
		if closeComp {
			if comp != nil {
				comp.Close()
			}
			if decomp != nil {
				decomp.Close()
			}
			if index != nil {
				index.Close()
			}
			if existence != nil {
				existence.Close()
			}
		}
	}()
	datPath := ii.efFilePath(step, step+1)
	keys := make([]string, 0, len(bitmaps))
	for key := range bitmaps {
		keys = append(keys, key)
	}

	slices.Sort(keys)
	{
		p := ps.AddNew(path.Base(datPath), 1)
		defer ps.Delete(p)
		comp, err = seg.NewCompressor(ctx, "snapshots", datPath, ii.dirs.Tmp, seg.MinPatternScore, ii.compressWorkers, log.LvlTrace, ii.logger)
		if err != nil {
			return InvertedFiles{}, fmt.Errorf("create %s compressor: %w", ii.filenameBase, err)
		}
		writer := NewArchiveWriter(comp, ii.compression)
		var buf []byte
		for _, key := range keys {
			if err = writer.AddWord([]byte(key)); err != nil {
				return InvertedFiles{}, fmt.Errorf("add %s key [%x]: %w", ii.filenameBase, key, err)
			}
			bitmap := bitmaps[key]
			ef := eliasfano32.NewEliasFano(bitmap.GetCardinality(), bitmap.Maximum())
			it := bitmap.Iterator()
			for it.HasNext() {
				ef.AddOffset(it.Next())
			}
			ef.Build()
			buf = ef.AppendBytes(buf[:0])
			if err = writer.AddWord(buf); err != nil {
				return InvertedFiles{}, fmt.Errorf("add %s val: %w", ii.filenameBase, err)
			}
		}
		if err = comp.Compress(); err != nil {
			return InvertedFiles{}, fmt.Errorf("compress %s: %w", ii.filenameBase, err)
		}
		comp.Close()
		comp = nil
		ps.Delete(p)
	}
	if decomp, err = seg.NewDecompressor(datPath); err != nil {
		return InvertedFiles{}, fmt.Errorf("open %s decompressor: %w", ii.filenameBase, err)
	}

	if err := ii.buildMapIdx(ctx, step, step+1, decomp, ps); err != nil {
		return InvertedFiles{}, fmt.Errorf("build %s efi: %w", ii.filenameBase, err)
	}
	if index, err = recsplit.OpenIndex(ii.efAccessorFilePath(step, step+1)); err != nil {
		return InvertedFiles{}, err
	}

	if ii.withExistenceIndex {
		idxPath2 := ii.efExistenceIdxFilePath(step, step+1)
		if existence, err = buildIndexFilterThenOpen(ctx, decomp, ii.compression, idxPath2, ii.dirs.Tmp, ii.salt, ps, ii.logger, ii.noFsync); err != nil {
			return InvertedFiles{}, fmt.Errorf("build %s efei: %w", ii.filenameBase, err)
		}
	}

	closeComp = false
	return InvertedFiles{decomp: decomp, index: index, existence: existence}, nil
}

func (ii *InvertedIndex) buildMapIdx(ctx context.Context, fromStep, toStep uint64, data *seg.Decompressor, ps *background.ProgressSet) error {
	idxPath := ii.efAccessorFilePath(fromStep, toStep)
	cfg := recsplit.RecSplitArgs{
		Enums:              true,
		LessFalsePositives: true,

		BucketSize: 2000,
		LeafSize:   8,
		TmpDir:     ii.dirs.Tmp,
		IndexFile:  idxPath,
		Salt:       ii.salt,
	}
	return buildIndex(ctx, data, ii.compression, idxPath, false, cfg, ps, ii.logger, ii.noFsync)
}

func (ii *InvertedIndex) integrateFiles(sf InvertedFiles, txNumFrom, txNumTo uint64) {
	defer ii.reCalcRoFiles()

	if asserts && ii.withExistenceIndex && sf.existence == nil {
		panic(fmt.Errorf("assert: no existence index: %s", sf.decomp.FileName()))
	}

	fi := newFilesItem(txNumFrom, txNumTo, ii.aggregationStep)
	fi.decompressor = sf.decomp
	fi.index = sf.index
	fi.existence = sf.existence
	ii.files.Set(fi)
}

func (ii *InvertedIndex) collectFilesStat() (filesCount, filesSize, idxSize uint64) {
	if ii.files == nil {
		return 0, 0, 0
	}
	ii.files.Walk(func(items []*filesItem) bool {
		for _, item := range items {
			if item.index == nil {
				return false
			}
			filesSize += uint64(item.decompressor.Size())
			idxSize += uint64(item.index.Size())
			idxSize += uint64(item.bindex.Size())
			filesCount += 3
		}
		return true
	})
	return filesCount, filesSize, idxSize
}

func (ii *InvertedIndex) stepsRangeInDBAsStr(tx kv.Tx) string {
	a1, a2 := ii.stepsRangeInDB(tx)
	return fmt.Sprintf("%s: %.1f", ii.filenameBase, a2-a1)
}
func (ii *InvertedIndex) stepsRangeInDB(tx kv.Tx) (from, to float64) {
	fst, _ := kv.FirstKey(tx, ii.indexKeysTable)
	if len(fst) > 0 {
		from = float64(binary.BigEndian.Uint64(fst)) / float64(ii.aggregationStep)
	}
	lst, _ := kv.LastKey(tx, ii.indexKeysTable)
	if len(lst) > 0 {
		to = float64(binary.BigEndian.Uint64(lst)) / float64(ii.aggregationStep)
	}
	if to == 0 {
		to = from
	}
	return from, to
}<|MERGE_RESOLUTION|>--- conflicted
+++ resolved
@@ -1166,18 +1166,10 @@
 			}
 			item := it.stack[len(it.stack)-1]
 			it.stack = it.stack[:len(it.stack)-1]
-<<<<<<< HEAD
 			offset, ok := item.reader.TwoLayerLookup(it.key)
 			if !ok {
 				continue
 			}
-
-=======
-			offset, ok := item.reader.Lookup(it.key)
-			if !ok {
-				continue
-			}
->>>>>>> 9472070f
 			g := item.getter
 			g.Reset(offset)
 			k, _ := g.NextUncompressed()
