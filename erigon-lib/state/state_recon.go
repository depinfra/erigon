/*
   Copyright 2022 Erigon contributors

   Licensed under the Apache License, Version 2.0 (the "License");
   you may not use this file except in compliance with the License.
   You may obtain a copy of the License at

       http://www.apache.org/licenses/LICENSE-2.0

   Unless required by applicable law or agreed to in writing, software
   distributed under the License is distributed on an "AS IS" BASIS,
   WITHOUT WARRANTIES OR CONDITIONS OF ANY KIND, either express or implied.
   See the License for the specific language governing permissions and
   limitations under the License.
*/

package state

import (
	"bytes"
	"encoding/binary"

	"github.com/ledgerwatch/erigon-lib/recsplit"
	"github.com/ledgerwatch/erigon-lib/recsplit/eliasfano32"
	"github.com/ledgerwatch/erigon-lib/seg"
)

// Algorithms for reconstituting the state from state history

type ReconItem struct {
<<<<<<< HEAD
	g           ArchiveGetter
=======
	g           *seg.Getter
>>>>>>> b834746b
	key         []byte
	txNum       uint64
	startTxNum  uint64
	endTxNum    uint64
	startOffset uint64
	lastOffset  uint64
}

type ReconHeap []*ReconItem

func (rh ReconHeap) Len() int {
	return len(rh)
}

// Less (part of heap.Interface) compares two links. For persisted links, those with the lower block heights getBeforeTxNum evicted first. This means that more recently persisted links are preferred.
// For non-persisted links, those with the highest block heights getBeforeTxNum evicted first. This is to prevent "holes" in the block heights that may cause inability to
// insert headers in the ascending order of their block heights.
func (rh ReconHeap) Less(i, j int) bool {
	c := bytes.Compare(rh[i].key, rh[j].key)
	if c == 0 {
		return rh[i].txNum < rh[j].txNum
	}
	return c < 0
}

// Swap (part of heap.Interface) moves two links in the queue into each other's places. Note that each link has idx attribute that is getting adjusted during
// the swap. The idx attribute allows the removal of links from the middle of the queue (in case if links are getting invalidated due to
// failed verification of unavailability of parent headers)
func (rh ReconHeap) Swap(i, j int) {
	rh[i], rh[j] = rh[j], rh[i]
}

// Push (part of heap.Interface) places a new link onto the end of queue. Note that idx attribute is set to the correct position of the new link
func (rh *ReconHeap) Push(x interface{}) {
	// Push and Pop use pointer receivers because they modify the slice's length,
	// not just its contents.
	l := x.(*ReconItem)
	*rh = append(*rh, l)
}

// Pop (part of heap.Interface) removes the first link from the queue
func (rh *ReconHeap) Pop() interface{} {
	old := *rh
	n := len(old)
	x := old[n-1]
	old[n-1] = nil
	*rh = old[0 : n-1]
	return x
}

type ReconHeapOlderFirst struct {
	ReconHeap
}

func (rh ReconHeapOlderFirst) Less(i, j int) bool {
	c := bytes.Compare(rh.ReconHeap[i].key, rh.ReconHeap[j].key)
	if c == 0 {
		return rh.ReconHeap[i].txNum >= rh.ReconHeap[j].txNum
	}
	return c < 0
}

type ScanIteratorInc struct {
	g         *seg.Getter
	key       []byte
	nextTxNum uint64
	hasNext   bool
}

func (sii *ScanIteratorInc) advance() {
	if !sii.hasNext {
		return
	}
	if sii.key == nil {
		sii.hasNext = false
		return
	}
	val, _ := sii.g.NextUncompressed()
	max := eliasfano32.Max(val)
	sii.nextTxNum = max
	if sii.g.HasNext() {
		sii.key, _ = sii.g.NextUncompressed()
	} else {
		sii.key = nil
	}
}

func (sii *ScanIteratorInc) HasNext() bool {
	return sii.hasNext
}

func (sii *ScanIteratorInc) Next() (uint64, error) {
	n := sii.nextTxNum
	sii.advance()
	return n, nil
}

func (hs *HistoryStep) iterateTxs() *ScanIteratorInc {
	var sii ScanIteratorInc
	sii.g = hs.indexFile.getter
	sii.g.Reset(0)
	if sii.g.HasNext() {
		sii.key, _ = sii.g.NextUncompressed()
		sii.hasNext = true
	} else {
		sii.hasNext = false
	}
	sii.advance()
	return &sii
}

type HistoryIteratorInc struct {
	uptoTxNum    uint64
	indexG       *seg.Getter
	historyG     *seg.Getter
	r            *recsplit.IndexReader
	key          []byte
	nextKey      []byte
	nextVal      []byte
	hasNext      bool
	compressVals bool
}

func (hs *HistoryStep) interateHistoryBeforeTxNum(txNum uint64) *HistoryIteratorInc {
	var hii HistoryIteratorInc
	hii.indexG = hs.indexFile.getter
	hii.historyG = hs.historyFile.getter
	hii.r = hs.historyFile.reader
	hii.compressVals = hs.compressVals
	hii.indexG.Reset(0)
	if hii.indexG.HasNext() {
		hii.key, _ = hii.indexG.NextUncompressed()
		hii.uptoTxNum = txNum
		hii.hasNext = true
	} else {
		hii.hasNext = false
	}
	hii.advance()
	return &hii
}

func (hii *HistoryIteratorInc) advance() {
	if !hii.hasNext {
		return
	}
	if hii.key == nil {
		hii.hasNext = false
		return
	}
	hii.nextKey = nil
	for hii.nextKey == nil && hii.key != nil {
		val, _ := hii.indexG.NextUncompressed()
		n, ok := eliasfano32.Seek(val, hii.uptoTxNum)
		if ok {
			var txKey [8]byte
			binary.BigEndian.PutUint64(txKey[:], n)
			offset := hii.r.Lookup2(txKey[:], hii.key)
			hii.historyG.Reset(offset)
			hii.nextKey = hii.key
			if hii.compressVals {
				hii.nextVal, _ = hii.historyG.Next(nil)
			} else {
				hii.nextVal, _ = hii.historyG.NextUncompressed()
			}
		}
		if hii.indexG.HasNext() {
			hii.key, _ = hii.indexG.NextUncompressed()
		} else {
			hii.key = nil
		}
	}
	if hii.nextKey == nil {
		hii.hasNext = false
	}
}

func (hii *HistoryIteratorInc) HasNext() bool {
	return hii.hasNext
}

func (hii *HistoryIteratorInc) Next() ([]byte, []byte, error) {
	k, v := hii.nextKey, hii.nextVal
	hii.advance()
	return k, v, nil
}<|MERGE_RESOLUTION|>--- conflicted
+++ resolved
@@ -28,11 +28,7 @@
 // Algorithms for reconstituting the state from state history
 
 type ReconItem struct {
-<<<<<<< HEAD
 	g           ArchiveGetter
-=======
-	g           *seg.Getter
->>>>>>> b834746b
 	key         []byte
 	txNum       uint64
 	startTxNum  uint64
