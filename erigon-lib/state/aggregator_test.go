--- conflicted
+++ resolved
@@ -32,13 +32,6 @@
 	"testing"
 	"time"
 
-<<<<<<< HEAD
-=======
-	"github.com/erigontech/erigon-lib/commitment"
-
-	"github.com/erigontech/erigon-lib/common/background"
-
->>>>>>> 8dd0c271
 	"github.com/c2h5oh/datasize"
 
 	"github.com/erigontech/erigon-lib/commitment"
@@ -436,11 +429,7 @@
 	}
 }
 
-<<<<<<< HEAD
-func generateSharedDomainsUpdates(t *testing.T, domains *SharedDomains, maxTxNum uint64, rnd *rnd, keyMaxLen, keysCount, commitEvery uint64) map[string]struct{} {
-=======
 func generateSharedDomainsUpdates(t *testing.T, domains *SharedDomains, maxTxNum uint64, rnd *rndGen, keyMaxLen, keysCount, commitEvery uint64) map[string]struct{} {
->>>>>>> 8dd0c271
 	t.Helper()
 	usedKeys := make(map[string]struct{}, keysCount*maxTxNum)
 	for txNum := uint64(1); txNum <= maxTxNum; txNum++ {
@@ -456,24 +445,14 @@
 	return usedKeys
 }
 
-<<<<<<< HEAD
-func generateSharedDomainsUpdatesForTx(t *testing.T, domains *SharedDomains, txNum uint64, rnd *rnd, prevKeys map[string]struct{}, keyMaxLen, keysCount uint64) map[string]struct{} {
-=======
 func generateSharedDomainsUpdatesForTx(t *testing.T, domains *SharedDomains, txNum uint64, rnd *rndGen, prevKeys map[string]struct{}, keyMaxLen, keysCount uint64) map[string]struct{} {
->>>>>>> 8dd0c271
 	t.Helper()
 	domains.SetTxNum(txNum)
 
 	getKey := func() ([]byte, bool) {
-<<<<<<< HEAD
-		r := int(rnd.Uint64N(100))
-		if r < 50 && len(prevKeys) > 0 {
-			ri := int(rnd.Uint64N(uint64(len(prevKeys))))
-=======
 		r := rnd.IntN(100)
 		if r < 50 && len(prevKeys) > 0 {
 			ri := rnd.IntN(len(prevKeys))
->>>>>>> 8dd0c271
 			for k := range prevKeys {
 				if ri == 0 {
 					return []byte(k), true
@@ -492,11 +471,7 @@
 	for j := uint64(0); j < keysCount; j++ {
 		key, existed := getKey()
 
-<<<<<<< HEAD
-		r := int(rnd.Uint64N(101))
-=======
 		r := rnd.IntN(101)
->>>>>>> 8dd0c271
 		switch {
 		case r <= 33:
 			buf := types.EncodeAccountBytesV3(txNum, uint256.NewInt(txNum*100_000), nil, 0)
@@ -509,11 +484,7 @@
 			require.NoError(t, err)
 
 		case r > 33 && r <= 66:
-<<<<<<< HEAD
-			codeUpd := make([]byte, int(rnd.Uint64N(24576)))
-=======
 			codeUpd := make([]byte, rnd.IntN(24576))
->>>>>>> 8dd0c271
 			_, err := rnd.Read(codeUpd)
 			require.NoError(t, err)
 			for limit := 1000; len(key) > length.Addr && limit > 0; limit-- {
