--- conflicted
+++ resolved
@@ -139,11 +139,7 @@
 		ii, err := NewAppendable(ii.cfg, ii.aggregationStep, ii.filenameBase, ii.table, nil, log.New())
 		require.NoError(err)
 		defer ii.Close()
-<<<<<<< HEAD
-		err = ii.OpenFolder()
-=======
-		err = ii.openFolder(true)
->>>>>>> 7e457137
+		err = ii.openFolder()
 		require.NoError(err)
 		require.Equal(5, ii.dirtyFiles.Len())
 		require.Equal(0, len(ii._visibleFiles))
@@ -176,11 +172,7 @@
 		err = os.WriteFile(fn, make([]byte, 33), 0644)
 		require.NoError(err)
 
-<<<<<<< HEAD
-		err = ii.OpenFolder()
-=======
-		err = ii.openFolder(true)
->>>>>>> 7e457137
+		err = ii.openFolder()
 		require.NoError(err)
 		ii.Close()
 	})
