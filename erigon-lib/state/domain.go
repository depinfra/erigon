--- conflicted
+++ resolved
@@ -744,12 +744,7 @@
 	}
 	return mxsKVGet[name][level]
 }
-<<<<<<< HEAD
-func (dt *DomainRoTx) getFromFile(i int, filekey []byte) ([]byte, bool, error) {
-=======
-
 func (dt *DomainRoTx) getLatestFromFile(i int, filekey []byte) ([]byte, bool, error) {
->>>>>>> c2f294b2
 	if dbg.KVReadLevelledMetrics {
 		defer domainReadMetric(dt.name, i).ObserveDuration(time.Now())
 	}
