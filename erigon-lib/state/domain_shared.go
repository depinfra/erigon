--- conflicted
+++ resolved
@@ -179,15 +179,7 @@
 	return ReadDiffSet(tx, blockNumber, blockHash)
 }
 
-<<<<<<< HEAD
-func (sd *SharedDomains) AggTx() interface{} { return sd.aggTx }
-=======
 func (sd *SharedDomains) AggTx() any { return sd.aggTx }
-func (sd *SharedDomains) CanonicalReader() CanonicalsReader {
-	return nil
-	//return sd.aggTx.appendable[kv.ReceiptsAppendable].ap.cfg.iters
-}
->>>>>>> 3adb5d14
 
 // aggregator context should call aggTx.Unwind before this one.
 func (sd *SharedDomains) Unwind(ctx context.Context, rwTx kv.RwTx, blockUnwindTo, txUnwindTo uint64, changeset *[kv.DomainLen][]DomainEntryDiff) error {
