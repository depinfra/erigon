--- conflicted
+++ resolved
@@ -56,6 +56,7 @@
 	db              kv.RoDB
 	d               [kv.DomainLen]*Domain
 	iis             [kv.StandaloneIdxLen]*InvertedIndex
+	ap              [kv.AppendableLen]*Appendable //nolint
 	dirs            datadir.Dirs
 	tmpdir          string
 	aggregationStep uint64
@@ -100,7 +101,7 @@
 const AggregatorSqueezeCommitmentValues = true
 const MaxNonFuriousDirtySpacePerTx = 64 * datasize.MB
 
-func NewAggregator(ctx context.Context, dirs datadir.Dirs, aggregationStep uint64, db kv.RoDB, logger log.Logger) (*Aggregator, error) {
+func NewAggregator(ctx context.Context, dirs datadir.Dirs, aggregationStep uint64, db kv.RoDB, iters CanonicalsReader, logger log.Logger) (*Aggregator, error) {
 	tmpdir := dirs.Tmp
 	salt, err := getStateIndicesSalt(dirs.Snap)
 	if err != nil {
@@ -200,12 +201,6 @@
 	if a.d[kv.CommitmentDomain], err = NewDomain(cfg, aggregationStep, kv.CommitmentDomain, kv.TblCommitmentVals, kv.TblCommitmentHistoryKeys, kv.TblCommitmentHistoryVals, kv.TblCommitmentIdx, integrityCheck, logger); err != nil {
 		return nil, err
 	}
-<<<<<<< HEAD
-	aCfg := AppendableCfg{
-		Salt: salt, Dirs: dirs, DB: db, iters: iters,
-	}
-	if a.ap[kv.ReceiptsAppendable], err = NewAppendable(aCfg, aggregationStep, "receipts", kv.Receipts, nil, logger); err != nil {
-=======
 	cfg = domainCfg{
 		hist: histCfg{
 			iiCfg:             iiCfg{salt: salt, dirs: dirs, db: db},
@@ -215,9 +210,14 @@
 		compress: seg.CompressNone, //seg.CompressKeys | seg.CompressVals,
 	}
 	if a.d[kv.ReceiptDomain], err = NewDomain(cfg, aggregationStep, kv.ReceiptDomain, kv.TblReceiptVals, kv.TblReceiptHistoryKeys, kv.TblReceiptHistoryVals, kv.TblReceiptIdx, integrityCheck, logger); err != nil {
->>>>>>> c0d9a2b9
 		return nil, err
 	}
+	//aCfg := AppendableCfg{
+	//	Salt: salt, Dirs: dirs, DB: db, iters: iters,
+	//}
+	//if a.ap[kv.ReceiptsAppendable], err = NewAppendable(aCfg, aggregationStep, "receipts", kv.Receipts, nil, logger); err != nil {
+	//	return nil, err
+	//}
 	if err := a.registerII(kv.LogAddrIdxPos, salt, dirs, db, aggregationStep, kv.FileLogAddressIdx, kv.TblLogAddressKeys, kv.TblLogAddressIdx, logger); err != nil {
 		return nil, err
 	}
@@ -367,6 +367,9 @@
 	for _, ii := range a.iis {
 		ii.Close()
 	}
+	for _, ap := range a.ap {
+		ap.Close()
+	}
 }
 
 func (a *Aggregator) SetCollateAndBuildWorkers(i int) { a.collateAndBuildWorkers = i }
@@ -378,6 +381,9 @@
 	for _, ii := range a.iis {
 		ii.compressCfg.Workers = i
 	}
+	for _, ap := range a.ap {
+		ap.compressCfg.Workers = i
+	}
 }
 
 func (a *Aggregator) DiscardHistory(name kv.Domain) *Aggregator {
@@ -403,6 +409,9 @@
 	}
 	for _, ii := range ac.iis {
 		res = append(res, ii.Files()...)
+	}
+	for _, ap := range ac.appendable {
+		res = append(res, ap.Files()...)
 	}
 	return res
 }
@@ -432,6 +441,9 @@
 		doLS(d.History.InvertedIndex.dirtyFiles)
 	}
 	for _, d := range a.iis {
+		doLS(d.dirtyFiles)
+	}
+	for _, d := range a.ap {
 		doLS(d.dirtyFiles)
 	}
 }
@@ -512,6 +524,9 @@
 		for _, ii := range a.iis {
 			ii.BuildMissedAccessors(ctx, g, ps)
 		}
+		for _, appendable := range a.ap {
+			appendable.BuildMissedAccessors(ctx, g, ps)
+		}
 
 		if err := g.Wait(); err != nil {
 			return err
@@ -590,8 +605,9 @@
 }
 
 type AggV3StaticFiles struct {
-	d    [kv.DomainLen]StaticFiles
-	ivfs [kv.StandaloneIdxLen]InvertedFiles
+	d          [kv.DomainLen]StaticFiles
+	ivfs       [kv.StandaloneIdxLen]InvertedFiles
+	appendable [kv.AppendableLen]AppendableFiles
 }
 
 // CleanupOnError - call it on collation fail. It's closing all files
@@ -602,21 +618,11 @@
 	for _, ivf := range sf.ivfs {
 		ivf.CleanupOnError()
 	}
-}
-
-// [from, to)
-func (a *Aggregator) BuildFiles2(ctx context.Context, fromStep, toStep uint64) error {
-	for step := fromStep; step < toStep; step++ { //`step` must be fully-written - means `step+1` records must be visible
-		if err := a.buildFiles(ctx, step); err != nil {
-			if errors.Is(err, context.Canceled) || errors.Is(err, common2.ErrStopped) {
-				return err
-			}
-			a.logger.Warn("[snapshots] buildFilesInBackground", "err", err)
-			return err
-		}
-	}
-	return nil
-}
+	for _, ap := range sf.appendable {
+		ap.CleanupOnError()
+	}
+}
+
 func (a *Aggregator) buildFiles(ctx context.Context, step uint64) error {
 	a.logger.Debug("[agg] collate and build", "step", step, "collate_workers", a.collateAndBuildWorkers, "merge_workers", a.mergeWorkers, "compress_workers", a.d[kv.AccountsDomain].compressCfg.Workers)
 
@@ -728,7 +734,6 @@
 			return nil
 		})
 	}
-<<<<<<< HEAD
 
 	for name, ap := range a.ap {
 		name := name
@@ -762,8 +767,6 @@
 		})
 	}
 
-=======
->>>>>>> c0d9a2b9
 	if err := g.Wait(); err != nil {
 		static.CleanupOnError()
 		return fmt.Errorf("domain collate-build: %w", err)
@@ -805,8 +808,6 @@
 	return nil
 }
 
-<<<<<<< HEAD
-=======
 // [from, to)
 func (a *Aggregator) BuildFiles2(ctx context.Context, fromStep, toStep uint64) error {
 	if ok := a.buildingFiles.CompareAndSwap(false, true); !ok {
@@ -841,7 +842,6 @@
 	return nil
 }
 
->>>>>>> c0d9a2b9
 func (a *Aggregator) mergeLoopStep(ctx context.Context, toTxNum uint64) (somethingDone bool, err error) {
 	a.logger.Debug("[agg] merge", "collate_workers", a.collateAndBuildWorkers, "merge_workers", a.mergeWorkers, "compress_workers", a.d[kv.AccountsDomain].compressCfg.Workers)
 
@@ -1155,8 +1155,9 @@
 }
 
 type AggregatorPruneStat struct {
-	Domains map[string]*DomainPruneStat
-	Indices map[string]*InvertedIndexPruneStat
+	Domains    map[string]*DomainPruneStat
+	Indices    map[string]*InvertedIndexPruneStat
+	Appendable map[string]*AppendablePruneStat
 }
 
 func (as *AggregatorPruneStat) PrunedNothing() bool {
@@ -1174,7 +1175,7 @@
 }
 
 func newAggregatorPruneStat() *AggregatorPruneStat {
-	return &AggregatorPruneStat{Domains: make(map[string]*DomainPruneStat), Indices: make(map[string]*InvertedIndexPruneStat)}
+	return &AggregatorPruneStat{Domains: make(map[string]*DomainPruneStat), Indices: make(map[string]*InvertedIndexPruneStat), Appendable: make(map[string]*AppendablePruneStat)}
 }
 
 func (as *AggregatorPruneStat) String() string {
@@ -1304,6 +1305,14 @@
 
 	for i := 0; i < int(kv.StandaloneIdxLen); i++ {
 		aggStat.Indices[ac.iis[i].ii.filenameBase] = stats[i]
+	}
+
+	for i := 0; i < int(kv.AppendableLen); i++ {
+		var err error
+		aggStat.Appendable[ac.appendable[i].ap.filenameBase], err = ac.appendable[i].Prune(ctx, tx, txFrom, txTo, limit, logEvery, false, nil)
+		if err != nil {
+			return nil, err
+		}
 	}
 
 	return aggStat, nil
@@ -1433,6 +1442,12 @@
 		}
 		ii.reCalcVisibleFiles(toTxNum)
 	}
+	for _, ap := range a.ap {
+		if ap == nil {
+			continue
+		}
+		ap.reCalcVisibleFiles(toTxNum)
+	}
 }
 
 func (a *Aggregator) recalcVisibleFilesMinimaxTxNum() {
@@ -1444,6 +1459,7 @@
 type RangesV3 struct {
 	domain        [kv.DomainLen]DomainRanges
 	invertedIndex [kv.StandaloneIdxLen]*MergeRange
+	appendable    [kv.AppendableLen]*MergeRange
 }
 
 func (r RangesV3) String() string {
@@ -1460,6 +1476,11 @@
 			ss = append(ss, mr.String(kv.InvertedIdxPos(p).String(), aggStep))
 		}
 	}
+	for p, mr := range r.appendable {
+		if mr != nil && mr.needMerge {
+			ss = append(ss, mr.String(kv.Appendable(p).String(), aggStep))
+		}
+	}
 	return strings.Join(ss, ", ")
 }
 
@@ -1471,6 +1492,11 @@
 	}
 	for _, ii := range r.invertedIndex {
 		if ii != nil && ii.needMerge {
+			return true
+		}
+	}
+	for _, ap := range r.appendable {
+		if ap != nil && ap.needMerge {
 			return true
 		}
 	}
@@ -1528,12 +1554,9 @@
 	for id, ii := range ac.iis {
 		r.invertedIndex[id] = ii.findMergeRange(maxEndTxNum, maxSpan)
 	}
-<<<<<<< HEAD
 	for id, ap := range ac.appendable {
 		r.appendable[id] = ap.findMergeRange(maxEndTxNum, maxSpan)
 	}
-=======
->>>>>>> c0d9a2b9
 
 	//log.Info(fmt.Sprintf("findMergeRange(%d, %d)=%s\n", maxEndTxNum/ac.a.aggregationStep, maxSpan/ac.a.aggregationStep, r))
 	return r
@@ -1611,6 +1634,19 @@
 		})
 	}
 
+	for id, rng := range r.appendable {
+		if !rng.needMerge {
+			continue
+		}
+		id := id
+		rng := rng
+		g.Go(func() error {
+			var err error
+			mf.appendable[id], err = ac.appendable[id].mergeFiles(ctx, files.appendable[id], rng.from, rng.to, ac.a.ps)
+			return err
+		})
+	}
+
 	err := g.Wait()
 	if err == nil {
 		closeFiles = false
@@ -1633,6 +1669,9 @@
 		ii.integrateMergedDirtyFiles(outs.ii[id], in.iis[id])
 	}
 
+	for id, ap := range a.ap {
+		ap.integrateMergedDirtyFiles(outs.appendable[id], in.appendable[id])
+	}
 }
 
 func (a *Aggregator) cleanAfterMerge(in MergedFilesV3) {
@@ -1647,6 +1686,9 @@
 	}
 	for id, ii := range at.iis {
 		ii.cleanAfterMerge(in.iis[id])
+	}
+	for id, ap := range at.appendable {
+		ap.cleanAfterMerge(in.appendable[id])
 	}
 }
 
@@ -1843,9 +1885,10 @@
 //   - user will not see "partial writes" or "new files appearance"
 //   - last reader removing garbage files inside `Close` method
 type AggregatorRoTx struct {
-	a   *Aggregator
-	d   [kv.DomainLen]*DomainRoTx
-	iis [kv.StandaloneIdxLen]*InvertedIndexRoTx
+	a          *Aggregator
+	d          [kv.DomainLen]*DomainRoTx
+	iis        [kv.StandaloneIdxLen]*InvertedIndexRoTx
+	appendable [kv.AppendableLen]*AppendableRoTx
 
 	id      uint64 // auto-increment id of ctx for logs
 	_leakID uint64 // set only if TRACE_AGG=true
@@ -1865,11 +1908,15 @@
 	for id, d := range a.d {
 		ac.d[id] = d.BeginFilesRo()
 	}
+	for id, ap := range a.ap {
+		ac.appendable[id] = ap.BeginFilesRo()
+	}
 	a.visibleFilesLock.RUnlock()
 
 	return ac
 }
-func (ac *AggregatorRoTx) ViewID() uint64 { return ac.id }
+func (ac *AggregatorRoTx) ViewID() uint64                       { return ac.id }
+func (ac *AggregatorRoTx) DbgDomain(name kv.Domain) *DomainRoTx { return ac.d[name] }
 
 // --- Domain part START ---
 
@@ -1962,7 +2009,6 @@
 
 // --- Domain part END ---
 
-<<<<<<< HEAD
 func (ac *AggregatorRoTx) AppendableGet(name kv.Appendable, ts kv.TxnId, tx kv.Tx) (v []byte, ok bool, err error) {
 	return ac.appendable[name].Get(ts, tx)
 }
@@ -1975,8 +2021,6 @@
 	return ac.appendable[idx]
 }
 
-=======
->>>>>>> c0d9a2b9
 func (ac *AggregatorRoTx) Close() {
 	if ac == nil || ac.a == nil { // invariant: it's safe to call Close multiple times
 		return
@@ -1991,6 +2035,9 @@
 	}
 	for _, ii := range ac.iis {
 		ii.Close()
+	}
+	for _, ap := range ac.appendable {
+		ap.Close()
 	}
 }
 
