--- conflicted
+++ resolved
@@ -34,7 +34,6 @@
 
 	"github.com/RoaringBitmap/roaring/roaring64"
 	"github.com/c2h5oh/datasize"
-	btree2 "github.com/tidwall/btree"
 	rand2 "golang.org/x/exp/rand"
 	"golang.org/x/sync/errgroup"
 	"golang.org/x/sync/semaphore"
@@ -308,7 +307,6 @@
 	for _, ii := range a.iis {
 		ii := ii
 		eg.Go(func() error { return ii.openFolder() })
-<<<<<<< HEAD
 	}
 	for _, ap := range a.ap {
 		ap := ap
@@ -316,35 +314,9 @@
 	}
 	if err := eg.Wait(); err != nil {
 		return fmt.Errorf("openFolder: %w", err)
-=======
-	}
-	if err := eg.Wait(); err != nil {
-		return fmt.Errorf("openFolder: %w", err)
 	}
 	return nil
 }
-
-func (a *Aggregator) OpenList(files []string, readonly bool) error {
-	defer a.recalcVisibleFiles()
-
-	a.dirtyFilesLock.Lock()
-	defer a.dirtyFilesLock.Unlock()
-	eg := &errgroup.Group{}
-	for _, d := range a.d {
-		d := d
-		eg.Go(func() error { return d.openFolder() })
-	}
-	for _, ii := range a.iis {
-		ii := ii
-		eg.Go(func() error { return ii.openFolder() })
-	}
-	if err := eg.Wait(); err != nil {
-		return fmt.Errorf("openList: %w", err)
->>>>>>> 0d1609fa
-	}
-	return nil
-}
-
 func (a *Aggregator) Close() {
 	if a.ctxCancel == nil { // invariant: it's safe to call Close multiple times
 		return
@@ -420,13 +392,8 @@
 	return ac.Files()
 }
 func (a *Aggregator) LS() {
-<<<<<<< HEAD
-	doLS := func(dirtyFiles *btree2.BTreeG[*filesItem]) {
-		dirtyFiles.Walk(func(items []*filesItem) bool {
-=======
 	for _, d := range a.d {
 		d.dirtyFiles.Walk(func(items []*filesItem) bool {
->>>>>>> 0d1609fa
 			for _, item := range items {
 				if item.decompressor == nil {
 					continue
@@ -436,16 +403,6 @@
 			return true
 		})
 	}
-<<<<<<< HEAD
-	for _, d := range a.d {
-		doLS(d.dirtyFiles)
-	}
-	for _, ii := range a.iis {
-		doLS(ii.dirtyFiles)
-	}
-	for _, ap := range a.ap {
-		doLS(ap.dirtyFiles)
-=======
 	for _, d := range a.iis {
 		d.dirtyFiles.Walk(func(items []*filesItem) bool {
 			for _, item := range items {
@@ -467,7 +424,6 @@
 			}
 			return true
 		})
->>>>>>> 0d1609fa
 	}
 }
 
@@ -1459,14 +1415,6 @@
 	}
 	for _, ap := range r.appendable {
 		if ap != nil && ap.needMerge {
-<<<<<<< HEAD
-			return true
-		}
-	}
-	for _, ap := range r.appendable {
-		if ap.needMerge {
-=======
->>>>>>> 0d1609fa
 			return true
 		}
 	}
