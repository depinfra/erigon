/*
   Copyright 2022 Erigon contributors

   Licensed under the Apache License, Version 2.0 (the "License");
   you may not use this file except in compliance with the License.
   You may obtain a copy of the License at

       http://www.apache.org/licenses/LICENSE-2.0

   Unless required by applicable law or agreed to in writing, software
   distributed under the License is distributed on an "AS IS" BASIS,
   WITHOUT WARRANTIES OR CONDITIONS OF ANY KIND, either express or implied.
   See the License for the specific language governing permissions and
   limitations under the License.
*/

package state

import (
	"bytes"
	"container/heap"
	"context"
	"encoding/binary"
	"fmt"
	"math"
	"path"
	"path/filepath"
	"strings"

	btree2 "github.com/tidwall/btree"

	"github.com/ledgerwatch/erigon-lib/common"
	"github.com/ledgerwatch/erigon-lib/common/background"
	"github.com/ledgerwatch/erigon-lib/common/dir"
	"github.com/ledgerwatch/erigon-lib/kv"
	"github.com/ledgerwatch/erigon-lib/log/v3"
	"github.com/ledgerwatch/erigon-lib/recsplit"
	"github.com/ledgerwatch/erigon-lib/recsplit/eliasfano32"
	"github.com/ledgerwatch/erigon-lib/seg"
)

func (d *Domain) dirtyFilesEndTxNumMinimax() uint64 {
	minimax := d.History.dirtyFilesEndTxNumMinimax()
	if _max, ok := d.dirtyFiles.Max(); ok {
		endTxNum := _max.endTxNum
		if minimax == 0 || endTxNum < minimax {
			minimax = endTxNum
		}
	}
	return minimax
}

func (ii *InvertedIndex) dirtyFilesEndTxNumMinimax() uint64 {
	var minimax uint64
	if _max, ok := ii.dirtyFiles.Max(); ok {
		endTxNum := _max.endTxNum
		if minimax == 0 || endTxNum < minimax {
			minimax = endTxNum
		}
	}
	return minimax
}
<<<<<<< HEAD
func (ii *InvertedIndex) endIndexedTxNumMinimax(needFrozen bool) uint64 {
	var _max uint64
	ii.dirtyFiles.Walk(func(items []*filesItem) bool {
		for _, item := range items {
			if item.index == nil || (needFrozen && !item.frozen) {
				continue
			}
			_max = max(_max, item.endTxNum)
		}
		return true
	})
	return _max
}

func (fk *Forkable) endTxNumMinimax() uint64 {
	var minimax uint64
	if _max, ok := fk.dirtyFiles.Max(); ok {
		endTxNum := _max.endTxNum
		if minimax == 0 || endTxNum < minimax {
			minimax = endTxNum
		}
	}
	return minimax
}
func (fk *Forkable) endIndexedTxNumMinimax(needFrozen bool) uint64 {
	var _max uint64
	fk.dirtyFiles.Walk(func(items []*filesItem) bool {
		for _, item := range items {
			if item.index == nil || (needFrozen && !item.frozen) {
				continue
			}
			_max = max(_max, item.endTxNum)
		}
		return true
	})
	return _max
}
func (fk *Appendable) endTxNumMinimax() uint64 {
	var minimax uint64
	if _max, ok := fk.dirtyFiles.Max(); ok {
		endTxNum := _max.endTxNum
		if minimax == 0 || endTxNum < minimax {
			minimax = endTxNum
		}
	}
	return minimax
}
func (fk *Appendable) endIndexedTxNumMinimax(needFrozen bool) uint64 {
	var _max uint64
	fk.dirtyFiles.Walk(func(items []*filesItem) bool {
		for _, item := range items {
			if item.index == nil || (needFrozen && !item.frozen) {
				continue
			}
			_max = max(_max, item.endTxNum)
		}
		return true
	})
	return _max
}

func (h *History) endTxNumMinimax() uint64 {
=======
func (h *History) dirtyFilesEndTxNumMinimax() uint64 {
>>>>>>> 5ee7f351
	if h.snapshotsDisabled {
		return math.MaxUint64
	}
	minimax := h.InvertedIndex.dirtyFilesEndTxNumMinimax()
	if _max, ok := h.dirtyFiles.Max(); ok {
		endTxNum := _max.endTxNum
		if minimax == 0 || endTxNum < minimax {
			minimax = endTxNum
		}
	}
	return minimax
}

type DomainRanges struct {
	name              kv.Domain
	valuesStartTxNum  uint64
	valuesEndTxNum    uint64
	historyStartTxNum uint64
	historyEndTxNum   uint64
	indexStartTxNum   uint64
	indexEndTxNum     uint64
	values            bool
	history           bool
	index             bool

	aggStep uint64
}

func (r DomainRanges) String() string {
	var b strings.Builder
	if r.values {
		b.WriteString(fmt.Sprintf("val:%d-%d", r.valuesStartTxNum/r.aggStep, r.valuesEndTxNum/r.aggStep))
	}
	if r.history {
		if b.Len() > 0 {
			b.WriteString(", ")
		}
		b.WriteString(fmt.Sprintf("hist:%d-%d", r.historyStartTxNum/r.aggStep, r.historyEndTxNum/r.aggStep))
	}
	if r.index {
		if b.Len() > 0 {
			b.WriteString(", ")
		}
		b.WriteString(fmt.Sprintf("idx:%d-%d", r.indexStartTxNum/r.aggStep, r.indexEndTxNum/r.aggStep))
	}
	return b.String()
}

func (r DomainRanges) any() bool {
	return r.values || r.history || r.index
}

// findMergeRange
// assumes that all fTypes in d.files have items at least as far as maxEndTxNum
// That is why only Values type is inspected
//
// As any other methods of DomainRoTx - it can't see any files overlaps or garbage
func (dt *DomainRoTx) findMergeRange(maxEndTxNum, maxSpan uint64) DomainRanges {
	hr := dt.ht.findMergeRange(maxEndTxNum, maxSpan)
	domainName, err := kv.String2Domain(dt.d.filenameBase)
	if err != nil {
		panic(err)
	}
	r := DomainRanges{
		name:              domainName,
		historyStartTxNum: hr.historyStartTxNum,
		historyEndTxNum:   hr.historyEndTxNum,
		history:           hr.history,
		indexStartTxNum:   hr.indexStartTxNum,
		indexEndTxNum:     hr.indexEndTxNum,
		index:             hr.index,
		aggStep:           dt.d.aggregationStep,
	}
	for _, item := range dt.files {
		if item.endTxNum > maxEndTxNum {
			break
		}
		endStep := item.endTxNum / dt.d.aggregationStep
		spanStep := endStep & -endStep // Extract rightmost bit in the binary representation of endStep, this corresponds to size of maximally possible merge ending at endStep
		span := spanStep * dt.d.aggregationStep
		start := item.endTxNum - span
		if start < item.startTxNum {
			if !r.values || start < r.valuesStartTxNum {
				r.values = true
				r.valuesStartTxNum = start
				r.valuesEndTxNum = item.endTxNum
			}
		}
	}
	return r
}

func (ht *HistoryRoTx) findMergeRange(maxEndTxNum, maxSpan uint64) HistoryRanges {
	var r HistoryRanges
	mr := ht.iit.findMergeRange(maxEndTxNum, maxSpan)
	r.index, r.indexStartTxNum, r.indexEndTxNum = mr.needMerge, mr.from, mr.to
	for _, item := range ht.files {
		if item.endTxNum > maxEndTxNum {
			continue
		}
		endStep := item.endTxNum / ht.h.aggregationStep
		spanStep := endStep & -endStep // Extract rightmost bit in the binary representation of endStep, this corresponds to size of maximally possible merge ending at endStep
		span := min(spanStep*ht.h.aggregationStep, maxSpan)
		start := item.endTxNum - span
		foundSuperSet := r.indexStartTxNum == item.startTxNum && item.endTxNum >= r.historyEndTxNum
		if foundSuperSet {
			r.history = false
			r.historyStartTxNum = start
			r.historyEndTxNum = item.endTxNum
		} else if start < item.startTxNum {
			if !r.history || start < r.historyStartTxNum {
				r.history = true
				r.historyStartTxNum = start
				r.historyEndTxNum = item.endTxNum
			}
		}
	}

	if r.history && r.index {
		// history is behind idx: then merge only history
		historyIsAgead := r.historyEndTxNum > r.indexEndTxNum
		if historyIsAgead {
			r.history, r.historyStartTxNum, r.historyEndTxNum = false, 0, 0
			return r
		}

		historyIsBehind := r.historyEndTxNum < r.indexEndTxNum
		if historyIsBehind {
			r.index, r.indexStartTxNum, r.indexEndTxNum = false, 0, 0
			return r
		}
	}
	return r
}

// 0-1,1-2,2-3,3-4: allow merge 0-1
// 0-2,2-3,3-4: allow merge 0-4
// 0-2,2-4: allow merge 0-4
//
// 0-1,1-2,2-3: allow merge 0-2
//
// 0-2,2-3: nothing to merge
func (iit *InvertedIndexRoTx) findMergeRange(maxEndTxNum, maxSpan uint64) *MergeRange {
	var minFound bool
	var startTxNum, endTxNum uint64
	for _, item := range iit.files {
		if item.endTxNum > maxEndTxNum {
			continue
		}
		endStep := item.endTxNum / iit.ii.aggregationStep
		spanStep := endStep & -endStep // Extract rightmost bit in the binary representation of endStep, this corresponds to size of maximally possible merge ending at endStep
		span := min(spanStep*iit.ii.aggregationStep, maxSpan)
		start := item.endTxNum - span
		foundSuperSet := startTxNum == item.startTxNum && item.endTxNum >= endTxNum
		if foundSuperSet {
			minFound = false
			startTxNum = start
			endTxNum = item.endTxNum
		} else if start < item.startTxNum {
			if !minFound || start < startTxNum {
				minFound = true
				startTxNum = start
				endTxNum = item.endTxNum
			}
		}
	}
	return &MergeRange{minFound, startTxNum, endTxNum}
}

func (tx *AppendableRoTx) findMergeRange(maxEndTxNum, maxSpan uint64) *MergeRange {
	var minFound bool
	var startTxNum, endTxNum uint64
	for _, item := range tx.files {
		if item.endTxNum > maxEndTxNum {
			continue
		}
		endStep := item.endTxNum / tx.ap.aggregationStep
		spanStep := endStep & -endStep // Extract rightmost bit in the binary representation of endStep, this corresponds to size of maximally possible merge ending at endStep
		span := min(spanStep*tx.ap.aggregationStep, maxSpan)
		start := item.endTxNum - span
		foundSuperSet := startTxNum == item.startTxNum && item.endTxNum >= endTxNum
		if foundSuperSet {
			minFound = false
			startTxNum = start
			endTxNum = item.endTxNum
		} else if start < item.startTxNum {
			if !minFound || start < startTxNum {
				minFound = true
				startTxNum = start
				endTxNum = item.endTxNum
			}
		}
	}
	return &MergeRange{minFound, startTxNum, endTxNum}
}

// 0-1,1-2,2-3,3-4: allow merge 0-1
// 0-2,2-3,3-4: allow merge 0-4
// 0-2,2-4: allow merge 0-4
//
// 0-1,1-2,2-3: allow merge 0-2
//
// 0-2,2-3: nothing to merge
func (tx *ForkableRoTx) findMergeRange(maxEndTxNum, maxSpan uint64) (bool, uint64, uint64) {
	var minFound bool
	var startTxNum, endTxNum uint64
	for _, item := range tx.files {
		if item.endTxNum > maxEndTxNum {
			continue
		}
		endStep := item.endTxNum / tx.fk.aggregationStep
		spanStep := endStep & -endStep // Extract rightmost bit in the binary representation of endStep, this corresponds to size of maximally possible merge ending at endStep
		span := min(spanStep*tx.fk.aggregationStep, maxSpan)
		start := item.endTxNum - span
		foundSuperSet := startTxNum == item.startTxNum && item.endTxNum >= endTxNum
		if foundSuperSet {
			minFound = false
			startTxNum = start
			endTxNum = item.endTxNum
		} else if start < item.startTxNum {
			if !minFound || start < startTxNum {
				minFound = true
				startTxNum = start
				endTxNum = item.endTxNum
			}
		}
	}
	return minFound, startTxNum, endTxNum
}

type HistoryRanges struct {
	historyStartTxNum uint64
	historyEndTxNum   uint64
	indexStartTxNum   uint64
	indexEndTxNum     uint64
	history           bool
	index             bool
}

func (r HistoryRanges) String(aggStep uint64) string {
	var str string
	if r.history {
		str += fmt.Sprintf("hist: %d-%d, ", r.historyStartTxNum/aggStep, r.historyEndTxNum/aggStep)
	}
	if r.index {
		str += fmt.Sprintf("idx: %d-%d", r.indexStartTxNum/aggStep, r.indexEndTxNum/aggStep)
	}
	return str
}
func (r HistoryRanges) any() bool {
	return r.history || r.index
}

func (dt *DomainRoTx) BuildOptionalMissedIndices(ctx context.Context, ps *background.ProgressSet) (err error) {
	if err := dt.ht.iit.BuildOptionalMissedIndices(ctx, ps); err != nil {
		return err
	}
	return nil
}

func (iit *InvertedIndexRoTx) BuildOptionalMissedIndices(ctx context.Context, ps *background.ProgressSet) (err error) {
	return nil
}

// staticFilesInRange returns list of static files with txNum in specified range [startTxNum; endTxNum)
// files are in the descending order of endTxNum
func (dt *DomainRoTx) staticFilesInRange(r DomainRanges) (valuesFiles, indexFiles, historyFiles []*filesItem) {
	if r.index || r.history {
		var err error
		indexFiles, historyFiles, err = dt.ht.staticFilesInRange(HistoryRanges{
			historyStartTxNum: r.historyStartTxNum,
			historyEndTxNum:   r.historyEndTxNum,
			history:           r.history,
			indexStartTxNum:   r.indexStartTxNum,
			indexEndTxNum:     r.indexEndTxNum,
			index:             r.index,
		})
		if err != nil {
			panic(err)
		}
	}
	if r.values {
		for _, item := range dt.files {
			if item.startTxNum < r.valuesStartTxNum {
				continue
			}
			if item.endTxNum > r.valuesEndTxNum {
				break
			}
			valuesFiles = append(valuesFiles, item.src)
		}
		for _, f := range valuesFiles {
			if f == nil {
				panic("must not happen")
			}
		}
	}
	return
}

func (iit *InvertedIndexRoTx) staticFilesInRange(startTxNum, endTxNum uint64) []*filesItem {
	files := make([]*filesItem, 0, len(iit.files))

	for _, item := range iit.files {
		if item.startTxNum < startTxNum {
			continue
		}
		if item.endTxNum > endTxNum {
			break
		}
		files = append(files, item.src)
	}
	for _, f := range files {
		if f == nil {
			panic("must not happen")
		}
	}

	return files
}

func (tx *AppendableRoTx) staticFilesInRange(startTxNum, endTxNum uint64) []*filesItem {
	files := make([]*filesItem, 0, len(tx.files))

	for _, item := range tx.files {
		if item.startTxNum < startTxNum {
			continue
		}
		if item.endTxNum > endTxNum {
			break
		}
		files = append(files, item.src)
	}
	for _, f := range files {
		if f == nil {
			panic("must not happen")
		}
	}

	return files
}

func (tx *ForkableRoTx) staticFilesInRange(startTxNum, endTxNum uint64) ([]*filesItem, int) {
	files := make([]*filesItem, 0, len(tx.files))
	var startJ int

	for _, item := range tx.files {
		if item.startTxNum < startTxNum {
			startJ++
			continue
		}
		if item.endTxNum > endTxNum {
			break
		}
		files = append(files, item.src)
	}
	for _, f := range files {
		if f == nil {
			panic("must not happen")
		}
	}

	return files, startJ
}
func (ht *HistoryRoTx) staticFilesInRange(r HistoryRanges) (indexFiles, historyFiles []*filesItem, err error) {
	if !r.history && r.index {
		indexFiles = ht.iit.staticFilesInRange(r.indexStartTxNum, r.indexEndTxNum)
		return indexFiles, historyFiles, nil
	}

	if r.history {
		// Get history files from HistoryRoTx (no "garbage/overalps"), but index files not from InvertedIndexRoTx
		// because index files may already be merged (before `kill -9`) and it means not visible in InvertedIndexRoTx
		for _, item := range ht.files {
			if item.startTxNum < r.historyStartTxNum {
				continue
			}
			if item.endTxNum > r.historyEndTxNum {
				break
			}

			historyFiles = append(historyFiles, item.src)
			idxFile, ok := ht.h.InvertedIndex.dirtyFiles.Get(item.src)
			if ok {
				indexFiles = append(indexFiles, idxFile)
			} else {
				walkErr := fmt.Errorf("History.staticFilesInRange: required file not found: v1-%s.%d-%d.efi", ht.h.filenameBase, item.startTxNum/ht.h.aggregationStep, item.endTxNum/ht.h.aggregationStep)
				return nil, nil, walkErr
			}
		}

		for _, f := range historyFiles {
			if f == nil {
				panic("must not happen")
			}
		}
		if r.index && len(indexFiles) != len(historyFiles) {
			var sIdx, sHist []string
			for _, f := range indexFiles {
				if f.index != nil {
					_, fName := filepath.Split(f.index.FilePath())
					sIdx = append(sIdx, fmt.Sprintf("%+v", fName))
				}
			}
			for _, f := range historyFiles {
				if f.decompressor != nil {
					_, fName := filepath.Split(f.decompressor.FilePath())
					sHist = append(sHist, fmt.Sprintf("%+v", fName))
				}
			}
			log.Warn("[snapshots] something wrong with files for merge", "idx", strings.Join(sIdx, ","), "hist", strings.Join(sHist, ","))
		}
	}
	return
}

func mergeEfs(preval, val, buf []byte) ([]byte, error) {
	preef, _ := eliasfano32.ReadEliasFano(preval)
	ef, _ := eliasfano32.ReadEliasFano(val)
	preIt := preef.Iterator()
	efIt := ef.Iterator()
	newEf := eliasfano32.NewEliasFano(preef.Count()+ef.Count(), ef.Max())
	for preIt.HasNext() {
		v, err := preIt.Next()
		if err != nil {
			return nil, err
		}
		newEf.AddOffset(v)
	}
	for efIt.HasNext() {
		v, err := efIt.Next()
		if err != nil {
			return nil, err
		}
		newEf.AddOffset(v)
	}
	newEf.Build()
	return newEf.AppendBytes(buf), nil
}

type valueTransformer func(val []byte, startTxNum, endTxNum uint64) ([]byte, error)

func (dt *DomainRoTx) mergeFiles(ctx context.Context, domainFiles, indexFiles, historyFiles []*filesItem, r DomainRanges, vt valueTransformer, ps *background.ProgressSet) (valuesIn, indexIn, historyIn *filesItem, err error) {
	if !r.any() {
		return
	}

	closeItem := true
	var kvWriter ArchiveWriter
	defer func() {
		if closeItem {
			if kvWriter != nil {
				kvWriter.Close()
			}
			if indexIn != nil {
				indexIn.closeFilesAndRemove()
			}
			if historyIn != nil {
				historyIn.closeFilesAndRemove()
			}
			if valuesIn != nil {
				valuesIn.closeFilesAndRemove()
			}
		}
	}()
	if indexIn, historyIn, err = dt.ht.mergeFiles(ctx, indexFiles, historyFiles, HistoryRanges{
		historyStartTxNum: r.historyStartTxNum,
		historyEndTxNum:   r.historyEndTxNum,
		history:           r.history,
		indexStartTxNum:   r.indexStartTxNum,
		indexEndTxNum:     r.indexEndTxNum,
		index:             r.index}, ps); err != nil {
		return nil, nil, nil, err
	}

	if !r.values {
		closeItem = false
		return
	}

	for _, f := range domainFiles {
		f := f
		defer f.decompressor.EnableReadAhead().DisableReadAhead()
	}

	fromStep, toStep := r.valuesStartTxNum/dt.d.aggregationStep, r.valuesEndTxNum/dt.d.aggregationStep
	kvFilePath := dt.d.kvFilePath(fromStep, toStep)
	kvFile, err := seg.NewCompressor(ctx, "merge domain "+dt.d.filenameBase, kvFilePath, dt.d.dirs.Tmp, seg.MinPatternScore, dt.d.compressWorkers, log.LvlTrace, dt.d.logger)
	if err != nil {
		return nil, nil, nil, fmt.Errorf("merge %s compressor: %w", dt.d.filenameBase, err)
	}

	kvWriter = NewArchiveWriter(kvFile, dt.d.compression)
	if dt.d.noFsync {
		kvWriter.DisableFsync()
	}
	p := ps.AddNew("merge "+path.Base(kvFilePath), 1)
	defer ps.Delete(p)

	var cp CursorHeap
	heap.Init(&cp)
	for _, item := range domainFiles {
		g := NewArchiveGetter(item.decompressor.MakeGetter(), dt.d.compression)
		g.Reset(0)
		if g.HasNext() {
			key, _ := g.Next(nil)
			val, _ := g.Next(nil)
			heap.Push(&cp, &CursorItem{
				t:          FILE_CURSOR,
				dg:         g,
				key:        key,
				val:        val,
				startTxNum: item.startTxNum,
				endTxNum:   item.endTxNum,
				reverse:    true,
			})
		}
	}
	// In the loop below, the pair `keyBuf=>valBuf` is always 1 item behind `lastKey=>lastVal`.
	// `lastKey` and `lastVal` are taken from the top of the multi-way merge (assisted by the CursorHeap cp), but not processed right away
	// instead, the pair from the previous iteration is processed first - `keyBuf=>valBuf`. After that, `keyBuf` and `valBuf` are assigned
	// to `lastKey` and `lastVal` correspondingly, and the next step of multi-way merge happens. Therefore, after the multi-way merge loop
	// (when CursorHeap cp is empty), there is a need to process the last pair `keyBuf=>valBuf`, because it was one step behind
	var keyBuf, valBuf []byte
	var keyFileStartTxNum, keyFileEndTxNum uint64
	for cp.Len() > 0 {
		lastKey := common.Copy(cp[0].key)
		lastVal := common.Copy(cp[0].val)
		lastFileStartTxNum, lastFileEndTxNum := cp[0].startTxNum, cp[0].endTxNum
		// Advance all the items that have this key (including the top)
		for cp.Len() > 0 && bytes.Equal(cp[0].key, lastKey) {
			ci1 := heap.Pop(&cp).(*CursorItem)
			if ci1.dg.HasNext() {
				ci1.key, _ = ci1.dg.Next(nil)
				ci1.val, _ = ci1.dg.Next(nil)
				heap.Push(&cp, ci1)
			}
		}

		// For the rest of types, empty value means deletion
		deleted := r.valuesStartTxNum == 0 && len(lastVal) == 0
		if !deleted {
			if keyBuf != nil {
				if vt != nil {
					if !bytes.Equal(keyBuf, keyCommitmentState) { // no replacement for state key
						valBuf, err = vt(valBuf, keyFileStartTxNum, keyFileEndTxNum)
						if err != nil {
							return nil, nil, nil, fmt.Errorf("merge: valTransform failed: %w", err)
						}
					}
				}
				if err = kvWriter.AddWord(keyBuf); err != nil {
					return nil, nil, nil, err
				}
				if err = kvWriter.AddWord(valBuf); err != nil {
					return nil, nil, nil, err
				}
			}
			keyBuf = append(keyBuf[:0], lastKey...)
			valBuf = append(valBuf[:0], lastVal...)
			keyFileStartTxNum, keyFileEndTxNum = lastFileStartTxNum, lastFileEndTxNum
		}
	}
	if keyBuf != nil {
		if vt != nil {
			if !bytes.Equal(keyBuf, keyCommitmentState) { // no replacement for state key
				valBuf, err = vt(valBuf, keyFileStartTxNum, keyFileEndTxNum)
				if err != nil {
					return nil, nil, nil, fmt.Errorf("merge: valTransform failed: %w", err)
				}
			}
		}
		if err = kvWriter.AddWord(keyBuf); err != nil {
			return nil, nil, nil, err
		}
		if err = kvWriter.AddWord(valBuf); err != nil {
			return nil, nil, nil, err
		}
	}
	if err = kvWriter.Compress(); err != nil {
		return nil, nil, nil, err
	}
	kvWriter.Close()
	kvWriter = nil
	ps.Delete(p)

	valuesIn = newFilesItem(r.valuesStartTxNum, r.valuesEndTxNum, dt.d.aggregationStep)
	valuesIn.frozen = false
	if valuesIn.decompressor, err = seg.NewDecompressor(kvFilePath); err != nil {
		return nil, nil, nil, fmt.Errorf("merge %s decompressor [%d-%d]: %w", dt.d.filenameBase, r.valuesStartTxNum, r.valuesEndTxNum, err)
	}

	if UseBpsTree {
		btPath := dt.d.kvBtFilePath(fromStep, toStep)
		valuesIn.bindex, err = CreateBtreeIndexWithDecompressor(btPath, DefaultBtreeM, valuesIn.decompressor, dt.d.compression, *dt.d.salt, ps, dt.d.dirs.Tmp, dt.d.logger, dt.d.noFsync)
		if err != nil {
			return nil, nil, nil, fmt.Errorf("merge %s btindex [%d-%d]: %w", dt.d.filenameBase, r.valuesStartTxNum, r.valuesEndTxNum, err)
		}
	} else {
		if err = dt.d.buildAccessor(ctx, fromStep, toStep, valuesIn.decompressor, ps); err != nil {
			return nil, nil, nil, fmt.Errorf("merge %s buildAccessor [%d-%d]: %w", dt.d.filenameBase, r.valuesStartTxNum, r.valuesEndTxNum, err)
		}
		if valuesIn.index, err = recsplit.OpenIndex(dt.d.kvAccessorFilePath(fromStep, toStep)); err != nil {
			return nil, nil, nil, fmt.Errorf("merge %s buildAccessor [%d-%d]: %w", dt.d.filenameBase, r.valuesStartTxNum, r.valuesEndTxNum, err)
		}
	}

	{
		bloomIndexPath := dt.d.kvExistenceIdxFilePath(fromStep, toStep)
		exists, err := dir.FileExist(bloomIndexPath)
		if err != nil {
			return nil, nil, nil, fmt.Errorf("merge %s FileExist err [%d-%d]: %w", dt.d.filenameBase, r.valuesStartTxNum, r.valuesEndTxNum, err)
		}
		if exists {
			valuesIn.existence, err = OpenExistenceFilter(bloomIndexPath)
			if err != nil {
				return nil, nil, nil, fmt.Errorf("merge %s existence [%d-%d]: %w", dt.d.filenameBase, r.valuesStartTxNum, r.valuesEndTxNum, err)
			}
		}
	}

	closeItem = false
	dt.d.stats.MergesCount++
	return
}

func (iit *InvertedIndexRoTx) mergeFiles(ctx context.Context, files []*filesItem, startTxNum, endTxNum uint64, ps *background.ProgressSet) (*filesItem, error) {
	for _, h := range files {
		defer h.decompressor.EnableReadAhead().DisableReadAhead()
	}

	var outItem *filesItem
	var comp *seg.Compressor
	var decomp *seg.Decompressor
	var err error
	var closeItem = true
	defer func() {
		if closeItem {
			if comp != nil {
				comp.Close()
			}
			if decomp != nil {
				decomp.Close()
			}
			if outItem != nil {
				outItem.closeFilesAndRemove()
			}
		}
	}()
	if ctx.Err() != nil {
		return nil, ctx.Err()
	}
	fromStep, toStep := startTxNum/iit.ii.aggregationStep, endTxNum/iit.ii.aggregationStep

	datPath := iit.ii.efFilePath(fromStep, toStep)
	if comp, err = seg.NewCompressor(ctx, "merge idx "+iit.ii.filenameBase, datPath, iit.ii.dirs.Tmp, seg.MinPatternScore, iit.ii.compressWorkers, log.LvlTrace, iit.ii.logger); err != nil {
		return nil, fmt.Errorf("merge %s inverted index compressor: %w", iit.ii.filenameBase, err)
	}
	if iit.ii.noFsync {
		comp.DisableFsync()
	}
	write := NewArchiveWriter(comp, iit.ii.compression)
	p := ps.AddNew(path.Base(datPath), 1)
	defer ps.Delete(p)

	var cp CursorHeap
	heap.Init(&cp)

	for _, item := range files {
		g := NewArchiveGetter(item.decompressor.MakeGetter(), iit.ii.compression)
		g.Reset(0)
		if g.HasNext() {
			key, _ := g.Next(nil)
			val, _ := g.Next(nil)
			//fmt.Printf("heap push %s [%d] %x\n", item.decompressor.FilePath(), item.endTxNum, key)
			heap.Push(&cp, &CursorItem{
				t:        FILE_CURSOR,
				dg:       g,
				key:      key,
				val:      val,
				endTxNum: item.endTxNum,
				reverse:  true,
			})
		}
	}

	// In the loop below, the pair `keyBuf=>valBuf` is always 1 item behind `lastKey=>lastVal`.
	// `lastKey` and `lastVal` are taken from the top of the multi-way merge (assisted by the CursorHeap cp), but not processed right away
	// instead, the pair from the previous iteration is processed first - `keyBuf=>valBuf`. After that, `keyBuf` and `valBuf` are assigned
	// to `lastKey` and `lastVal` correspondingly, and the next step of multi-way merge happens. Therefore, after the multi-way merge loop
	// (when CursorHeap cp is empty), there is a need to process the last pair `keyBuf=>valBuf`, because it was one step behind
	var keyBuf, valBuf []byte
	for cp.Len() > 0 {
		lastKey := common.Copy(cp[0].key)
		lastVal := common.Copy(cp[0].val)
		var mergedOnce bool

		// Advance all the items that have this key (including the top)
		for cp.Len() > 0 && bytes.Equal(cp[0].key, lastKey) {
			ci1 := heap.Pop(&cp).(*CursorItem)
			if mergedOnce {
				if lastVal, err = mergeEfs(ci1.val, lastVal, nil); err != nil {
					return nil, fmt.Errorf("merge %s inverted index: %w", iit.ii.filenameBase, err)
				}
			} else {
				mergedOnce = true
			}
			// fmt.Printf("multi-way %s [%d] %x\n", ii.indexKeysTable, ci1.endTxNum, ci1.key)
			if ci1.dg.HasNext() {
				ci1.key, _ = ci1.dg.Next(nil)
				ci1.val, _ = ci1.dg.Next(nil)
				// fmt.Printf("heap next push %s [%d] %x\n", ii.indexKeysTable, ci1.endTxNum, ci1.key)
				heap.Push(&cp, ci1)
			}
		}
		if keyBuf != nil {
			// fmt.Printf("pput %x->%x\n", keyBuf, valBuf)
			if err = write.AddWord(keyBuf); err != nil {
				return nil, err
			}
			if err = write.AddWord(valBuf); err != nil {
				return nil, err
			}
		}
		keyBuf = append(keyBuf[:0], lastKey...)
		if keyBuf == nil {
			keyBuf = []byte{}
		}
		valBuf = append(valBuf[:0], lastVal...)
	}
	if keyBuf != nil {
		// fmt.Printf("put %x->%x\n", keyBuf, valBuf)
		if err = write.AddWord(keyBuf); err != nil {
			return nil, err
		}
		if err = write.AddWord(valBuf); err != nil {
			return nil, err
		}
	}
	if err = write.Compress(); err != nil {
		return nil, err
	}
	comp.Close()
	comp = nil

	outItem = newFilesItem(startTxNum, endTxNum, iit.ii.aggregationStep)
	if outItem.decompressor, err = seg.NewDecompressor(datPath); err != nil {
		return nil, fmt.Errorf("merge %s decompressor [%d-%d]: %w", iit.ii.filenameBase, startTxNum, endTxNum, err)
	}
	ps.Delete(p)

	if err := iit.ii.buildMapAccessor(ctx, fromStep, toStep, outItem.decompressor, ps); err != nil {
		return nil, fmt.Errorf("merge %s buildAccessor [%d-%d]: %w", iit.ii.filenameBase, startTxNum, endTxNum, err)
	}
	if outItem.index, err = recsplit.OpenIndex(iit.ii.efAccessorFilePath(fromStep, toStep)); err != nil {
		return nil, err
	}

	closeItem = false
	return outItem, nil
}

func (ht *HistoryRoTx) mergeFiles(ctx context.Context, indexFiles, historyFiles []*filesItem, r HistoryRanges, ps *background.ProgressSet) (indexIn, historyIn *filesItem, err error) {
	if !r.any() {
		return nil, nil, nil
	}
	var closeIndex = true
	defer func() {
		if closeIndex {
			if indexIn != nil {
				indexIn.closeFilesAndRemove()
			}
		}
	}()
	if indexIn, err = ht.iit.mergeFiles(ctx, indexFiles, r.indexStartTxNum, r.indexEndTxNum, ps); err != nil {
		return nil, nil, err
	}
	if r.history {
		for _, f := range indexFiles {
			defer f.decompressor.EnableReadAhead().DisableReadAhead()
		}
		for _, f := range historyFiles {
			defer f.decompressor.EnableReadAhead().DisableReadAhead()
		}

		var comp *seg.Compressor
		var decomp *seg.Decompressor
		var rs *recsplit.RecSplit
		var index *recsplit.Index
		var closeItem = true
		defer func() {
			if closeItem {
				if comp != nil {
					comp.Close()
				}
				if decomp != nil {
					decomp.Close()
				}
				if rs != nil {
					rs.Close()
				}
				if index != nil {
					index.Close()
				}
				if historyIn != nil {
					historyIn.closeFilesAndRemove()
				}
			}
		}()
		fromStep, toStep := r.historyStartTxNum/ht.h.aggregationStep, r.historyEndTxNum/ht.h.aggregationStep
		datPath := ht.h.vFilePath(fromStep, toStep)
		idxPath := ht.h.vAccessorFilePath(fromStep, toStep)
		if comp, err = seg.NewCompressor(ctx, "merge hist "+ht.h.filenameBase, datPath, ht.h.dirs.Tmp, seg.MinPatternScore, ht.h.compressWorkers, log.LvlTrace, ht.h.logger); err != nil {
			return nil, nil, fmt.Errorf("merge %s history compressor: %w", ht.h.filenameBase, err)
		}
		compr := NewArchiveWriter(comp, ht.h.compression)
		if ht.h.noFsync {
			compr.DisableFsync()
		}
		p := ps.AddNew(path.Base(datPath), 1)
		defer ps.Delete(p)

		var cp CursorHeap
		heap.Init(&cp)
		for _, item := range indexFiles {
			g := NewArchiveGetter(item.decompressor.MakeGetter(), ht.h.compression)
			g.Reset(0)
			if g.HasNext() {
				var g2 ArchiveGetter
				for _, hi := range historyFiles { // full-scan, because it's ok to have different amount files. by unclean-shutdown.
					if hi.startTxNum == item.startTxNum && hi.endTxNum == item.endTxNum {
						g2 = NewArchiveGetter(hi.decompressor.MakeGetter(), ht.h.compression)
						break
					}
				}
				if g2 == nil {
					panic(fmt.Sprintf("for file: %s, not found corresponding file to merge", g.FileName()))
				}
				key, _ := g.Next(nil)
				val, _ := g.Next(nil)
				heap.Push(&cp, &CursorItem{
					t:        FILE_CURSOR,
					dg:       g,
					dg2:      g2,
					key:      key,
					val:      val,
					endTxNum: item.endTxNum,
					reverse:  false,
				})
			}
		}
		// In the loop below, the pair `keyBuf=>valBuf` is always 1 item behind `lastKey=>lastVal`.
		// `lastKey` and `lastVal` are taken from the top of the multi-way merge (assisted by the CursorHeap cp), but not processed right away
		// instead, the pair from the previous iteration is processed first - `keyBuf=>valBuf`. After that, `keyBuf` and `valBuf` are assigned
		// to `lastKey` and `lastVal` correspondingly, and the next step of multi-way merge happens. Therefore, after the multi-way merge loop
		// (when CursorHeap cp is empty), there is a need to process the last pair `keyBuf=>valBuf`, because it was one step behind
		var valBuf []byte
		var keyCount int
		for cp.Len() > 0 {
			lastKey := common.Copy(cp[0].key)
			// Advance all the items that have this key (including the top)
			for cp.Len() > 0 && bytes.Equal(cp[0].key, lastKey) {
				ci1 := heap.Pop(&cp).(*CursorItem)
				count := eliasfano32.Count(ci1.val)
				for i := uint64(0); i < count; i++ {
					if !ci1.dg2.HasNext() {
						panic(fmt.Errorf("assert: no value??? %s, i=%d, count=%d, lastKey=%x, ci1.key=%x", ci1.dg2.FileName(), i, count, lastKey, ci1.key))
					}

					valBuf, _ = ci1.dg2.Next(valBuf[:0])
					if err = compr.AddWord(valBuf); err != nil {
						return nil, nil, err
					}
				}
				// fmt.Printf("fput '%x'->%x\n", lastKey, ci1.val)
				keyCount += int(count)
				if ci1.dg.HasNext() {
					ci1.key, _ = ci1.dg.Next(nil)
					ci1.val, _ = ci1.dg.Next(nil)
					heap.Push(&cp, ci1)
				}
			}
		}
		if err = compr.Compress(); err != nil {
			return nil, nil, err
		}
		compr.Close()
		comp = nil
		if decomp, err = seg.NewDecompressor(datPath); err != nil {
			return nil, nil, err
		}
		ps.Delete(p)

		p = ps.AddNew(path.Base(idxPath), uint64(decomp.Count()/2))
		defer ps.Delete(p)
		if rs, err = recsplit.NewRecSplit(recsplit.RecSplitArgs{
			KeyCount:   keyCount,
			Enums:      false,
			BucketSize: 2000,
			LeafSize:   8,
			TmpDir:     ht.h.dirs.Tmp,
			IndexFile:  idxPath,
			Salt:       ht.h.salt,
			NoFsync:    ht.h.noFsync,
		}, ht.h.logger); err != nil {
			return nil, nil, fmt.Errorf("create recsplit: %w", err)
		}
		rs.LogLvl(log.LvlTrace)

		var (
			txKey      [8]byte
			historyKey []byte
			keyBuf     []byte
			valOffset  uint64
		)

		g := NewArchiveGetter(indexIn.decompressor.MakeGetter(), ht.h.InvertedIndex.compression)
		g2 := NewArchiveGetter(decomp.MakeGetter(), ht.h.compression)

		for {
			g.Reset(0)
			g2.Reset(0)
			valOffset = 0
			for g.HasNext() {
				keyBuf, _ = g.Next(nil)
				valBuf, _ = g.Next(nil)
				ef, _ := eliasfano32.ReadEliasFano(valBuf)
				efIt := ef.Iterator()
				for efIt.HasNext() {
					txNum, err := efIt.Next()
					if err != nil {
						return nil, nil, err
					}
					binary.BigEndian.PutUint64(txKey[:], txNum)
					historyKey = append(append(historyKey[:0], txKey[:]...), keyBuf...)
					if err = rs.AddKey(historyKey, valOffset); err != nil {
						return nil, nil, err
					}
					valOffset, _ = g2.Skip()
				}
				p.Processed.Add(1)
			}
			if err = rs.Build(ctx); err != nil {
				if rs.Collision() {
					log.Info("Building recsplit. Collision happened. It's ok. Restarting...")
					rs.ResetNextSalt()
				} else {
					return nil, nil, fmt.Errorf("build %s idx: %w", ht.h.filenameBase, err)
				}
			} else {
				break
			}
		}
		rs.Close()
		rs = nil
		if index, err = recsplit.OpenIndex(idxPath); err != nil {
			return nil, nil, fmt.Errorf("open %s idx: %w", ht.h.filenameBase, err)
		}
		historyIn = newFilesItem(r.historyStartTxNum, r.historyEndTxNum, ht.h.aggregationStep)
		historyIn.decompressor = decomp
		historyIn.index = index

		closeItem = false
	}

	closeIndex = false
	return
}

func (d *Domain) integrateMergedDirtyFiles(valuesOuts, indexOuts, historyOuts []*filesItem, valuesIn, indexIn, historyIn *filesItem) {
	d.History.integrateMergedDirtyFiles(indexOuts, historyOuts, indexIn, historyIn)
	if valuesIn != nil {
		d.dirtyFiles.Set(valuesIn)

		// `kill -9` may leave some garbage
		// but it still may be useful for merges, until we finish merge frozen file
		d.dirtyFiles.Walk(func(items []*filesItem) bool {
			for _, item := range items {
				if item.frozen {
					continue
				}
				if item.startTxNum < valuesIn.startTxNum {
					continue
				}
				if item.endTxNum > valuesIn.endTxNum {
					continue
				}
				if item.startTxNum == valuesIn.startTxNum && item.endTxNum == valuesIn.endTxNum {
					continue
				}
				valuesOuts = append(valuesOuts, item)
			}
			return true
		})
	}
	for _, out := range valuesOuts {
		if out == nil {
			panic("must not happen")
		}
		d.dirtyFiles.Delete(out)
		out.canDelete.Store(true)
	}
}

func (tx *AppendableRoTx) mergeFiles(ctx context.Context, files []*filesItem, startTxNum, endTxNum uint64, ps *background.ProgressSet) (*filesItem, error) {
	for _, h := range files {
		defer h.decompressor.EnableReadAhead().DisableReadAhead()
	}

	var outItem *filesItem
	var comp *seg.Compressor
	var err error
	var closeItem = true
	defer func() {
		if closeItem {
			if comp != nil {
				comp.Close()
			}
			if outItem != nil {
				outItem.closeFilesAndRemove()
			}
		}
	}()
	if ctx.Err() != nil {
		return nil, ctx.Err()
	}
	fromStep, toStep := startTxNum/tx.ap.aggregationStep, endTxNum/tx.ap.aggregationStep

	datPath := tx.ap.apFilePath(fromStep, toStep)
	if comp, err = seg.NewCompressor(ctx, "merge fk "+tx.ap.filenameBase, datPath, tx.ap.cfg.Dirs.Tmp, seg.MinPatternScore, tx.ap.compressWorkers, log.LvlTrace, tx.ap.logger); err != nil {
		return nil, fmt.Errorf("merge %s inverted index compressor: %w", tx.ap.filenameBase, err)
	}
	defer comp.Close()
	if tx.ap.noFsync {
		comp.DisableFsync()
	}
	write := NewArchiveWriter(comp, tx.ap.compression)
	defer write.Close()
	p := ps.AddNew(path.Base(datPath), 1)
	defer ps.Delete(p)

	var word = make([]byte, 0, 4096)

	for _, item := range files {
		g := NewArchiveGetter(item.decompressor.MakeGetter(), tx.ap.compression)
		g.Reset(0)
		for g.HasNext() {
			word, _ = g.Next(word[:0])
			if err := write.AddWord(word); err != nil {
				return nil, err
			}
		}
	}
	if err = write.Compress(); err != nil {
		return nil, err
	}

	outItem = newFilesItem(startTxNum, endTxNum, tx.ap.aggregationStep)
	if outItem.decompressor, err = seg.NewDecompressor(datPath); err != nil {
		return nil, fmt.Errorf("merge %s decompressor [%d-%d]: %w", tx.ap.filenameBase, startTxNum, endTxNum, err)
	}
	ps.Delete(p)

	if err := tx.ap.buildAccessor(ctx, fromStep, toStep, outItem.decompressor, ps); err != nil {
		return nil, fmt.Errorf("merge %s buildIndex [%d-%d]: %w", tx.ap.filenameBase, startTxNum, endTxNum, err)
	}
	if outItem.index, err = recsplit.OpenIndex(tx.ap.accessorFilePath(fromStep, toStep)); err != nil {
		return nil, err
	}

	closeItem = false
	return outItem, nil
}

func (tx *ForkableRoTx) mergeFiles(ctx context.Context, files []*filesItem, startTxNum, endTxNum uint64, ps *background.ProgressSet) (*filesItem, error) {
	for _, h := range files {
		defer h.decompressor.EnableReadAhead().DisableReadAhead()
	}

	var outItem *filesItem
	var comp *seg.Compressor
	var decomp *seg.Decompressor
	var err error
	var closeItem = true
	defer func() {
		if closeItem {
			if comp != nil {
				comp.Close()
			}
			if decomp != nil {
				decomp.Close()
			}
			if outItem != nil {
				outItem.closeFilesAndRemove()
			}
		}
	}()
	if ctx.Err() != nil {
		return nil, ctx.Err()
	}
	fromStep, toStep := startTxNum/tx.fk.aggregationStep, endTxNum/tx.fk.aggregationStep

	datPath := tx.fk.fkFilePath(fromStep, toStep)
	if comp, err = seg.NewCompressor(ctx, "merge fk "+tx.fk.filenameBase, datPath, tx.fk.dirs.Tmp, seg.MinPatternScore, tx.fk.compressWorkers, log.LvlTrace, tx.fk.logger); err != nil {
		return nil, fmt.Errorf("merge %s inverted index compressor: %w", tx.fk.filenameBase, err)
	}
	defer comp.Close()
	if tx.fk.noFsync {
		comp.DisableFsync()
	}
	write := NewArchiveWriter(comp, tx.fk.compression)
	defer write.Close()
	p := ps.AddNew(path.Base(datPath), 1)
	defer ps.Delete(p)

	var word = make([]byte, 0, 4096)

	for _, item := range files {
		g := NewArchiveGetter(item.decompressor.MakeGetter(), tx.fk.compression)
		g.Reset(0)
		if g.HasNext() {
			word, _ = g.Next(word[:0])
			if err := write.AddWord(word); err != nil {
				return nil, err
			}
		}
	}

	if err = write.Compress(); err != nil {
		return nil, err
	}

	outItem = newFilesItem(startTxNum, endTxNum, tx.fk.aggregationStep)
	if outItem.decompressor, err = seg.NewDecompressor(datPath); err != nil {
		return nil, fmt.Errorf("merge %s decompressor [%d-%d]: %w", tx.fk.filenameBase, startTxNum, endTxNum, err)
	}
	ps.Delete(p)

	if err := tx.fk.buildIdx(ctx, fromStep, toStep, outItem.decompressor, ps); err != nil {
		return nil, fmt.Errorf("merge %s buildIndex [%d-%d]: %w", tx.fk.filenameBase, startTxNum, endTxNum, err)
	}
	if outItem.index, err = recsplit.OpenIndex(tx.fk.fkAccessorFilePath(fromStep, toStep)); err != nil {
		return nil, err
	}

	closeItem = false
	return outItem, nil
}

func (ii *InvertedIndex) integrateMergedDirtyFiles(outs []*filesItem, in *filesItem) {
	if in != nil {
		ii.dirtyFiles.Set(in)

		// `kill -9` may leave some garbage
		// but it still may be useful for merges, until we finish merge frozen file
		if in.frozen {
			ii.dirtyFiles.Walk(func(items []*filesItem) bool {
				for _, item := range items {
					if item.frozen || item.endTxNum > in.endTxNum {
						continue
					}
					outs = append(outs, item)
				}
				return true
			})
		}
	}
	deleteMergeFile(ii.dirtyFiles, outs, ii.filenameBase, ii.logger)
}
func (ap *Appendable) integrateMergedDirtyFiles(outs []*filesItem, in *filesItem) {
	if in != nil {
		ap.dirtyFiles.Set(in)

		// `kill -9` may leave some garbage
		// but it still may be useful for merges, until we finish merge frozen file
		if in.frozen {
			ap.dirtyFiles.Walk(func(items []*filesItem) bool {
				for _, item := range items {
					if item.frozen || item.endTxNum > in.endTxNum {
						continue
					}
					outs = append(outs, item)
				}
				return true
			})
		}
	}
	deleteMergeFile(ap.dirtyFiles, outs, ap.filenameBase, ap.logger)
}

func (fk *Forkable) integrateMergedDirtyFiles(outs []*filesItem, in *filesItem) {
	if in != nil {
		fk.dirtyFiles.Set(in)

		// `kill -9` may leave some garbage
		// but it still may be useful for merges, until we finish merge frozen file
		if in.frozen {
			fk.dirtyFiles.Walk(func(items []*filesItem) bool {
				for _, item := range items {
					if item.frozen || item.endTxNum > in.endTxNum {
						continue
					}
					outs = append(outs, item)
				}
				return true
			})
		}
	}
	for _, out := range outs {
		if out == nil {
			panic("must not happen: " + fk.filenameBase)
		}
		fk.dirtyFiles.Delete(out)

		if fk.filenameBase == traceFileLife {
			fk.logger.Warn(fmt.Sprintf("[agg] mark can delete: %s, triggered by merge of: %s", out.decompressor.FileName(), in.decompressor.FileName()))
		}
		out.canDelete.Store(true)
	}
}
func (fk *Appendable) integrateMergedDirtyFiles(outs []*filesItem, in *filesItem) {
	if in != nil {
		fk.dirtyFiles.Set(in)

		// `kill -9` may leave some garbage
		// but it still may be useful for merges, until we finish merge frozen file
		if in.frozen {
			fk.dirtyFiles.Walk(func(items []*filesItem) bool {
				for _, item := range items {
					if item.frozen || item.endTxNum > in.endTxNum {
						continue
					}
					outs = append(outs, item)
				}
				return true
			})
		}
	}
	for _, out := range outs {
		if out == nil {
			panic("must not happen: " + fk.filenameBase)
		}
		fk.dirtyFiles.Delete(out)

		if fk.filenameBase == traceFileLife {
			fk.logger.Warn(fmt.Sprintf("[agg] mark can delete: %s, triggered by merge of: %s", out.decompressor.FileName(), in.decompressor.FileName()))
		}
		out.canDelete.Store(true)
	}
}

func (h *History) integrateMergedDirtyFiles(indexOuts, historyOuts []*filesItem, indexIn, historyIn *filesItem) {
	h.InvertedIndex.integrateMergedDirtyFiles(indexOuts, indexIn)
	//TODO: handle collision
	if historyIn != nil {
		h.dirtyFiles.Set(historyIn)

		// `kill -9` may leave some garbage
		// but it still may be useful for merges, until we finish merge frozen file
		if historyIn.frozen {
			h.dirtyFiles.Walk(func(items []*filesItem) bool {
				for _, item := range items {
					if item.frozen || item.endTxNum > historyIn.endTxNum {
						continue
					}
					historyOuts = append(historyOuts, item)
				}
				return true
			})
		}
	}
	deleteMergeFile(h.dirtyFiles, historyOuts, h.filenameBase, h.logger)
}

func (dt *DomainRoTx) cleanAfterMerge(mergedDomain, mergedHist, mergedIdx *filesItem) {
	dt.ht.cleanAfterMerge(mergedHist, mergedIdx)
	if mergedDomain == nil {
		return
	}
	outs := dt.garbage(mergedDomain)
	deleteMergeFile(dt.d.dirtyFiles, outs, dt.d.filenameBase, dt.d.logger)
}

// cleanAfterMerge - sometime inverted_index may be already merged, but history not yet. and power-off happening.
// in this case we need keep small files, but when history already merged to `frozen` state - then we can cleanup
// all earlier small files, by mark tem as `canDelete=true`
func (ht *HistoryRoTx) cleanAfterMerge(merged, mergedIdx *filesItem) {
	if merged == nil {
		return
	}
	if merged.endTxNum == 0 {
		return
	}
	outs := ht.garbage(merged)
	deleteMergeFile(ht.h.dirtyFiles, outs, ht.h.filenameBase, ht.h.logger)
	ht.iit.cleanAfterMerge(mergedIdx)
}

// cleanAfterMerge - mark all small files before `f` as `canDelete=true`
func (iit *InvertedIndexRoTx) cleanAfterMerge(merged *filesItem) {
	if merged == nil {
		return
	}
	if merged.endTxNum == 0 {
		return
	}
	outs := iit.garbage(merged)
	deleteMergeFile(iit.ii.dirtyFiles, outs, iit.ii.filenameBase, iit.ii.logger)
}

func (tx *AppendableRoTx) cleanAfterMerge(merged *filesItem) {
	if merged == nil {
		return
	}
	if merged.endTxNum == 0 {
		return
	}
	outs := garbage(tx.ap.dirtyFiles, tx.files, merged)
	deleteMergeFile(tx.ap.dirtyFiles, outs, tx.ap.filenameBase, tx.ap.logger)
}

// garbage - returns list of garbage files after merge step is done. at startup pass here last frozen file
func (dt *DomainRoTx) garbage(merged *filesItem) (outs []*filesItem) {
	if merged == nil {
		return
	}
	// `kill -9` may leave some garbage
	// AggContext doesn't have such files, only Agg.files does
	dt.d.dirtyFiles.Walk(func(items []*filesItem) bool {
		for _, item := range items {
			if item.frozen {
				continue
			}
			if item.isSubsetOf(merged) {
				if dt.d.restrictSubsetFileDeletions {
					continue
				}
				fmt.Printf("garbage: %s is subset of %s", item.decompressor.FileName(), merged.decompressor.FileName())
				outs = append(outs, item)
			}
			// delete garbage file only if it's before merged range and it has bigger file (which indexed and visible for user now - using `DomainRoTx`)
			if item.isBefore(merged) && hasCoverVisibleFile(dt.files, item) {
				outs = append(outs, item)
			}
		}
		return true
	})
	return outs
}

// garbage - returns list of garbage files after merge step is done. at startup pass here last frozen file
func (ht *HistoryRoTx) garbage(merged *filesItem) (outs []*filesItem) {
	return garbage(ht.h.dirtyFiles, ht.files, merged)
}

func (iit *InvertedIndexRoTx) garbage(merged *filesItem) (outs []*filesItem) {
	return garbage(iit.ii.dirtyFiles, iit.files, merged)
}

func garbage(dirtyFiles *btree2.BTreeG[*filesItem], visibleFiles []ctxItem, merged *filesItem) (outs []*filesItem) {
	if merged == nil {
		return
	}
	// `kill -9` may leave some garbage
	// AggContext doesn't have such files, only Agg.files does
	dirtyFiles.Walk(func(items []*filesItem) bool {
		for _, item := range items {
			if item.frozen {
				continue
			}
			if item.isSubsetOf(merged) {
				outs = append(outs, item)
			}
			// delete garbage file only if it's before merged range and it has bigger file (which indexed and visible for user now - using `DomainRoTx`)
			if item.isBefore(merged) && hasCoverVisibleFile(visibleFiles, item) {
				outs = append(outs, item)
			}
		}
		return true
	})
	return outs
}
func hasCoverVisibleFile(visibleFiles []ctxItem, item *filesItem) bool {
	for _, f := range visibleFiles {
		if item.isSubsetOf(f.src) {
			return true
		}
	}
	return false
}<|MERGE_RESOLUTION|>--- conflicted
+++ resolved
@@ -60,21 +60,6 @@
 	}
 	return minimax
 }
-<<<<<<< HEAD
-func (ii *InvertedIndex) endIndexedTxNumMinimax(needFrozen bool) uint64 {
-	var _max uint64
-	ii.dirtyFiles.Walk(func(items []*filesItem) bool {
-		for _, item := range items {
-			if item.index == nil || (needFrozen && !item.frozen) {
-				continue
-			}
-			_max = max(_max, item.endTxNum)
-		}
-		return true
-	})
-	return _max
-}
-
 func (fk *Forkable) endTxNumMinimax() uint64 {
 	var minimax uint64
 	if _max, ok := fk.dirtyFiles.Max(); ok {
@@ -122,10 +107,7 @@
 	return _max
 }
 
-func (h *History) endTxNumMinimax() uint64 {
-=======
 func (h *History) dirtyFilesEndTxNumMinimax() uint64 {
->>>>>>> 5ee7f351
 	if h.snapshotsDisabled {
 		return math.MaxUint64
 	}
