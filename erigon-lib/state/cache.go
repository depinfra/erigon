package state

import (
	"fmt"

	"github.com/elastic/go-freelru"
	"github.com/erigontech/erigon-lib/common/dbg"
	"github.com/erigontech/erigon-lib/log/v3"
)

func u32noHash(u uint32) uint32        { return u }            //nolint
func u64noHash(u uint64) uint32        { return uint32(u) }    //nolint
func u128noHash(u u128) uint32         { return uint32(u.hi) } //nolint
func u192noHash(u u192) uint32         { return uint32(u.hi) } //nolint
type u128 struct{ hi, lo uint64 }      //nolint
type u192 struct{ hi, lo, ext uint64 } //nolint

type DomainGetFromFileCache struct {
	*freelru.LRU[u128, domainGetFromFileCacheItem]
}

type domainGetFromFileCacheItem struct {
	lvl uint8
	v   []byte // pointer to `mmap` - if .kv file is not compressed
}

var domainGetFromFileCacheLimit = uint32(dbg.EnvInt("D_LRU", 128))

func NewDomainGetFromFileCache() *DomainGetFromFileCache {
	c, err := freelru.New[u128, domainGetFromFileCacheItem](domainGetFromFileCacheLimit, u128noHash)
	if err != nil {
		panic(err)
	}
	return &DomainGetFromFileCache{c}
}

var iiGetFromFileCacheLimit = uint32(dbg.EnvInt("II_LRU", 512))

type IISeekInFilesCache struct {
	*freelru.LRU[u128, iiSeekInFilesCacheItem]
	hit, total int
	trace      bool
}
type iiSeekInFilesCacheItem struct {
	requested, found uint64
}

func NewIISeekInFilesCache(trace bool) *IISeekInFilesCache {
	c, err := freelru.New[u128, iiSeekInFilesCacheItem](iiGetFromFileCacheLimit, u128noHash)
	if err != nil {
		panic(err)
	}
	return &IISeekInFilesCache{LRU: c, trace: trace}
}
func (c *IISeekInFilesCache) LogStats(fileBaseName string) {
<<<<<<< HEAD
=======
	if c == nil || !c.trace {
		return
	}
>>>>>>> 13c64db0
	m := c.Metrics()
	log.Warn("[dbg] lEachCache", "a", fileBaseName, "hit", c.hit, "total", c.total, "Collisions", m.Collisions, "Evictions", m.Evictions, "Inserts", m.Inserts, "limit", iiGetFromFileCacheLimit, "ratio", fmt.Sprintf("%.2f", float64(m.Hits)/float64(m.Hits+m.Misses)))
}<|MERGE_RESOLUTION|>--- conflicted
+++ resolved
@@ -53,12 +53,9 @@
 	return &IISeekInFilesCache{LRU: c, trace: trace}
 }
 func (c *IISeekInFilesCache) LogStats(fileBaseName string) {
-<<<<<<< HEAD
-=======
 	if c == nil || !c.trace {
 		return
 	}
->>>>>>> 13c64db0
 	m := c.Metrics()
 	log.Warn("[dbg] lEachCache", "a", fileBaseName, "hit", c.hit, "total", c.total, "Collisions", m.Collisions, "Evictions", m.Evictions, "Inserts", m.Inserts, "limit", iiGetFromFileCacheLimit, "ratio", fmt.Sprintf("%.2f", float64(m.Hits)/float64(m.Hits+m.Misses)))
 }