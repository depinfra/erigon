--- conflicted
+++ resolved
@@ -919,11 +919,8 @@
 	}
 }
 
-<<<<<<< HEAD
 var produced int
 
-=======
->>>>>>> ef5cc266
 func DictionaryBuilderFromCollectors(ctx context.Context, cfg Cfg, logPrefix, tmpDir string, collectors []*etl.Collector, lvl log.Lvl, logger log.Logger) (*DictionaryBuilder, error) {
 	dictCollector := etl.NewCollector(logPrefix+"_collectDict", tmpDir, etl.NewSortableBuffer(etl.BufferOptimalSize/4), logger)
 	defer dictCollector.Close()
@@ -943,26 +940,19 @@
 	if err := dictAggregator.finish(); err != nil {
 		return nil, err
 	}
-<<<<<<< HEAD
-	runtime.GC()
-
-	dbg.ReadMemStats(&m)
-	logger.Info("Before dict2", "alloc", common.ByteCount(m.Alloc), "sys", common.ByteCount(m.Sys))
-
-=======
->>>>>>> ef5cc266
 	// We need `maxDictPatterns` words with highest score - but input is not sorted by score (it's sorted by `word`)
 	// so, then let's just put to heap more items and then shrink at `finish()`
 	db := &DictionaryBuilder{softLimit: cfg.DictReducerSoftLimit}
+	runtime.GC()
+	dbg.ReadMemStats(&m)
+	logger.Info("Before dict2", "alloc", common.ByteCount(m.Alloc), "sys", common.ByteCount(m.Sys))
+
 	if err := dictCollector.Load(nil, "", db.loadFunc, etl.TransformArgs{Quit: ctx.Done()}); err != nil {
 		return nil, err
 	}
-<<<<<<< HEAD
 	dbg.ReadMemStats(&m)
 	logger.Info("After dict", "alloc", common.ByteCount(m.Alloc), "sys", common.ByteCount(m.Sys))
 
-=======
->>>>>>> ef5cc266
 	db.finish(cfg.MaxDictPatterns)
 
 	db.Sort()
