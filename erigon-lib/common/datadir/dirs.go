/*
   Copyright 2021 Erigon contributors

   Licensed under the Apache License, Version 2.0 (the "License");
   you may not use this file except in compliance with the License.
   You may obtain a copy of the License at

       http://www.apache.org/licenses/LICENSE-2.0

   Unless required by applicable law or agreed to in writing, software
   distributed under the License is distributed on an "AS IS" BASIS,
   WITHOUT WARRANTIES OR CONDITIONS OF ANY KIND, either express or implied.
   See the License for the specific language governing permissions and
   limitations under the License.
*/

package datadir

import (
	"path/filepath"

	"github.com/ledgerwatch/erigon-lib/common/dir"
)

// Dirs is the file system folder the node should use for any data storage
// requirements. The configured data directory will not be directly shared with
// registered services, instead those can use utility methods to create/access
// databases or flat files
type Dirs struct {
	DataDir         string
	RelativeDataDir string // like dataDir, but without filepath.Abs() resolution
	Chaindata       string
	Tmp             string
	Snap            string
	SnapHistory     string
<<<<<<< HEAD
	SnapDomain      string
=======
>>>>>>> 2d125ba4
	Downloader      string
	TxPool          string
	Nodes           string
}

func New(datadir string) Dirs {
	relativeDataDir := datadir
	if datadir != "" {
		var err error
		absdatadir, err := filepath.Abs(datadir)
		if err != nil {
			panic(err)
		}
		datadir = absdatadir
	}

	dirs := Dirs{
		RelativeDataDir: relativeDataDir,
		DataDir:         datadir,
		Chaindata:       filepath.Join(datadir, "chaindata"),
		Tmp:             filepath.Join(datadir, "temp"),
		Snap:            filepath.Join(datadir, "snapshots"),
		SnapHistory:     filepath.Join(datadir, "snapshots", "history"),
<<<<<<< HEAD
		SnapDomain:      filepath.Join(datadir, "snapshots", "warm"),
=======
>>>>>>> 2d125ba4
		Downloader:      filepath.Join(datadir, "downloader"),
		TxPool:          filepath.Join(datadir, "txpool"),
		Nodes:           filepath.Join(datadir, "nodes"),
	}
	dir.MustExist(dirs.Chaindata, dirs.Tmp,
<<<<<<< HEAD
		dirs.SnapHistory, dirs.SnapDomain,
		dirs.TxPool, dirs.Nodes)
=======
		dirs.Snap, dirs.SnapHistory,
		dirs.Downloader, dirs.TxPool, dirs.Nodes)
>>>>>>> 2d125ba4
	return dirs
}<|MERGE_RESOLUTION|>--- conflicted
+++ resolved
@@ -33,10 +33,7 @@
 	Tmp             string
 	Snap            string
 	SnapHistory     string
-<<<<<<< HEAD
 	SnapDomain      string
-=======
->>>>>>> 2d125ba4
 	Downloader      string
 	TxPool          string
 	Nodes           string
@@ -60,21 +57,13 @@
 		Tmp:             filepath.Join(datadir, "temp"),
 		Snap:            filepath.Join(datadir, "snapshots"),
 		SnapHistory:     filepath.Join(datadir, "snapshots", "history"),
-<<<<<<< HEAD
 		SnapDomain:      filepath.Join(datadir, "snapshots", "warm"),
-=======
->>>>>>> 2d125ba4
 		Downloader:      filepath.Join(datadir, "downloader"),
 		TxPool:          filepath.Join(datadir, "txpool"),
 		Nodes:           filepath.Join(datadir, "nodes"),
 	}
 	dir.MustExist(dirs.Chaindata, dirs.Tmp,
-<<<<<<< HEAD
 		dirs.SnapHistory, dirs.SnapDomain,
-		dirs.TxPool, dirs.Nodes)
-=======
-		dirs.Snap, dirs.SnapHistory,
 		dirs.Downloader, dirs.TxPool, dirs.Nodes)
->>>>>>> 2d125ba4
 	return dirs
 }