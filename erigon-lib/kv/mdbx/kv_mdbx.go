--- conflicted
+++ resolved
@@ -1992,91 +1992,98 @@
 		tx.streams = map[int]kv.Closer{}
 	}
 	tx.streams[s.id] = s
-	return s.init(table, tx)
-}
-func (s *cursor2iter) init(table string, tx kv.Tx) (*cursor2iter, error) {
+	if err := s.init(table, tx); err != nil {
+		s.Close()
+		return nil, err
+	}
+	return s, nil
+}
+func (s *cursor2iter) init(table string, tx kv.Tx) error {
 	if s.orderAscend && s.fromPrefix != nil && s.toPrefix != nil && bytes.Compare(s.fromPrefix, s.toPrefix) >= 0 {
-		return s, fmt.Errorf("tx.Dual: %x must be lexicographicaly before %x", s.fromPrefix, s.toPrefix)
+		return fmt.Errorf("tx.Dual: %x must be lexicographicaly before %x", s.fromPrefix, s.toPrefix)
 	}
 	if !s.orderAscend && s.fromPrefix != nil && s.toPrefix != nil && bytes.Compare(s.fromPrefix, s.toPrefix) <= 0 {
-		return s, fmt.Errorf("tx.Dual: %x must be lexicographicaly before %x", s.toPrefix, s.fromPrefix)
+		return fmt.Errorf("tx.Dual: %x must be lexicographicaly before %x", s.toPrefix, s.fromPrefix)
 	}
 	c, err := tx.Cursor(table)
 	if err != nil {
-		return s, err
+		return err
 	}
 	s.c = c
 
 	if s.fromPrefix == nil { // no initial position
 		if s.orderAscend {
 			s.nextK, s.nextV, err = s.c.First()
+			if err != nil {
+				return err
+			}
 		} else {
 			s.nextK, s.nextV, err = s.c.Last()
-		}
-		return s, err
+			if err != nil {
+				return err
+			}
+
+		}
+		return nil
 	}
 
 	if s.orderAscend {
 		s.nextK, s.nextV, err = s.c.Seek(s.fromPrefix)
-		return s, err
-	} else {
-<<<<<<< HEAD
-		// to find LAST key with given prefix:
-		nextSubtree, ok := kv.NextSubtree(s.fromPrefix)
-		if ok {
-			s.nextK, s.nextV, s.err = s.c.SeekExact(nextSubtree)
-			s.nextK, s.nextV, s.err = s.c.Prev()
-			if s.nextK != nil { // go to last value of this key
-				if casted, ok := s.c.(kv.CursorDupSort); ok {
-					s.nextV, s.err = casted.LastDup()
-				}
-			}
-		} else {
-			s.nextK, s.nextV, s.err = s.c.Last()
-			if s.nextK != nil { // go to last value of this key
-				if casted, ok := s.c.(kv.CursorDupSort); ok {
-					s.nextV, s.err = casted.LastDup()
-				}
-			}
-		}
-		//// seek exactly to given key or previous one
-		//s.nextK, s.nextV, s.err = s.c.SeekExact(s.fromPrefix)
-		//if s.err != nil {
-		//	return s, s.err
-		//}
-		//if s.nextK != nil { // go to last value of this key
-		//	if casted, ok := s.c.(kv.CursorDupSort); ok {
-		//		s.nextV, s.err = casted.LastDup()
-		//	}
-		//} else { // key not found, go to prev one
-		//	s.nextK, s.nextV, s.err = s.c.Prev()
-		//}
-		return s, s.err
-=======
-		// seek exactly to given key or previous one
-		s.nextK, s.nextV, err = s.c.SeekExact(s.fromPrefix)
-		if err != nil {
-			return s, err
+		if err != nil {
+			return err
+		}
+		return err
+	}
+
+	// to find LAST key with given prefix:
+	nextSubtree, ok := kv.NextSubtree(s.fromPrefix)
+	if ok {
+		s.nextK, s.nextV, err = s.c.SeekExact(nextSubtree)
+		if err != nil {
+			return err
+		}
+		s.nextK, s.nextV, err = s.c.Prev()
+		if err != nil {
+			return err
 		}
 		if s.nextK != nil { // go to last value of this key
 			if casted, ok := s.c.(kv.CursorDupSort); ok {
 				s.nextV, err = casted.LastDup()
-			}
-		} else { // key not found, go to prev one
-			s.nextK, s.nextV, err = s.c.Prev()
-		}
-		return s, err
->>>>>>> d7d09601
-	}
+				if err != nil {
+					return err
+				}
+			}
+		}
+	} else {
+		s.nextK, s.nextV, err = s.c.Last()
+		if err != nil {
+			return err
+		}
+		if s.nextK != nil { // go to last value of this key
+			if casted, ok := s.c.(kv.CursorDupSort); ok {
+				s.nextV, err = casted.LastDup()
+				if err != nil {
+					return err
+				}
+			}
+		}
+	}
+	return nil
 }
 
 func (s *cursor2iter) advance() (err error) {
 	if s.orderAscend {
 		s.nextK, s.nextV, err = s.c.Next()
+		if err != nil {
+			return err
+		}
 	} else {
 		s.nextK, s.nextV, err = s.c.Prev()
-	}
-	return err
+		if err != nil {
+			return err
+		}
+	}
+	return nil
 }
 
 func (s *cursor2iter) Close() {
@@ -2125,7 +2132,11 @@
 		tx.streams = map[int]kv.Closer{}
 	}
 	tx.streams[s.id] = s
-	return s.init(table, tx)
+	if err := s.init(table, tx); err != nil {
+		s.Close()
+		return nil, err
+	}
+	return s, nil
 }
 
 type cursorDup2iter struct {
@@ -2140,68 +2151,88 @@
 	ctx                         context.Context
 }
 
-func (s *cursorDup2iter) init(table string, tx kv.Tx) (*cursorDup2iter, error) {
+func (s *cursorDup2iter) init(table string, tx kv.Tx) error {
 	if s.orderAscend && s.fromPrefix != nil && s.toPrefix != nil && bytes.Compare(s.fromPrefix, s.toPrefix) >= 0 {
-		return s, fmt.Errorf("tx.Dual: %x must be lexicographicaly before %x", s.fromPrefix, s.toPrefix)
+		return fmt.Errorf("tx.Dual: %x must be lexicographicaly before %x", s.fromPrefix, s.toPrefix)
 	}
 	if !s.orderAscend && s.fromPrefix != nil && s.toPrefix != nil && bytes.Compare(s.fromPrefix, s.toPrefix) <= 0 {
-		return s, fmt.Errorf("tx.Dual: %x must be lexicographicaly before %x", s.toPrefix, s.fromPrefix)
+		return fmt.Errorf("tx.Dual: %x must be lexicographicaly before %x", s.toPrefix, s.fromPrefix)
 	}
 	c, err := tx.CursorDupSort(table)
 	if err != nil {
-		return s, err
+		return err
 	}
 	s.c = c
 	k, _, err := c.SeekExact(s.key)
 	if err != nil {
-		return s, err
+		return err
 	}
 	if k == nil {
-		return s, nil
+		return nil
 	}
 
 	if s.fromPrefix == nil { // no initial position
 		if s.orderAscend {
 			s.nextV, err = s.c.FirstDup()
+			if err != nil {
+				return err
+			}
 		} else {
 			s.nextV, err = s.c.LastDup()
-		}
-		return s, err
+			if err != nil {
+				return err
+			}
+		}
+		return nil
 	}
 
 	if s.orderAscend {
 		s.nextV, err = s.c.SeekBothRange(s.key, s.fromPrefix)
-		return s, err
+		if err != nil {
+			return err
+		}
+		return nil
+	}
+
+	// to find LAST key with given prefix:
+	nextSubtree, ok := kv.NextSubtree(s.fromPrefix)
+	if ok {
+		_, s.nextV, err = s.c.SeekBothExact(s.key, nextSubtree)
+		if err != nil {
+			return err
+		}
+		_, s.nextV, err = s.c.PrevDup()
+		if err != nil {
+			return err
+		}
 	} else {
-<<<<<<< HEAD
-		// to find LAST key with given prefix:
-		nextSubtree, ok := kv.NextSubtree(s.fromPrefix)
-		if ok {
-			_, s.nextV, s.err = s.c.SeekBothExact(s.key, nextSubtree)
-			_, s.nextV, s.err = s.c.PrevDup()
-		} else {
-			s.nextV, s.err = s.c.LastDup()
-=======
-		// seek exactly to given key or previous one
-		_, s.nextV, err = s.c.SeekBothExact(s.key, s.fromPrefix)
-		if s.nextV == nil { // no such key
-			_, s.nextV, err = s.c.PrevDup()
->>>>>>> d7d09601
-		}
-		return s, err
-	}
+		s.nextV, err = s.c.LastDup()
+		if err != nil {
+			return err
+		}
+	}
+	return nil
 }
 
 func (s *cursorDup2iter) advance() (err error) {
 	if s.orderAscend {
 		_, s.nextV, err = s.c.NextDup()
+		if err != nil {
+			return err
+		}
 	} else {
 		_, s.nextV, err = s.c.PrevDup()
-	}
-	return err
+		if err != nil {
+			return err
+		}
+	}
+	return nil
 }
 
 func (s *cursorDup2iter) Close() {
+	if s == nil {
+		return
+	}
 	if s.c != nil {
 		s.c.Close()
 		delete(s.tx.streams, s.id)
