--- conflicted
+++ resolved
@@ -50,8 +50,6 @@
 	return db
 }
 
-<<<<<<< HEAD
-=======
 func BaseCaseDBForBenchmark(b *testing.B) kv.RwDB {
 	b.Helper()
 	path := b.TempDir()
@@ -108,7 +106,6 @@
 	return keys, values
 }
 
->>>>>>> c1e9ca86
 func TestSeekBothRange(t *testing.T) {
 	_, _, c := BaseCase(t)
 
@@ -1063,130 +1060,6 @@
 	}
 }
 
-<<<<<<< HEAD
-func iteration(t *testing.T, c kv.RwCursorDupSort, start []byte, val []byte) (keys []string, values []string) {
-	t.Helper()
-	var err error
-	i := 0
-	for k, v, err := start, val, err; k != nil; k, v, err = c.Next() {
-		require.NoError(t, err)
-		keys = append(keys, string(k))
-		values = append(values, string(v))
-		i += 1
-	}
-	for ind := i; ind > 1; ind-- {
-		_, _, err = c.Prev()
-		require.NoError(t, err)
-	}
-
-	return keys, values
-}
-
-func TestNextPrevCurrent(t *testing.T) {
-	t.Skip("TODO: which tests are failing")
-	require := require.New(t)
-	path := t.TempDir()
-	logger := log.New()
-
-	table := "Table"
-	db := NewMDBX(logger).InMem(path).WithTableCfg(func(defaultBuckets kv.TableCfg) kv.TableCfg {
-		return kv.TableCfg{
-			table:       kv.TableCfgItem{Flags: kv.DupSort},
-			kv.Sequence: kv.TableCfgItem{},
-		}
-	}).MapSize(128 * datasize.MB).MustOpen()
-	t.Cleanup(db.Close)
-
-	tx, err := db.BeginRw(context.Background())
-	require.NoError(err)
-	t.Cleanup(tx.Rollback)
-
-	c, err := tx.RwCursorDupSort(table)
-	require.NoError(err)
-	t.Cleanup(c.Close)
-
-	// Insert some dupsorted records
-	require.NoError(c.Put([]byte("key1"), []byte("value1.1")))
-	require.NoError(c.Put([]byte("key3"), []byte("value3.1")))
-	require.NoError(c.Put([]byte("key1"), []byte("value1.3")))
-	require.NoError(c.Put([]byte("key3"), []byte("value3.3")))
-
-	k, v, err := c.First()
-	require.NoError(err)
-	keys, values := iteration(t, c, k, v)
-	require.Equal([]string{"key1", "key1", "key3", "key3"}, keys)
-	require.Equal([]string{"value1.1", "value1.3", "value3.1", "value3.3"}, values)
-
-	k, v, err = c.Next()
-	require.NoError(err)
-	require.Equal("key1", string(k))
-	keys, values = iteration(t, c, k, v)
-	require.Equal([]string{"key1", "key3", "key3"}, keys)
-	require.Equal([]string{"value1.3", "value3.1", "value3.3"}, values)
-
-	k, v, err = c.Current()
-	require.NoError(err)
-	keys, values = iteration(t, c, k, v)
-	require.Equal([]string{"key1", "key3", "key3"}, keys)
-	require.Equal([]string{"value1.3", "value3.1", "value3.3"}, values)
-	require.Equal(k, []byte("key1"))
-	require.Equal(v, []byte("value1.3"))
-
-	k, v, err = c.Next()
-	require.NoError(err)
-	keys, values = iteration(t, c, k, v)
-	require.Equal([]string{"key3", "key3"}, keys)
-	require.Equal([]string{"value3.1", "value3.3"}, values)
-
-	k, v, err = c.Prev()
-	require.NoError(err)
-	keys, values = iteration(t, c, k, v)
-	require.Equal([]string{"key1", "key3", "key3"}, keys)
-	require.Equal([]string{"value1.3", "value3.1", "value3.3"}, values)
-
-	k, v, err = c.Current()
-	require.NoError(err)
-	keys, values = iteration(t, c, k, v)
-	require.Equal([]string{"key1", "key3", "key3"}, keys)
-	require.Equal([]string{"value1.3", "value3.1", "value3.3"}, values)
-
-	k, v, err = c.Prev()
-	require.NoError(err)
-	keys, values = iteration(t, c, k, v)
-	require.Equal([]string{"key1", "key1", "key3", "key3"}, keys)
-	require.Equal([]string{"value1.1", "value1.3", "value3.1", "value3.3"}, values)
-
-	err = c.DeleteCurrent()
-	require.NoError(err)
-	k, v, err = c.Current()
-	require.Nil(err)
-	keys, values = iteration(t, c, k, v)
-	require.Equal([]string{"key1", "key3", "key3"}, keys)
-	require.Equal([]string{"value1.3", "value3.1", "value3.3"}, values)
-
-}
-
-func BaseCase(t *testing.T) (kv.RwDB, kv.RwTx, kv.RwCursorDupSort) {
-	t.Helper()
-	db := BaseCaseDB(t)
-	table := "Table"
-
-	tx, err := db.BeginRw(context.Background())
-	require.NoError(t, err)
-	t.Cleanup(tx.Rollback)
-
-	c, err := tx.RwCursorDupSort(table)
-	require.NoError(t, err)
-	t.Cleanup(c.Close)
-
-	// Insert some dupsorted records
-	require.NoError(t, c.Put([]byte("key1"), []byte("value1.1")))
-	require.NoError(t, c.Put([]byte("key3"), []byte("value3.1")))
-	require.NoError(t, c.Put([]byte("key1"), []byte("value1.3")))
-	require.NoError(t, c.Put([]byte("key3"), []byte("value3.3")))
-
-	return db, tx, c
-=======
 func BenchmarkDB_Get(b *testing.B) {
 	_db := BaseCaseDBForBenchmark(b)
 	table := "Table"
@@ -1217,5 +1090,4 @@
 	}); err != nil {
 		b.Fatal(err)
 	}
->>>>>>> c1e9ca86
 }