--- conflicted
+++ resolved
@@ -895,11 +895,7 @@
 
 const (
 	ReceiptsAppendable Appendable = 0
-<<<<<<< HEAD
-	AppendableLen      Appendable = 1
-=======
 	AppendableLen      Appendable = 0
->>>>>>> c0d9a2b9
 )
 
 func (iip InvertedIdxPos) String() string {
