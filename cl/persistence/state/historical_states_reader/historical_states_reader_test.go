--- conflicted
+++ resolved
@@ -48,30 +48,21 @@
 
 func TestStateAntiquaryCapella(t *testing.T) {
 	t.Skip()
-<<<<<<< HEAD
-=======
 	//t.Skip()
->>>>>>> 8c822256
 	blocks, preState, postState := tests.GetCapellaRandom()
 	runTest(t, blocks, preState, postState)
 }
 
 func TestStateAntiquaryPhase0(t *testing.T) {
 	t.Skip()
-<<<<<<< HEAD
-=======
 	// t.Skip()
->>>>>>> 8c822256
 	blocks, preState, postState := tests.GetPhase0Random()
 	runTest(t, blocks, preState, postState)
 }
 
 func TestStateAntiquaryBellatrix(t *testing.T) {
 	t.Skip()
-<<<<<<< HEAD
-=======
 	// t.Skip()
->>>>>>> 8c822256
 	blocks, preState, postState := tests.GetBellatrixRandom()
 	runTest(t, blocks, preState, postState)
 }