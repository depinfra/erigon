--- conflicted
+++ resolved
@@ -70,11 +70,7 @@
 		b.Reset()
 		_, err = snapshot_format.WriteBlockForSnapshot(&b, blk, nil)
 		require.NoError(t, err)
-<<<<<<< HEAD
-		header, bn, bHash, err := snapshot_format.ReadBlockHeaderFromSnapshotWithExecutionData(&b, &clparams.MainnetBeaconConfig)
-=======
 		header, bn, bHash, err := snapshot_format.ReadBlockHeaderFromSnapshotWithExecutionData(&b)
->>>>>>> 7d28151a
 		require.NoError(t, err)
 		hash3, err := header.HashSSZ()
 		require.NoError(t, err)
