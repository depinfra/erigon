// Copyright 2024 The Erigon Authors
// This file is part of Erigon.
//
// Erigon is free software: you can redistribute it and/or modify
// it under the terms of the GNU Lesser General Public License as published by
// the Free Software Foundation, either version 3 of the License, or
// (at your option) any later version.
//
// Erigon is distributed in the hope that it will be useful,
// but WITHOUT ANY WARRANTY; without even the implied warranty of
// MERCHANTABILITY or FITNESS FOR A PARTICULAR PURPOSE. See the
// GNU Lesser General Public License for more details.
//
// You should have received a copy of the GNU Lesser General Public License
// along with Erigon. If not, see <http://www.gnu.org/licenses/>.

package services

import (
	"context"
	"log"
	"testing"
	"time"

	"github.com/erigontech/erigon-lib/types/ssz"
	"github.com/erigontech/erigon/cl/antiquary/tests"
	"github.com/erigontech/erigon/cl/beacon/beaconevents"
	"github.com/erigontech/erigon/cl/beacon/synced_data"
	"github.com/erigontech/erigon/cl/clparams"
	"github.com/erigontech/erigon/cl/cltypes"
	"github.com/erigontech/erigon/cl/cltypes/solid"
	"github.com/erigontech/erigon/cl/pool"
	"github.com/erigontech/erigon/cl/utils/eth_clock"
	"github.com/stretchr/testify/suite"
	"go.uber.org/mock/gomock"
)

type voluntaryExitTestSuite struct {
	suite.Suite
	gomockCtrl           *gomock.Controller
	operationsPool       *pool.OperationsPool
	emitters             *beaconevents.EventEmitter
	syncedData           synced_data.SyncedData
	ethClock             *eth_clock.MockEthereumClock
	beaconCfg            *clparams.BeaconChainConfig
	voluntaryExitService VoluntaryExitService

	mockFuncs *mockFuncs
}

func (t *voluntaryExitTestSuite) SetupTest() {
	computeSigningRoot = func(_ ssz.HashableSSZ, domain []byte) ([32]byte, error) {
		return [32]byte{}, nil
	}
	t.gomockCtrl = gomock.NewController(t.T())
	t.emitters = beaconevents.NewEventEmitter()
	t.operationsPool = &pool.OperationsPool{
		VoluntaryExitsPool: pool.NewOperationPool[uint64, *cltypes.SignedVoluntaryExit](10, "voluntaryExitsPool"),
	}
	_, st, _ := tests.GetBellatrixRandom()
	t.syncedData = synced_data.NewSyncedDataManager(&clparams.MainnetBeaconConfig, true, 0)
	t.syncedData.OnHeadState(st)
	t.ethClock = eth_clock.NewMockEthereumClock(t.gomockCtrl)
	t.beaconCfg = &clparams.BeaconChainConfig{}
	batchSignatureVerifier := NewBatchSignatureVerifier(context.TODO(), nil)
	batchCheckInterval = 1 * time.Millisecond
	go batchSignatureVerifier.Start()
	t.voluntaryExitService = NewVoluntaryExitService(*t.operationsPool, t.emitters, t.syncedData, t.beaconCfg, t.ethClock, batchSignatureVerifier)
	// mock global functions
	t.mockFuncs = &mockFuncs{
		ctrl: t.gomockCtrl,
	}
	blsVerify = t.mockFuncs.BlsVerify
	blsVerifyMultipleSignatures = t.mockFuncs.BlsVerifyMultipleSignatures
}

func (t *voluntaryExitTestSuite) TearDownTest() {
}

func (t *voluntaryExitTestSuite) TestProcessMessage() {
	curEpoch := uint64(100)
	mockValidatorIndex := uint64(10)
	mockMsg := &cltypes.SignedVoluntaryExitWithGossipData{
		SignedVoluntaryExit: &cltypes.SignedVoluntaryExit{
			VoluntaryExit: &cltypes.VoluntaryExit{
				Epoch:          1,
				ValidatorIndex: mockValidatorIndex,
			},
			Signature: [96]byte{},
		},
		GossipData:            nil,
		ImmediateVerification: true,
	}
	mockMsg2 := &cltypes.SignedVoluntaryExit{
		VoluntaryExit: &cltypes.VoluntaryExit{
			Epoch:          1,
			ValidatorIndex: 111111111,
		},
		Signature: [96]byte{},
	}
	_, _, _ = mockMsg, mockMsg2, curEpoch

	tests := []struct {
		name    string
		mock    func()
		msg     *cltypes.SignedVoluntaryExitWithGossipData
		wantErr bool
		err     error
	}{
		{
			name: "validator already in pool",
			mock: func() {
				t.operationsPool.VoluntaryExitsPool.Insert(mockValidatorIndex, mockMsg.SignedVoluntaryExit)
			},
			msg:     mockMsg,
			wantErr: true,
			err:     ErrIgnore,
		},
		{
			name: "state is nil",
			mock: func() {
				t.syncedData.UnsetHeadState()
			},
			msg:     mockMsg,
			wantErr: true,
			err:     synced_data.ErrNotSynced,
		},
		{
			name: "validator not found",
			mock: func() {
				//t.ethClock.EXPECT().GetCurrentEpoch().Return(curEpoch).Times(int(mockEpoch))
			},
			msg:     mockMsg2,
			wantErr: true,
			err:     ErrIgnore,
		},
		{
			name: "validator is not active",
			mock: func() {
				_, st, _ := tests.GetBellatrixRandom()
				mockValidator := solid.NewValidatorFromParameters(
					[48]byte{},
					[32]byte{},
					0,
					false,
					0,
					0,
					0,
					0,
				)
				st.ValidatorSet().Set(int(mockValidatorIndex), mockValidator)
				t.syncedData.OnHeadState(st)
				t.ethClock.EXPECT().GetCurrentEpoch().Return(curEpoch).Times(1)
			},
			msg:     mockMsg,
			wantErr: true,
		},
		{
			name: "validator has been initialized",
			mock: func() {
				// mockState := mockState.NewMockBeaconStateReader(t.gomockCtrl)
				// mockValidator := solid.NewValidatorFromParameters(
				// 	[48]byte{},
				// 	[32]byte{},
				// 	0,
				// 	false,
				// 	0,
				// 	0,
				// 	curEpoch+1,
				// 	0,
				// )
				// mockState.EXPECT().ValidatorForValidatorIndex(int(mockValidatorIndex)).Return(mockValidator, nil).Times(1)
				t.ethClock.EXPECT().GetCurrentEpoch().Return(curEpoch).Times(1)
			},
			msg:     mockMsg,
			wantErr: true,
		},
		{
			name: "bls verify failed",
			mock: func() {
				mockValidator := solid.NewValidatorFromParameters(
					[48]byte{},
					[32]byte{},
					0,
					false,
					0,
					0,
					curEpoch+1,
					0,
				)
				_, st, _ := tests.GetBellatrixRandom()
				st.ValidatorSet().Set(int(mockValidatorIndex), mockValidator)
				t.syncedData.OnHeadState(st)
				t.ethClock.EXPECT().GetCurrentEpoch().Return(curEpoch).Times(1)
				t.beaconCfg.FarFutureEpoch = mockValidator.ExitEpoch()
<<<<<<< HEAD

=======
				mockState.EXPECT().Version().Return(clparams.AltairVersion).Times(1)
				mockState.EXPECT().GetDomain(t.beaconCfg.DomainVoluntaryExit, mockMsg.SignedVoluntaryExit.VoluntaryExit.Epoch).Return([]byte{}, nil).Times(1)
>>>>>>> 2b248cab
				computeSigningRoot = func(_ ssz.HashableSSZ, domain []byte) ([32]byte, error) {
					return [32]byte{}, nil
				}
				t.gomockCtrl.RecordCall(t.mockFuncs, "BlsVerifyMultipleSignatures", gomock.Any(), gomock.Any(), gomock.Any()).Return(false, nil).Times(2)
			},
			msg:     mockMsg,
			wantErr: true,
		},
		{
			name: "success",
			mock: func() {
				_, st, _ := tests.GetBellatrixRandom()
				mockValidator := solid.NewValidatorFromParameters(
					[48]byte{},
					[32]byte{},
					0,
					false,
					0,
					0,
					curEpoch+1,
					0,
				)
				st.ValidatorSet().Set(int(mockValidatorIndex), mockValidator)
				t.syncedData.OnHeadState(st)
				t.ethClock.EXPECT().GetCurrentEpoch().Return(curEpoch).Times(1)
				t.beaconCfg.FarFutureEpoch = mockValidator.ExitEpoch()
<<<<<<< HEAD
=======
				mockState.EXPECT().Version().Return(clparams.AltairVersion).Times(1)
				mockState.EXPECT().GetDomain(t.beaconCfg.DomainVoluntaryExit, mockMsg.SignedVoluntaryExit.VoluntaryExit.Epoch).Return([]byte{}, nil).Times(1)
>>>>>>> 2b248cab
				computeSigningRoot = func(_ ssz.HashableSSZ, domain []byte) ([32]byte, error) {
					return [32]byte{}, nil
				}

				t.gomockCtrl.RecordCall(t.mockFuncs, "BlsVerifyMultipleSignatures", gomock.Any(), gomock.Any(), gomock.Any()).Return(true, nil).Times(1)
			},
			msg:     mockMsg,
			err:     ErrIgnore,
			wantErr: false,
		},
	}

	for _, tt := range tests {
		log.Printf("VoluntaryExit running test case: %s", tt.name)
		t.SetupTest()
		tt.mock()
		err := t.voluntaryExitService.ProcessMessage(context.Background(), nil, tt.msg)
		if tt.wantErr {
			t.Require().Error(err)
			if tt.err != nil {
				t.Require().Equal(tt.err, err)
			}
			log.Printf("error msg: %v", err.Error())
		} else {
			t.Require().NoError(err)
		}
	}
}

func TestVoluntaryExit(t *testing.T) {
	suite.Run(t, new(voluntaryExitTestSuite))
}<|MERGE_RESOLUTION|>--- conflicted
+++ resolved
@@ -91,13 +91,18 @@
 		GossipData:            nil,
 		ImmediateVerification: true,
 	}
-	mockMsg2 := &cltypes.SignedVoluntaryExit{
-		VoluntaryExit: &cltypes.VoluntaryExit{
-			Epoch:          1,
-			ValidatorIndex: 111111111,
-		},
-		Signature: [96]byte{},
-	}
+	mockMsg2 := &cltypes.SignedVoluntaryExitWithGossipData{
+		SignedVoluntaryExit: &cltypes.SignedVoluntaryExit{
+			VoluntaryExit: &cltypes.VoluntaryExit{
+				Epoch:          1,
+				ValidatorIndex: 111111111,
+			},
+			Signature: [96]byte{},
+		},
+		GossipData:            nil,
+		ImmediateVerification: true,
+	}
+
 	_, _, _ = mockMsg, mockMsg2, curEpoch
 
 	tests := []struct {
@@ -193,12 +198,6 @@
 				t.syncedData.OnHeadState(st)
 				t.ethClock.EXPECT().GetCurrentEpoch().Return(curEpoch).Times(1)
 				t.beaconCfg.FarFutureEpoch = mockValidator.ExitEpoch()
-<<<<<<< HEAD
-
-=======
-				mockState.EXPECT().Version().Return(clparams.AltairVersion).Times(1)
-				mockState.EXPECT().GetDomain(t.beaconCfg.DomainVoluntaryExit, mockMsg.SignedVoluntaryExit.VoluntaryExit.Epoch).Return([]byte{}, nil).Times(1)
->>>>>>> 2b248cab
 				computeSigningRoot = func(_ ssz.HashableSSZ, domain []byte) ([32]byte, error) {
 					return [32]byte{}, nil
 				}
@@ -225,11 +224,6 @@
 				t.syncedData.OnHeadState(st)
 				t.ethClock.EXPECT().GetCurrentEpoch().Return(curEpoch).Times(1)
 				t.beaconCfg.FarFutureEpoch = mockValidator.ExitEpoch()
-<<<<<<< HEAD
-=======
-				mockState.EXPECT().Version().Return(clparams.AltairVersion).Times(1)
-				mockState.EXPECT().GetDomain(t.beaconCfg.DomainVoluntaryExit, mockMsg.SignedVoluntaryExit.VoluntaryExit.Epoch).Return([]byte{}, nil).Times(1)
->>>>>>> 2b248cab
 				computeSigningRoot = func(_ ssz.HashableSSZ, domain []byte) ([32]byte, error) {
 					return [32]byte{}, nil
 				}
