package services

import (
	"context"
	"errors"
	"time"

	"github.com/Giulio2002/bls"
	sentinel "github.com/erigontech/erigon-lib/gointerfaces/sentinelproto"
	"github.com/erigontech/erigon-lib/log/v3"
	"github.com/erigontech/erigon/cl/monitor"
)

const (
	batchSignatureVerificationThreshold = 300
	reservedSize                        = 512
)

var (
	batchCheckInterval          = 500 * time.Millisecond
	blsVerifyMultipleSignatures = bls.VerifyMultipleSignatures
)

type BatchSignatureVerifier struct {
	sentinel                   sentinel.SentinelClient
	attVerifyAndExecute        chan *AggregateVerificationData
	aggregateProofVerify       chan *AggregateVerificationData
	blsToExecutionChangeVerify chan *AggregateVerificationData
<<<<<<< HEAD
	syncContributionVerify     chan *AggregateVerificationData
=======
	voluntaryExitVerify        chan *AggregateVerificationData
>>>>>>> 2c85f69f
	ctx                        context.Context
}

var ErrInvalidBlsSignature = errors.New("invalid bls signature")

// each AggregateVerification request has sentinel.SentinelClient and *sentinel.GossipData
// to make sure that we can validate it separately and in case of failure we ban corresponding
// GossipData.Peer or simply run F and publish GossipData in case signature verification succeeds.
type AggregateVerificationData struct {
	Signatures [][]byte
	SignRoots  [][]byte
	Pks        [][]byte
	F          func()
	GossipData *sentinel.GossipData
}

func NewBatchSignatureVerifier(ctx context.Context, sentinel sentinel.SentinelClient) *BatchSignatureVerifier {
	return &BatchSignatureVerifier{
		ctx:                        ctx,
		sentinel:                   sentinel,
		attVerifyAndExecute:        make(chan *AggregateVerificationData, 1024),
		aggregateProofVerify:       make(chan *AggregateVerificationData, 1024),
		blsToExecutionChangeVerify: make(chan *AggregateVerificationData, 1024),
<<<<<<< HEAD
		syncContributionVerify:     make(chan *AggregateVerificationData, 1024),
=======
		voluntaryExitVerify:        make(chan *AggregateVerificationData, 1024),
>>>>>>> 2c85f69f
	}
}

// AsyncVerifyAttestation schedules new verification
func (b *BatchSignatureVerifier) AsyncVerifyAttestation(data *AggregateVerificationData) {
	b.attVerifyAndExecute <- data
}

func (b *BatchSignatureVerifier) AsyncVerifyAggregateProof(data *AggregateVerificationData) {
	b.aggregateProofVerify <- data
}

func (b *BatchSignatureVerifier) AsyncVerifyBlsToExecutionChange(data *AggregateVerificationData) {
	b.blsToExecutionChangeVerify <- data
}

<<<<<<< HEAD
func (b *BatchSignatureVerifier) AsyncVerifySyncContribution(data *AggregateVerificationData) {
	b.syncContributionVerify <- data
=======
func (b *BatchSignatureVerifier) AsyncVerifyVoluntaryExit(data *AggregateVerificationData) {
	b.voluntaryExitVerify <- data
>>>>>>> 2c85f69f
}

func (b *BatchSignatureVerifier) ImmediateVerification(data *AggregateVerificationData) error {
	return b.processSignatureVerification([]*AggregateVerificationData{data})
}

func (b *BatchSignatureVerifier) Start() {
	// separate goroutines for each type of verification
	go b.start(b.attVerifyAndExecute)
	go b.start(b.aggregateProofVerify)
	go b.start(b.blsToExecutionChangeVerify)
<<<<<<< HEAD
	go b.start(b.syncContributionVerify)
=======
	go b.start(b.voluntaryExitVerify)
>>>>>>> 2c85f69f
}

// When receiving AggregateVerificationData, we simply collect all the signature verification data
// and verify them together - running all the final functions afterwards
func (b *BatchSignatureVerifier) start(incoming chan *AggregateVerificationData) {
	ticker := time.NewTicker(batchCheckInterval)
	defer ticker.Stop()
	aggregateVerificationData := make([]*AggregateVerificationData, 0, reservedSize)
	for {
		select {
		case <-b.ctx.Done():
			return
		case verification := <-incoming:
			aggregateVerificationData = append(aggregateVerificationData, verification)
			if len(aggregateVerificationData) >= batchSignatureVerificationThreshold {
				b.processSignatureVerification(aggregateVerificationData)
				ticker.Reset(batchCheckInterval)
				// clear the slice
				aggregateVerificationData = make([]*AggregateVerificationData, 0, reservedSize)
			}
		case <-ticker.C:
			if len(aggregateVerificationData) == 0 {
				continue
			}
			b.processSignatureVerification(aggregateVerificationData)
			// clear the slice
			aggregateVerificationData = make([]*AggregateVerificationData, 0, reservedSize)
		}
	}
}

// processSignatureVerification Runs signature verification for all the signatures altogether, if it
// succeeds we publish all accumulated gossip data. If verification fails, start verifying each AggregateVerificationData one by
// one, publish corresponding gossip data if verification succeeds, if not ban the corresponding peer that sent it.
func (b *BatchSignatureVerifier) processSignatureVerification(aggregateVerificationData []*AggregateVerificationData) error {
	signatures, signRoots, pks, fns :=
		make([][]byte, 0, reservedSize),
		make([][]byte, 0, reservedSize),
		make([][]byte, 0, reservedSize),
		make([]func(), 0, reservedSize)

	for _, v := range aggregateVerificationData {
		signatures, signRoots, pks, fns =
			append(signatures, v.Signatures...),
			append(signRoots, v.SignRoots...),
			append(pks, v.Pks...),
			append(fns, v.F)
	}
	if err := b.runBatchVerification(signatures, signRoots, pks, fns); err != nil {
		b.handleIncorrectSignatures(aggregateVerificationData)
		return err
	}

	// Everything went well, run corresponding Fs and send all the gossip data to the network
	for _, v := range aggregateVerificationData {
		v.F()
		if b.sentinel != nil && v.GossipData != nil {
			if _, err := b.sentinel.PublishGossip(b.ctx, v.GossipData); err != nil {
				log.Debug("failed to publish gossip", "err", err)
				return err
			}
		}
	}
	return nil
}

// we could locate failing signature with binary search but for now let's choose simplicity over optimisation.
func (b *BatchSignatureVerifier) handleIncorrectSignatures(aggregateVerificationData []*AggregateVerificationData) {
	for _, v := range aggregateVerificationData {
		valid, err := blsVerifyMultipleSignatures(v.Signatures, v.SignRoots, v.Pks)
		if err != nil {
			log.Crit("[BatchVerifier] signature verification failed with the error: " + err.Error())
			if b.sentinel != nil && v.GossipData != nil && v.GossipData.Peer != nil {
				b.sentinel.BanPeer(b.ctx, v.GossipData.Peer)
			}
			continue
		}

		if !valid {
			if v.GossipData == nil {
				continue
			}
			log.Debug("[BatchVerifier] received invalid signature on the gossip", "topic", v.GossipData.Name)
			if b.sentinel != nil && v.GossipData != nil && v.GossipData.Peer != nil {
				b.sentinel.BanPeer(b.ctx, v.GossipData.Peer)
			}
			continue
		}

		// run corresponding function and publish the gossip into the network
		v.F()
		if b.sentinel != nil && v.GossipData != nil {
			if _, err := b.sentinel.PublishGossip(b.ctx, v.GossipData); err != nil {
				log.Debug("failed to publish gossip", "err", err)
			}
		}
	}
}

func (b *BatchSignatureVerifier) runBatchVerification(signatures [][]byte, signRoots [][]byte, pks [][]byte, fns []func()) error {
	start := time.Now()
	valid, err := blsVerifyMultipleSignatures(signatures, signRoots, pks)
	if err != nil {
		return errors.New("batch signature verification failed with the error: " + err.Error())
	}
	monitor.ObserveBatchVerificationThroughput(time.Since(start), len(signatures))

	if !valid {
		return ErrInvalidBlsSignature
	}

	return nil
}<|MERGE_RESOLUTION|>--- conflicted
+++ resolved
@@ -26,11 +26,8 @@
 	attVerifyAndExecute        chan *AggregateVerificationData
 	aggregateProofVerify       chan *AggregateVerificationData
 	blsToExecutionChangeVerify chan *AggregateVerificationData
-<<<<<<< HEAD
 	syncContributionVerify     chan *AggregateVerificationData
-=======
 	voluntaryExitVerify        chan *AggregateVerificationData
->>>>>>> 2c85f69f
 	ctx                        context.Context
 }
 
@@ -54,11 +51,8 @@
 		attVerifyAndExecute:        make(chan *AggregateVerificationData, 1024),
 		aggregateProofVerify:       make(chan *AggregateVerificationData, 1024),
 		blsToExecutionChangeVerify: make(chan *AggregateVerificationData, 1024),
-<<<<<<< HEAD
 		syncContributionVerify:     make(chan *AggregateVerificationData, 1024),
-=======
 		voluntaryExitVerify:        make(chan *AggregateVerificationData, 1024),
->>>>>>> 2c85f69f
 	}
 }
 
@@ -75,13 +69,12 @@
 	b.blsToExecutionChangeVerify <- data
 }
 
-<<<<<<< HEAD
 func (b *BatchSignatureVerifier) AsyncVerifySyncContribution(data *AggregateVerificationData) {
 	b.syncContributionVerify <- data
-=======
+}
+
 func (b *BatchSignatureVerifier) AsyncVerifyVoluntaryExit(data *AggregateVerificationData) {
 	b.voluntaryExitVerify <- data
->>>>>>> 2c85f69f
 }
 
 func (b *BatchSignatureVerifier) ImmediateVerification(data *AggregateVerificationData) error {
@@ -93,11 +86,8 @@
 	go b.start(b.attVerifyAndExecute)
 	go b.start(b.aggregateProofVerify)
 	go b.start(b.blsToExecutionChangeVerify)
-<<<<<<< HEAD
 	go b.start(b.syncContributionVerify)
-=======
 	go b.start(b.voluntaryExitVerify)
->>>>>>> 2c85f69f
 }
 
 // When receiving AggregateVerificationData, we simply collect all the signature verification data
