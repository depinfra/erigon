//go:build integration

package simulator_test

import (
	"bytes"
	"context"
	"testing"

	"github.com/ledgerwatch/log/v3"

	"github.com/ledgerwatch/erigon-lib/direct"
	"github.com/ledgerwatch/erigon-lib/gointerfaces/sentry"
	sentry_if "github.com/ledgerwatch/erigon-lib/gointerfaces/sentry"
	"github.com/ledgerwatch/erigon/eth/ethconfig"
	"github.com/ledgerwatch/erigon/eth/protocols/eth"
	"github.com/ledgerwatch/erigon/p2p/sentry/simulator"
	"github.com/ledgerwatch/erigon/rlp"
)

func TestSimulatorStart(t *testing.T) {
<<<<<<< HEAD
	if ethconfig.EnableHistoryV3InTest {
		t.Skip("TODO: fix deadlock")
	}
=======
	t.Skip("For now, this test is intended for manual runs only as it downloads snapshots and takes too long")
>>>>>>> 57280b92

	ctx, cancel := context.WithCancel(context.Background())
	defer cancel()

	logger := log.New()
	logger.SetHandler(log.StdoutHandler)
	dataDir := t.TempDir()

	sim, err := simulator.NewSentry(ctx, "mumbai", dataDir, 1, logger)
	if err != nil {
		t.Fatal(err)
	}

	simClient := direct.NewSentryClientDirect(66, sim)

	peerCount, err := simClient.PeerCount(ctx, &sentry.PeerCountRequest{})
	if err != nil {
		t.Fatal(err)
	}

	if peerCount.Count != 1 {
		t.Fatal("Invalid response count: expected:", 1, "got:", peerCount.Count)
	}

	receiver, err := simClient.Messages(ctx, &sentry.MessagesRequest{
		Ids: []sentry.MessageId{sentry.MessageId_BLOCK_HEADERS_66},
	})

	if err != nil {
		t.Fatal(err)
	}

	getHeaders66 := &eth.GetBlockHeadersPacket66{
		RequestId: 1,
		GetBlockHeadersPacket: &eth.GetBlockHeadersPacket{
			Origin: eth.HashOrNumber{Number: 10},
			Amount: 10,
		},
	}

	var data bytes.Buffer

	err = rlp.Encode(&data, getHeaders66)

	if err != nil {
		t.Fatal(err)
	}

	peers, err := simClient.SendMessageToAll(ctx, &sentry.OutboundMessageData{
		Id:   sentry_if.MessageId_GET_BLOCK_HEADERS_66,
		Data: data.Bytes(),
	})

	if err != nil {
		t.Fatal(err)
	}

	if len(peers.Peers) != int(peerCount.Count) {
		t.Fatal("Unexpected peer count expected:", peerCount.Count, len(peers.Peers))
	}

	message, err := receiver.Recv()

	if err != nil {
		t.Fatal(err)
	}

	if message.Id != sentry_if.MessageId_BLOCK_HEADERS_66 {
		t.Fatal("unexpected message id expected:", sentry_if.MessageId_BLOCK_HEADERS_66, "got:", message.Id)
	}

	var expectedPeer bool

	for _, peer := range peers.Peers {
		if message.PeerId.String() == peer.String() {
			expectedPeer = true
			break
		}
	}

	if !expectedPeer {
		t.Fatal("message received from unexpected peer:", message.PeerId)
	}

	packet := &eth.BlockHeadersPacket66{}

	if err := rlp.DecodeBytes(message.Data, packet); err != nil {
		t.Fatal("failed to decode packet:", err)
	}

	if len(packet.BlockHeadersPacket) != 10 {
		t.Fatal("unexpected header count: expected:", 10, "got:", len(packet.BlockHeadersPacket))
	}

	blockNum := uint64(10)

	for _, header := range packet.BlockHeadersPacket {
		if header.Number.Uint64() != blockNum {
			t.Fatal("unexpected block number: expected:", blockNum, "got:", header.Number)
		}

		blockNum++
	}

	simClient65 := direct.NewSentryClientDirect(65, sim)

	getHeaders65 := &eth.GetBlockHeadersPacket{
		Origin: eth.HashOrNumber{Number: 100},
		Amount: 50,
	}

	data.Reset()

	err = rlp.Encode(&data, getHeaders65)

	if err != nil {
		t.Fatal(err)
	}

	peers65, err := simClient65.SendMessageById(ctx, &sentry_if.SendMessageByIdRequest{
		Data: &sentry.OutboundMessageData{
			Id:   sentry_if.MessageId_GET_BLOCK_HEADERS_65,
			Data: data.Bytes(),
		},
		PeerId: peers.Peers[0],
	})

	if err != nil {
		t.Fatal(err)
	}

	if len(peers65.Peers) != 1 {
		t.Fatal("message sent to unexpected number of peers:", len(peers65.Peers))
	}

	if peers65.Peers[0].String() != peers.Peers[0].String() {
		t.Fatal("message sent to unexpected number of peers", peers65.Peers[0])
	}

	receiver65, err := simClient65.Messages(ctx, &sentry.MessagesRequest{
		Ids: []sentry.MessageId{sentry.MessageId_BLOCK_HEADERS_65},
	})

	if err != nil {
		t.Fatal(err)
	}

	message, err = receiver65.Recv()

	if err != nil {
		t.Fatal(err)
	}

	if message.Id != sentry_if.MessageId_BLOCK_HEADERS_65 {
		t.Fatal("unexpected message id expected:", sentry_if.MessageId_BLOCK_HEADERS_65, "got:", message.Id)
	}

	if message.PeerId.String() != peers.Peers[0].String() {
		t.Fatal("message received from unexpected peer:", message.PeerId)
	}

	packet65 := eth.BlockHeadersPacket{}

	if err := rlp.DecodeBytes(message.Data, &packet65); err != nil {
		t.Fatal("failed to decode packet:", err)
	}

	if len(packet65) != 50 {
		t.Fatal("unexpected header count: expected:", 50, "got:", len(packet.BlockHeadersPacket))
	}

	blockNum = uint64(100)

	for _, header := range packet65 {
		if header.Number.Uint64() != blockNum {
			t.Fatal("unexpected block number: expected:", blockNum, "got:", header.Number)
		}

		blockNum++
	}
}<|MERGE_RESOLUTION|>--- conflicted
+++ resolved
@@ -19,13 +19,10 @@
 )
 
 func TestSimulatorStart(t *testing.T) {
-<<<<<<< HEAD
+	t.Skip("For now, this test is intended for manual runs only as it downloads snapshots and takes too long")
 	if ethconfig.EnableHistoryV3InTest {
 		t.Skip("TODO: fix deadlock")
 	}
-=======
-	t.Skip("For now, this test is intended for manual runs only as it downloads snapshots and takes too long")
->>>>>>> 57280b92
 
 	ctx, cancel := context.WithCancel(context.Background())
 	defer cancel()
