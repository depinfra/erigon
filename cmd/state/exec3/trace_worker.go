--- conflicted
+++ resolved
@@ -120,17 +120,13 @@
 		}
 		msg.SetIsFree(e.engine.IsServiceTransaction(msg.From(), syscall))
 	}
-<<<<<<< HEAD
-	res, err := core.ApplyMessage(e.evm, msg, gp, true /* refunds */, gasBailout /* gasBailout */)
-=======
 
 	txContext := core.NewEVMTxContext(msg)
 	if e.vmConfig.TraceJumpDest {
 		txContext.TxHash = txn.Hash()
 	}
 	e.evm.ResetBetweenBlocks(*e.blockCtx, txContext, e.ibs, *e.vmConfig, e.rules)
-	res, err := core.ApplyMessage(e.evm, msg, gp, true /* refunds */, false /* gasBailout */)
->>>>>>> b68db00e
+	res, err := core.ApplyMessage(e.evm, msg, gp, true /* refunds */, gasBailout /* gasBailout */)
 	if err != nil {
 		return nil, fmt.Errorf("%w: blockNum=%d, txNum=%d, %s", err, e.blockNum, txNum, e.ibs.Error())
 	}
