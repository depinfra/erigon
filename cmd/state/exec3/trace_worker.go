// Copyright 2024 The Erigon Authors
// This file is part of Erigon.
//
// Erigon is free software: you can redistribute it and/or modify
// it under the terms of the GNU Lesser General Public License as published by
// the Free Software Foundation, either version 3 of the License, or
// (at your option) any later version.
//
// Erigon is distributed in the hope that it will be useful,
// but WITHOUT ANY WARRANTY; without even the implied warranty of
// MERCHANTABILITY or FITNESS FOR A PARTICULAR PURPOSE. See the
// GNU Lesser General Public License for more details.
//
// You should have received a copy of the GNU Lesser General Public License
// along with Erigon. If not, see <http://www.gnu.org/licenses/>.

package exec3

import (
	"fmt"

	"github.com/erigontech/erigon-lib/chain"
	"github.com/erigontech/erigon-lib/common"
	"github.com/erigontech/erigon-lib/kv"
	"github.com/erigontech/erigon/consensus"
	"github.com/erigontech/erigon/core"
	"github.com/erigontech/erigon/core/state"
	"github.com/erigontech/erigon/core/types"
	"github.com/erigontech/erigon/core/vm"
	"github.com/erigontech/erigon/core/vm/evmtypes"
	"github.com/erigontech/erigon/turbo/services"
	"github.com/erigontech/erigon/turbo/transactions"
)

type GenericTracer interface {
	vm.EVMLogger
	SetTransaction(tx types.Transaction)
	Found() bool
}

type Resetable interface {
	Reset()
}

type TraceWorker struct {
	stateReader  *state.HistoryReaderV3
	engine       consensus.EngineReader
	headerReader services.HeaderReader
	tx           kv.Getter
	chainConfig  *chain.Config
	tracer       GenericTracer
	ibs          *state.IntraBlockState
	evm          *vm.EVM

	// calculated by .changeBlock()
	blockHash common.Hash
	blockNum  uint64
	header    *types.Header
	blockCtx  *evmtypes.BlockContext
	rules     *chain.Rules
	signer    *types.Signer
	vmConfig  *vm.Config
}

func NewTraceWorker(tx kv.TemporalTx, cc *chain.Config, engine consensus.EngineReader, br services.HeaderReader, tracer GenericTracer) *TraceWorker {
	stateReader := state.NewHistoryReaderV3()
	stateReader.SetTx(tx)

	ie := &TraceWorker{
		tx:           tx,
		engine:       engine,
		chainConfig:  cc,
		headerReader: br,
		stateReader:  stateReader,
		tracer:       tracer,
		evm:          vm.NewEVM(evmtypes.BlockContext{}, evmtypes.TxContext{}, nil, cc, vm.Config{}),
		vmConfig:     &vm.Config{},
		ibs:          state.New(stateReader),
	}
	if tracer != nil {
		ie.vmConfig = &vm.Config{Debug: true, Tracer: tracer}
	}
	return ie
}

func (e *TraceWorker) Close() {
	e.evm.JumpDestCache.LogStats()
}

func (e *TraceWorker) ChangeBlock(header *types.Header) {
	e.blockNum = header.Number.Uint64()
	blockCtx := transactions.NewEVMBlockContext(e.engine, header, true /* requireCanonical */, e.tx, e.headerReader, e.evm.ChainConfig())
	e.blockCtx = &blockCtx
	e.blockHash = header.Hash()
	e.header = header
	e.rules = e.chainConfig.Rules(e.blockNum, header.Time)
	e.signer = types.MakeSigner(e.chainConfig, e.blockNum, header.Time)
	e.vmConfig.SkipAnalysis = core.SkipAnalysis(e.chainConfig, e.blockNum)
}

func (e *TraceWorker) GetRawLogs(txIdx int) types.Logs { return e.ibs.GetRawLogs(txIdx) }
func (e *TraceWorker) GetLogs(txIndex int, txnHash common.Hash, blockNumber uint64, blockHash common.Hash) []*types.Log {
	return e.ibs.GetLogs(txIndex, txnHash, blockNumber, blockHash)
}

func (e *TraceWorker) ExecTxn(txNum uint64, txIndex int, txn types.Transaction) (*evmtypes.ExecutionResult, error) {
	e.stateReader.SetTxNum(txNum)
	e.ibs.Reset()
	e.ibs.SetTxContext(txIndex)
	gp := new(core.GasPool).AddGas(txn.GetGas()).AddBlobGas(txn.GetBlobGas())
	msg, err := txn.AsMessage(*e.signer, e.header.BaseFee, e.rules)
	if err != nil {
		return nil, err
	}
	if msg.FeeCap().IsZero() {
		// Only zero-gas transactions may be service ones
		syscall := func(contract common.Address, data []byte) ([]byte, error) {
			return core.SysCallContract(contract, data, e.chainConfig, e.ibs, e.header, e.engine, true /* constCall */)
		}
		msg.SetIsFree(e.engine.IsServiceTransaction(msg.From(), syscall))
	}

	txContext := core.NewEVMTxContext(msg)
	if e.vmConfig.TraceJumpDest {
		txContext.TxHash = txn.Hash()
	}
	e.evm.ResetBetweenBlocks(*e.blockCtx, txContext, e.ibs, *e.vmConfig, e.rules)
	res, err := core.ApplyMessage(e.evm, msg, gp, true /* refunds */, false /* gasBailout */)
	if err != nil {
		return nil, fmt.Errorf("%w: blockNum=%d, txNum=%d, %s", err, e.blockNum, txNum, e.ibs.Error())
	}
	e.ibs.SoftFinalise()
<<<<<<< HEAD

=======
>>>>>>> ced9c0bf
	if e.vmConfig.Tracer != nil {
		if e.tracer.Found() {
			e.tracer.SetTransaction(txn)
		}
	}
	return res, nil
}<|MERGE_RESOLUTION|>--- conflicted
+++ resolved
@@ -130,10 +130,6 @@
 		return nil, fmt.Errorf("%w: blockNum=%d, txNum=%d, %s", err, e.blockNum, txNum, e.ibs.Error())
 	}
 	e.ibs.SoftFinalise()
-<<<<<<< HEAD
-
-=======
->>>>>>> ced9c0bf
 	if e.vmConfig.Tracer != nil {
 		if e.tracer.Found() {
 			e.tracer.SetTransaction(txn)
