// Copyright 2024 The Erigon Authors
// This file is part of Erigon.
//
// Erigon is free software: you can redistribute it and/or modify
// it under the terms of the GNU Lesser General Public License as published by
// the Free Software Foundation, either version 3 of the License, or
// (at your option) any later version.
//
// Erigon is distributed in the hope that it will be useful,
// but WITHOUT ANY WARRANTY; without even the implied warranty of
// MERCHANTABILITY or FITNESS FOR A PARTICULAR PURPOSE. See the
// GNU Lesser General Public License for more details.
//
// You should have received a copy of the GNU Lesser General Public License
// along with Erigon. If not, see <http://www.gnu.org/licenses/>.

package exec3

import (
	"context"
	"fmt"
	"sync"
	"sync/atomic"
	"time"

	"golang.org/x/sync/errgroup"

	"github.com/erigontech/erigon-lib/chain"
	"github.com/erigontech/erigon-lib/common"
	"github.com/erigontech/erigon-lib/common/datadir"
	"github.com/erigontech/erigon-lib/common/dbg"
	"github.com/erigontech/erigon-lib/kv"
	"github.com/erigontech/erigon-lib/kv/rawdbv3"
	"github.com/erigontech/erigon-lib/log/v3"
	"github.com/erigontech/erigon/consensus"
	"github.com/erigontech/erigon/core"
	"github.com/erigontech/erigon/core/state"
	"github.com/erigontech/erigon/core/types"
	"github.com/erigontech/erigon/core/vm"
	"github.com/erigontech/erigon/core/vm/evmtypes"
	"github.com/erigontech/erigon/eth/consensuschain"
	"github.com/erigontech/erigon/eth/ethconfig/estimate"
	"github.com/erigontech/erigon/ethdb/prune"
	"github.com/erigontech/erigon/turbo/services"
	"github.com/erigontech/erigon/turbo/snapshotsync/freezeblocks"
)

type HistoricalTraceWorker struct {
	consumer TraceConsumer
	in       *state.QueueWithRetry
	out      *state.ResultsQueue

	stateReader *state.HistoryReaderV3
	ibs         *state.IntraBlockState
	evm         *vm.EVM

	chainTx     kv.Tx
	background  bool
	ctx         context.Context
	stateWriter state.StateWriter
	chain       consensus.ChainReader
	logger      log.Logger

	execArgs *ExecArgs

	taskGasPool *core.GasPool

	// calculated by .changeBlock()
	blockHash common.Hash
	blockNum  uint64
	header    *types.Header
	blockCtx  *evmtypes.BlockContext
	rules     *chain.Rules
	signer    *types.Signer
	vmConfig  *vm.Config
}

type TraceConsumer struct {
	NewTracer func() GenericTracer
	//Reduce receiving results of execution. They are sorted and have no gaps.
	Reduce func(task *state.TxTask, tx kv.Tx) error
}

func NewHistoricalTraceWorker(
	consumer TraceConsumer,
	in *state.QueueWithRetry,
	out *state.ResultsQueue,
	background bool,

	ctx context.Context,
	execArgs *ExecArgs,
	logger log.Logger,
) *HistoricalTraceWorker {
	stateReader := state.NewHistoryReaderV3()
	ie := &HistoricalTraceWorker{
		consumer: consumer,
		in:       in,
		out:      out,

		execArgs: execArgs,

		stateReader: stateReader,
		evm:         vm.NewEVM(evmtypes.BlockContext{}, evmtypes.TxContext{}, nil, execArgs.ChainConfig, vm.Config{}),
		vmConfig:    &vm.Config{},
		ibs:         state.New(stateReader),
		background:  background,
		ctx:         ctx,
		logger:      logger,
		taskGasPool: new(core.GasPool),
	}
	ie.ibs = state.New(ie.stateReader)

	return ie
}

func (rw *HistoricalTraceWorker) Run() error {
	defer rw.evm.JumpDestCache.LogStats()
	for txTask, ok := rw.in.Next(rw.ctx); ok; txTask, ok = rw.in.Next(rw.ctx) {
		rw.RunTxTask(txTask)
		if err := rw.out.Add(rw.ctx, txTask); err != nil {
			return err
		}
	}
	return nil
}

func (rw *HistoricalTraceWorker) RunTxTask(txTask *state.TxTask) {
	if rw.background && rw.chainTx == nil {
		var err error
		if rw.chainTx, err = rw.execArgs.ChainDB.BeginRo(rw.ctx); err != nil {
			panic(fmt.Errorf("BeginRo: %w", err))
		}
		rw.stateReader.SetTx(rw.chainTx)
		rw.chain = consensuschain.NewReader(rw.execArgs.ChainConfig, rw.chainTx, rw.execArgs.BlockReader, rw.logger)
	}

	rw.stateReader.SetTxNum(txTask.TxNum)
	rw.stateReader.ResetReadSet()
	rw.stateWriter = state.NewNoopWriter()

	rw.ibs.Reset()
	ibs := rw.ibs

	rules := txTask.Rules
	var err error
	header := txTask.Header

	switch {
	case txTask.TxIndex == -1:
		if txTask.BlockNum == 0 {
			// Genesis block
			_, ibs, err = core.GenesisToBlock(rw.execArgs.Genesis, rw.execArgs.Dirs, rw.logger)
			if err != nil {
				panic(fmt.Errorf("GenesisToBlock: %w", err))
			}
			// For Genesis, rules should be empty, so that empty accounts can be included
			rules = &chain.Rules{} //nolint
			break
		}

		// Block initialisation
		syscall := func(contract common.Address, data []byte, ibs *state.IntraBlockState, header *types.Header, constCall bool) ([]byte, error) {
			return core.SysCallContract(contract, data, rw.execArgs.ChainConfig, ibs, header, rw.execArgs.Engine, constCall /* constCall */)
		}
		rw.execArgs.Engine.Initialize(rw.execArgs.ChainConfig, rw.chain, header, ibs, syscall, rw.logger, nil)
		txTask.Error = ibs.FinalizeTx(rules, noop)
	case txTask.Final:
		if txTask.BlockNum == 0 {
			break
		}

		// End of block transaction in a block
		syscall := func(contract common.Address, data []byte) ([]byte, error) {
			return core.SysCallContract(contract, data, rw.execArgs.ChainConfig, ibs, header, rw.execArgs.Engine, false /* constCall */)
		}

		_, _, _, err := rw.execArgs.Engine.Finalize(rw.execArgs.ChainConfig, types.CopyHeader(header), ibs, txTask.Txs, txTask.Uncles, txTask.BlockReceipts, txTask.Withdrawals, txTask.Requests, rw.chain, syscall, rw.logger)
		if err != nil {
			txTask.Error = err
		}
	default:
		rw.taskGasPool.Reset(txTask.Tx.GetGas(), txTask.Tx.GetBlobGas())
		if tracer := rw.consumer.NewTracer(); tracer != nil {
			rw.vmConfig.Debug = true
			rw.vmConfig.Tracer = tracer
		}
		rw.vmConfig.SkipAnalysis = txTask.SkipAnalysis
		ibs.SetTxContext(txTask.TxIndex)
		msg := txTask.TxAsMessage
		msg.SetCheckNonce(!rw.vmConfig.StatelessExec)
		if msg.FeeCap().IsZero() {
			// Only zero-gas transactions may be service ones
			syscall := func(contract common.Address, data []byte) ([]byte, error) {
				return core.SysCallContract(contract, data, rw.execArgs.ChainConfig, ibs, header, rw.execArgs.Engine, true /* constCall */)
			}
			msg.SetIsFree(rw.execArgs.Engine.IsServiceTransaction(msg.From(), syscall))
		}

		txContext := core.NewEVMTxContext(msg)
		if rw.vmConfig.TraceJumpDest {
			txContext.TxHash = txTask.Tx.Hash()
		}
		rw.evm.ResetBetweenBlocks(txTask.EvmBlockContext, txContext, ibs, *rw.vmConfig, rules)

		// MA applytx
		applyRes, err := core.ApplyMessage(rw.evm, msg, rw.taskGasPool, true /* refunds */, false /* gasBailout */)
		if err != nil {
			txTask.Error = err
		} else {
			txTask.Failed = applyRes.Failed()
			txTask.UsedGas = applyRes.UsedGas
			// Update the state with pending changes
			ibs.SoftFinalise()
			txTask.Logs = ibs.GetRawLogs(txTask.TxIndex)
		}
	}
}
func (rw *HistoricalTraceWorker) ResetTx(chainTx kv.Tx) {
	if rw.background && rw.chainTx != nil {
		rw.chainTx.Rollback()
		rw.chainTx = nil
	}
	if chainTx != nil {
		rw.chainTx = chainTx
		rw.stateReader.SetTx(rw.chainTx)
		//rw.stateWriter.SetTx(rw.chainTx)
		rw.chain = consensuschain.NewReader(rw.execArgs.ChainConfig, rw.chainTx, rw.execArgs.BlockReader, rw.logger)
	}
}

// immutable (aka. global) params required for block execution. can instantiate once at app-start
type ExecArgs struct {
	ChainDB     kv.RoDB
	Genesis     *types.Genesis
	BlockReader services.FullBlockReader
	Prune       prune.Mode
	Engine      consensus.Engine
	Dirs        datadir.Dirs
	ChainConfig *chain.Config
	Workers     int
}

func NewHistoricalTraceWorkers(consumer TraceConsumer, cfg *ExecArgs, ctx context.Context, toTxNum uint64, in *state.QueueWithRetry, workerCount int, outputTxNum *atomic.Uint64, logger log.Logger) (g *errgroup.Group, applyWorker *HistoricalTraceWorker, clearFunc func()) {
	workers := make([]*HistoricalTraceWorker, workerCount)

	// can afford big limits - because historical execution doesn't need conflicts-resolution
	resultChannelLimit := workerCount * 128
	heapLimit := workerCount * 128
	rws := state.NewResultsQueue(resultChannelLimit, heapLimit) // workerCount * 4

	reducerGroup := &errgroup.Group{}

	//Reducer
	reducerGroup.Go(func() (err error) {
		defer func() {
			if rec := recover(); rec != nil {
				err = fmt.Errorf("%s, %s", rec, dbg.Stack())
				log.Warn("[dbg] 'reduce worker' paniced", "err", err)
			}
		}()

		logEvery := time.NewTicker(1 * time.Second)
		defer logEvery.Stop()

		tx, err := cfg.ChainDB.BeginRo(ctx)
		if err != nil {
			panic(err)
			//return err
		}
		defer tx.Rollback()
		ttx := tx.(kv.TemporalTx)

		for outputTxNum.Load() <= toTxNum {
			if err := rws.DrainNonBlocking(ctx); err != nil {
				return err
			}

<<<<<<< HEAD
			processedTxNum, _, err := processResultQueueHistorical(consumer, rws, outputTxNum.Load(), tx, true)
=======
			processedTxNum, _, err := processResultQueueHistorical(consumer, rws, outputTxNum.Load(), ttx, true)
>>>>>>> 23397bbe
			if err != nil {
				return fmt.Errorf("processResultQueueHistorical: %w", err)
			}
			if processedTxNum > 0 {
				outputTxNum.Store(processedTxNum)
			}

			//select {
			//case <-logEvery.C:
			//	log.Info("[dbg] rws", "rws_ch_len", rws.ResultChLen(), "rws_q_len", rws.Len())
			//default:
			//}

		}
		return nil
	})

	// we all errors in background workers (except ctx.Cancel), because applyLoop will detect this error anyway.
	// and in applyLoop all errors are critical
	ctx, cancel := context.WithCancel(ctx)
	g, ctx = errgroup.WithContext(ctx)
	for i := 0; i < workerCount; i++ {
		workers[i] = NewHistoricalTraceWorker(consumer, in, rws, true, ctx, cfg, logger)
	}
	applyWorker = NewHistoricalTraceWorker(consumer, in, rws, false, ctx, cfg, logger)
	for i := 0; i < workerCount; i++ {
		i := i
		g.Go(func() (err error) {
			defer func() {
				if rec := recover(); rec != nil {
					err = fmt.Errorf("%s, %s", rec, dbg.Stack())
					log.Warn("[dbg] 'worker' paniced", "i", i, "err", err)
				}
			}()

			return workers[i].Run()
		})
	}

	var clearDone bool
	clearFunc = func() {
		if clearDone {
			return
		}
		clearDone = true
		cancel()
		g.Wait()
		rws.Close()
		reducerGroup.Wait()
		for _, w := range workers {
			w.ResetTx(nil)
		}
	}

	return g, applyWorker, clearFunc
}

<<<<<<< HEAD
func processResultQueueHistorical(consumer TraceConsumer, rws *state.ResultsQueue, outputTxNumIn uint64, tx kv.Tx, forceStopAtBlockEnd bool) (outputTxNum uint64, stopedAtBlockEnd bool, err error) {
=======
func processResultQueueHistorical(consumer TraceConsumer, rws *state.ResultsQueue, outputTxNumIn uint64, tx kv.TemporalTx, forceStopAtBlockEnd bool) (outputTxNum uint64, stopedAtBlockEnd bool, err error) {
>>>>>>> 23397bbe
	rwsIt := rws.Iter()
	defer rwsIt.Close()

	var i int
	outputTxNum = outputTxNumIn
	for rwsIt.HasNext(outputTxNum) {
		txTask := rwsIt.PopNext()
		if txTask.Error != nil {
			return outputTxNum, false, err
		}

		if txTask.TxIndex >= 0 && !txTask.Final {
<<<<<<< HEAD
			txTask.CreateReceipt()
=======
			txTask.CreateReceipt(tx)
>>>>>>> 23397bbe
		}

		if err := consumer.Reduce(txTask, tx); err != nil {
			return outputTxNum, false, err
		}

		i++
		outputTxNum++
		stopedAtBlockEnd = txTask.Final
		if forceStopAtBlockEnd && txTask.Final {
			break
		}
	}
	return
}

func CustomTraceMapReduce(fromBlock, toBlock uint64, consumer TraceConsumer, ctx context.Context, tx kv.TemporalTx, cfg *ExecArgs, logger log.Logger) (err error) {
	log.Info("[Receipt] batch start", "fromBlock", fromBlock, "toBlock", toBlock, "workers", cfg.Workers)
	br := cfg.BlockReader
	chainConfig := cfg.ChainConfig
	getHeaderFunc := func(hash common.Hash, number uint64) (h *types.Header) {
		if tx != nil {
			h, _ = cfg.BlockReader.Header(ctx, tx, hash, number)
		} else {
			cfg.ChainDB.View(ctx, func(tx kv.Tx) error {
				h, _ = cfg.BlockReader.Header(ctx, tx, hash, number)
				return nil
			})
		}
		return h
	}

	txNumsReader := rawdbv3.TxNums.WithCustomReadTxNumFunc(freezeblocks.ReadTxNumFuncFromBlockReader(ctx, cfg.BlockReader))

	fromTxNum, err := txNumsReader.Min(tx, fromBlock)
	if err != nil {
		return err
	}
	toTxNum, err := txNumsReader.Max(tx, toBlock)
	if err != nil {
		return err
	}

	// "Map-Reduce on history" is conflict-free - means we don't need "Retry" feature.
	// But still can use this data-type as simple queue.
	in := state.NewQueueWithRetry(100_000)
	defer in.Close()

	var WorkerCount = estimate.AlmostAllCPUs()
	if cfg.Workers > 0 {
		WorkerCount = cfg.Workers
	}
	outTxNum := &atomic.Uint64{}
	outTxNum.Store(fromTxNum)
	workers, applyWorker, cleanup := NewHistoricalTraceWorkers(consumer, cfg, ctx, toTxNum, in, WorkerCount, outTxNum, logger)
	defer workers.Wait()
	defer cleanup()
	applyWorker.ResetTx(tx)

	workersExited := &atomic.Bool{}
	go func() {
		workers.Wait()
		workersExited.Store(true)
	}()

	inputTxNum, err := txNumsReader.Min(tx, fromBlock)
	if err != nil {
		return err
	}
	logEvery := time.NewTicker(1 * time.Second)
	defer logEvery.Stop()
	for blockNum := fromBlock; blockNum <= toBlock; blockNum++ {
		var b *types.Block
		b, err = blockWithSenders(ctx, nil, tx, br, blockNum)
		if err != nil {
			return err
		}
		if b == nil {
			// TODO: panic here and see that overall process deadlock
			return fmt.Errorf("nil block %d", blockNum)
		}
		txs := b.Transactions()
		header := b.HeaderNoCopy()
		skipAnalysis := core.SkipAnalysis(chainConfig, blockNum)
		signer := *types.MakeSigner(chainConfig, blockNum, header.Time)

		f := core.GetHashFn(header, getHeaderFunc)
		getHashFnMute := &sync.Mutex{}
		getHashFn := func(n uint64) common.Hash {
			getHashFnMute.Lock()
			defer getHashFnMute.Unlock()
			return f(n)
		}
		blockContext := core.NewEVMBlockContext(header, getHashFn, cfg.Engine, nil /* author */, chainConfig)

		blockReceipts := make(types.Receipts, len(txs))
		rules := chainConfig.Rules(blockNum, b.Time())
		for txIndex := -1; txIndex <= len(txs); txIndex++ {
			// Do not oversend, wait for the result heap to go under certain size
			txTask := &state.TxTask{
				BlockNum:        blockNum,
				Header:          header,
				Coinbase:        b.Coinbase(),
				Uncles:          b.Uncles(),
				Rules:           rules,
				Txs:             txs,
				TxNum:           inputTxNum,
				TxIndex:         txIndex,
				BlockHash:       b.Hash(),
				SkipAnalysis:    skipAnalysis,
				Final:           txIndex == len(txs),
				GetHashFn:       getHashFn,
				EvmBlockContext: blockContext,
				Withdrawals:     b.Withdrawals(),
				Requests:        b.Requests(),

				// use history reader instead of state reader to catch up to the tx where we left off
				HistoryExecution: true,
				BlockReceipts:    blockReceipts,
			}
			if txIndex >= 0 && txIndex < len(txs) {
				txTask.Tx = txs[txIndex]
				txTask.TxAsMessage, err = txTask.Tx.AsMessage(signer, header.BaseFee, txTask.Rules)
				if err != nil {
					return err
				}

				if sender, ok := txs[txIndex].GetSender(); ok {
					txTask.Sender = &sender
				} else {
					sender, err := signer.Sender(txTask.Tx)
					if err != nil {
						return err
					}
					txTask.Sender = &sender
					logger.Warn("[Execution] expensive lazy sender recovery", "blockNum", txTask.BlockNum, "txIdx", txTask.TxIndex)
				}
			}
			if workersExited.Load() {
				return workers.Wait()
			}
			if WorkerCount == 1 {
				applyWorker.RunTxTask(txTask)
				if txTask.TxIndex >= 0 && !txTask.Final {
<<<<<<< HEAD
					txTask.CreateReceipt()
=======
					txTask.CreateReceipt(tx)
>>>>>>> 23397bbe
				}
				if err := consumer.Reduce(txTask, tx); err != nil {
					return err
				}
			} else {
				in.Add(ctx, txTask)
			}
			inputTxNum++

			//select {
			//case <-logEvery.C:
			//	log.Info("[dbg] in", "in", in.Len())
			//default:
			//}

		}
	}
	in.Close() //no more work. no retries in map-reduce. means can close here.

	if err := workers.Wait(); err != nil {
		return fmt.Errorf("WorkersPool: %w", err)
	}

	return nil
}

func blockWithSenders(ctx context.Context, db kv.RoDB, tx kv.Tx, blockReader services.BlockReader, blockNum uint64) (b *types.Block, err error) {
	select {
	case <-ctx.Done():
		return nil, ctx.Err()
	default:
	}
	if tx == nil {
		tx, err = db.BeginRo(context.Background())
		if err != nil {
			return nil, err
		}
		defer tx.Rollback()
	}
	b, err = blockReader.BlockByNumber(context.Background(), tx, blockNum)
	if err != nil {
		return nil, err
	}
	if b == nil {
		return nil, nil
	}
	for _, txn := range b.Transactions() {
		_ = txn.Hash()
	}
	return b, err
}<|MERGE_RESOLUTION|>--- conflicted
+++ resolved
@@ -275,11 +275,7 @@
 				return err
 			}
 
-<<<<<<< HEAD
-			processedTxNum, _, err := processResultQueueHistorical(consumer, rws, outputTxNum.Load(), tx, true)
-=======
 			processedTxNum, _, err := processResultQueueHistorical(consumer, rws, outputTxNum.Load(), ttx, true)
->>>>>>> 23397bbe
 			if err != nil {
 				return fmt.Errorf("processResultQueueHistorical: %w", err)
 			}
@@ -337,11 +333,7 @@
 	return g, applyWorker, clearFunc
 }
 
-<<<<<<< HEAD
-func processResultQueueHistorical(consumer TraceConsumer, rws *state.ResultsQueue, outputTxNumIn uint64, tx kv.Tx, forceStopAtBlockEnd bool) (outputTxNum uint64, stopedAtBlockEnd bool, err error) {
-=======
 func processResultQueueHistorical(consumer TraceConsumer, rws *state.ResultsQueue, outputTxNumIn uint64, tx kv.TemporalTx, forceStopAtBlockEnd bool) (outputTxNum uint64, stopedAtBlockEnd bool, err error) {
->>>>>>> 23397bbe
 	rwsIt := rws.Iter()
 	defer rwsIt.Close()
 
@@ -354,11 +346,7 @@
 		}
 
 		if txTask.TxIndex >= 0 && !txTask.Final {
-<<<<<<< HEAD
-			txTask.CreateReceipt()
-=======
 			txTask.CreateReceipt(tx)
->>>>>>> 23397bbe
 		}
 
 		if err := consumer.Reduce(txTask, tx); err != nil {
@@ -503,11 +491,7 @@
 			if WorkerCount == 1 {
 				applyWorker.RunTxTask(txTask)
 				if txTask.TxIndex >= 0 && !txTask.Final {
-<<<<<<< HEAD
-					txTask.CreateReceipt()
-=======
 					txTask.CreateReceipt(tx)
->>>>>>> 23397bbe
 				}
 				if err := consumer.Reduce(txTask, tx); err != nil {
 					return err
