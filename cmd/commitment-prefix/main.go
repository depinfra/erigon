// Copyright 2024 The Erigon Authors
// This file is part of Erigon.
//
// Erigon is free software: you can redistribute it and/or modify
// it under the terms of the GNU Lesser General Public License as published by
// the Free Software Foundation, either version 3 of the License, or
// (at your option) any later version.
//
// Erigon is distributed in the hope that it will be useful,
// but WITHOUT ANY WARRANTY; without even the implied warranty of
// MERCHANTABILITY or FITNESS FOR A PARTICULAR PURPOSE. See the
// GNU Lesser General Public License for more details.
//
// You should have received a copy of the GNU Lesser General Public License
// along with Erigon. If not, see <http://www.gnu.org/licenses/>.

package main

import (
	"errors"
	"flag"
	"fmt"
	"github.com/c2h5oh/datasize"
	"github.com/go-echarts/go-echarts/v2/charts"
	"github.com/go-echarts/go-echarts/v2/components"
	"github.com/go-echarts/go-echarts/v2/opts"
	"github.com/go-echarts/go-echarts/v2/types"
	"io"
	"os"
	"path"
	"path/filepath"
	"strconv"
	"sync"

	"github.com/erigontech/erigon-lib/commitment"
	"github.com/erigontech/erigon-lib/seg"
)

var (
	flagOutputDirectory = flag.String("output", "", "existing directory to store output images. By default, same as commitment files")
	flagConcurrency     = flag.Int("j", 4, "amount of concurrently proceeded files")
	flagTrieVariant     = flag.String("trie", "hex", "commitment trie variant (values are hex and bin)")
	flagCompression     = flag.String("compression", "none", "compression type (none, k, v, kv)")
	flagDepth           = flag.Int("depth", 0, "depth of the prefixes to analyze")
)

func main() {
	flag.Parse()
	if len(os.Args) == 1 {
		fmt.Printf("no .kv file path provided")
		return
	}

	proceedFiles(flag.Args())
}

func proceedFiles(files []string) {
	sema := make(chan struct{}, *flagConcurrency)
	for i := 0; i < cap(sema); i++ {
		sema <- struct{}{}
	}

	var wg sync.WaitGroup
	var mu sync.Mutex

	page := components.NewPage()
	page.SetLayout(components.PageFlexLayout)
	page.PageTitle = "Commitment Analysis"

	for i, fp := range files {
		fpath, pos := fp, i
		_ = pos
		<-sema

		fmt.Printf("[%d/%d] - %s..", pos+1, len(files), path.Base(fpath))

		wg.Add(1)
		go func(wg *sync.WaitGroup, mu *sync.Mutex) {
			defer wg.Done()
			defer func() { sema <- struct{}{} }()

			stat, err := processCommitmentFile(fpath)
			if err != nil {
				fmt.Printf("processing failed: %v", err)
				return
			}

			mu.Lock()
			page.AddCharts(
				prefixLenCountChart(fpath, stat),
				countersChart(fpath, stat),
				mediansChart(fpath, stat),
				fileContentsMapChart(fpath, stat),
			)
			mu.Unlock()
		}(&wg, &mu)
	}
	wg.Wait()
	fmt.Println()

	dir := filepath.Dir(files[0])
	if *flagOutputDirectory != "" {
		dir = *flagOutputDirectory
	}
	if _, err := os.Stat(dir); os.IsNotExist(err) {
		err := os.MkdirAll(dir, os.ModePerm)
		if err != nil {
			panic(err)
		}
	}
	outPath := path.Join(dir, "analysis.html")
	fmt.Printf("rendering total graph to %s\n", outPath)

	f, err := os.Create(outPath)
	if err != nil {
		panic(err)
	}
	defer f.Close()
	defer f.Sync()

	if err := page.Render(io.MultiWriter(f)); err != nil {
		panic(err)
	}
}

type overallStat struct {
	branches   *commitment.BranchStat
	roots      *commitment.BranchStat
	prefixes   map[uint64]*commitment.BranchStat
	prefCount  map[uint64]uint64
	rootsCount uint64
}

func newOverallStat() *overallStat {
	return &overallStat{
		branches:  new(commitment.BranchStat),
		roots:     new(commitment.BranchStat),
		prefixes:  make(map[uint64]*commitment.BranchStat),
		prefCount: make(map[uint64]uint64),
	}
}

func (s *overallStat) Collect(other *overallStat) {
	if other == nil {
		return
	}
	s.branches.Collect(other.branches)
	if other.roots != nil {
		s.roots.Collect(other.roots)
	}
	if other.prefCount != nil {
		for k, v := range other.prefCount {
			s.prefCount[k] += v
		}
	}
	if other.prefixes != nil {
		for k, v := range other.prefixes {
			ps, ok := s.prefixes[k]
			if !ok {
				s.prefixes[k] = v
				continue
			}
			ps.Collect(v)
		}
	}
}

func extractKVPairFromCompressed(filename string, keysSink chan commitment.BranchStat) error {
	defer close(keysSink)
	dec, err := seg.NewDecompressor(filename)
	if err != nil {
		return fmt.Errorf("failed to create decompressor: %w", err)
	}
	defer dec.Close()
	tv := commitment.ParseTrieVariant(*flagTrieVariant)

	fc, err := seg.ParseFileCompression(*flagCompression)
	if err != nil {
		return err
	}
	size := dec.Size()
	paris := dec.Count() / 2
	cpair := 0
<<<<<<< HEAD
	depth := *flagDepth
	var afterValPos uint64
	var key, val []byte
	getter := state.NewArchiveGetter(dec.MakeGetter(), fc)

=======

	getter := seg.NewReader(dec.MakeGetter(), fc)
>>>>>>> 2c3f947b
	for getter.HasNext() {
		key, _ = getter.Next(key[:0])
		if !getter.HasNext() {
			return errors.New("invalid key/value pair during decompression")
		}
		val, _ = getter.Next(val[:0])
		cpair++

		if cpair%100000 == 0 {
			fmt.Printf("\r%s pair %d/%d %s/%s", filename, cpair, paris,
				datasize.ByteSize(afterValPos).HumanReadable(), datasize.ByteSize(size).HumanReadable())
		}

		if depth > len(key) {
			continue
		}
		stat := commitment.DecodeBranchAndCollectStat(key, val, tv)
		if stat == nil {
			fmt.Printf("failed to decode branch: %x %x\n", key, val)
		}
		keysSink <- *stat
	}
	return nil
}

func processCommitmentFile(fpath string) (*overallStat, error) {
	stats := make(chan commitment.BranchStat, 8)
	errch := make(chan error)
	go func() {
		err := extractKVPairFromCompressed(fpath, stats)
		if err != nil {
			errch <- err
		}
		close(errch)
	}()

	totals := newOverallStat()
	for s := range stats {
		if s.IsRoot {
			totals.rootsCount++
			totals.roots.Collect(&s)
		} else {
			totals.branches.Collect(&s)
		}
		totals.prefCount[s.KeySize]++

		ps, ok := totals.prefixes[s.KeySize]
		if !ok {
			ps = new(commitment.BranchStat)
		}
		ps.Collect(&s)
		totals.prefixes[s.KeySize] = ps
	}

	select {
	case err := <-errch:
		if err != nil {
			return nil, err
		}
	default:
	}
	return totals, nil
}

func prefixLenCountChart(fname string, data *overallStat) *charts.Pie {
	items := make([]opts.PieData, 0)
	for prefSize, count := range data.prefCount {
		items = append(items, opts.PieData{Name: strconv.FormatUint(prefSize, 10), Value: count})
	}

	pie := charts.NewPie()
	pie.SetGlobalOptions(
		charts.WithTooltipOpts(opts.Tooltip{Show: true}),
		charts.WithTitleOpts(opts.Title{Subtitle: filepath.Base(fname), Title: "key prefix length distribution (bytes)", Top: "25"}),
	)

	pie.AddSeries("prefixLen/count", items)
	return pie
}

func fileContentsMapChart(fileName string, data *overallStat) *charts.TreeMap {
	var TreeMap = []opts.TreeMapNode{
		{Name: "prefixes"},
		{Name: "values"},
	}

	keysIndex := 0
	TreeMap[keysIndex].Children = make([]opts.TreeMapNode, 0)
	for prefSize, stat := range data.prefixes {
		TreeMap[keysIndex].Children = append(TreeMap[keysIndex].Children, opts.TreeMapNode{
			Name:  strconv.FormatUint(prefSize, 10),
			Value: int(stat.KeySize),
		})
	}

	valsIndex := 1
	TreeMap[valsIndex].Children = []opts.TreeMapNode{
		{
			Name:  "hashes",
			Value: int(data.branches.HashSize),
		},
		{
			Name:  "extensions",
			Value: int(data.branches.ExtSize),
		},
		{
			Name:  "accountKey",
			Value: int(data.branches.APKSize),
		},
		{
			Name:  "storageKey",
			Value: int(data.branches.SPKSize),
		},
		{
			Name:  "leafHashes",
			Value: int(data.branches.LeafHashSize),
		},
	}

	graph := charts.NewTreeMap()
	graph.SetGlobalOptions(
		charts.WithInitializationOpts(opts.Initialization{Theme: types.ThemeMacarons}),
		charts.WithLegendOpts(opts.Legend{Show: false}),
		charts.WithTooltipOpts(opts.Tooltip{
			Show:      true,
			Formatter: opts.FuncOpts(ToolTipFormatter),
		}),
	)

	// Add initialized data to graph.
	graph.AddSeries(filepath.Base(fileName), TreeMap).
		SetSeriesOptions(
			charts.WithTreeMapOpts(
				opts.TreeMapChart{
					UpperLabel: &opts.UpperLabel{Show: true, Color: "#fff"},
					Levels: &[]opts.TreeMapLevel{
						{ // Series
							ItemStyle: &opts.ItemStyle{
								BorderColor: "#777",
								BorderWidth: 1,
								GapWidth:    1},
							UpperLabel: &opts.UpperLabel{Show: true},
						},
						{ // Level
							ItemStyle: &opts.ItemStyle{
								BorderColor: "#666",
								BorderWidth: 1,
								GapWidth:    1},
							Emphasis: &opts.Emphasis{
								ItemStyle: &opts.ItemStyle{BorderColor: "#555"},
							},
						},
						{ // Node
							ColorSaturation: []float32{0.35, 0.5},
							ItemStyle: &opts.ItemStyle{
								GapWidth:              1,
								BorderWidth:           0,
								BorderColorSaturation: 0.6,
							},
						},
					},
				},
			),
			charts.WithItemStyleOpts(opts.ItemStyle{BorderColor: "#fff"}),
			charts.WithLabelOpts(opts.Label{Show: true, Position: "inside", Color: "White"}),
		)
	return graph
}

var ToolTipFormatter = `
function (info) {
    var bytes = Number(info.value);
    const KB = 1024;
    const MB = 1024 * KB;
    const GB = 1024 * MB;

    let result;
    if (bytes >= GB) {
        result = (bytes / GB).toFixed(2) + ' GB';
    } else if (bytes >= MB) {
        result = (bytes / MB).toFixed(2) + ' MB';
    } else if (bytes >= KB) {
        result = (bytes / KB).toFixed(2) + ' KB';
    } else {
        result = bytes + ' bytes';
    }

    var formatUtil = echarts.format;
    var treePathInfo = info.treePathInfo;
    var treePath = [];
    for (var i = 1; i < treePathInfo.length; i++) {
        treePath.push(treePathInfo[i].name);
    }
    
    return [
        '<div class="tooltip-title" style="color: white;">' + formatUtil.encodeHTML(treePath.join('/')) + '</div>',
				'<span style="color: white;">Disk Usage: ' + result + '</span>',
    ].join('');
}
`

func countersChart(fname string, data *overallStat) *charts.Sankey {
	sankey := charts.NewSankey()
	sankey.SetGlobalOptions(
		charts.WithLegendOpts(opts.Legend{Show: true}),
		charts.WithTooltipOpts(opts.Tooltip{Show: true}),
	)

	nodes := []opts.SankeyNode{
		{Name: "Cells"},
		{Name: "APK"},
		{Name: "SPK"},
		{Name: "Hashes"},
		{Name: "Extensions"},
		{Name: "LeafHashes"},
	}
	sankeyLink := []opts.SankeyLink{
		{Source: nodes[0].Name, Target: nodes[1].Name, Value: float32(data.branches.APKCount)},
		{Source: nodes[0].Name, Target: nodes[2].Name, Value: float32(data.branches.SPKCount)},
		{Source: nodes[0].Name, Target: nodes[3].Name, Value: float32(data.branches.HashCount)},
		{Source: nodes[0].Name, Target: nodes[4].Name, Value: float32(data.branches.ExtCount)},
		{Source: nodes[0].Name, Target: nodes[5].Name, Value: float32(data.branches.LeafHashCount)},
	}

	sankey.AddSeries("Counts "+filepath.Base(fname), nodes, sankeyLink).
		SetSeriesOptions(
			charts.WithLineStyleOpts(opts.LineStyle{
				Color:     "source",
				Curveness: 0.5,
			}),
			charts.WithLabelOpts(opts.Label{
				Show: true,
			}),
		)
	return sankey
}

func mediansChart(fname string, data *overallStat) *charts.Sankey {
	sankey := charts.NewSankey()
	sankey.SetGlobalOptions(
		charts.WithLegendOpts(opts.Legend{Show: true}),
		charts.WithTooltipOpts(opts.Tooltip{Show: true}),
	)

	nodes := []opts.SankeyNode{
		{Name: "Cells"},
		{Name: "Addr"},
		{Name: "Addr+Storage"},
		{Name: "Hashes"},
		{Name: "Extensions"},
		{Name: "LeafHashes"},
	}
	sankeyLink := []opts.SankeyLink{
		{Source: nodes[0].Name, Target: nodes[1].Name, Value: float32(data.branches.MedianAPK)},
		{Source: nodes[0].Name, Target: nodes[2].Name, Value: float32(data.branches.MedianSPK)},
		{Source: nodes[0].Name, Target: nodes[3].Name, Value: float32(data.branches.MedianHash)},
		{Source: nodes[0].Name, Target: nodes[4].Name, Value: float32(data.branches.MedianExt)},
		{Source: nodes[0].Name, Target: nodes[5].Name, Value: float32(data.branches.MedianLH)},
	}

	sankey.AddSeries("Medians "+filepath.Base(fname), nodes, sankeyLink).
		SetSeriesOptions(
			charts.WithLineStyleOpts(opts.LineStyle{
				Color:     "source",
				Curveness: 0.5,
			}),
			charts.WithLabelOpts(opts.Label{
				Show: true,
			}),
		)
	return sankey
}<|MERGE_RESOLUTION|>--- conflicted
+++ resolved
@@ -20,17 +20,18 @@
 	"errors"
 	"flag"
 	"fmt"
-	"github.com/c2h5oh/datasize"
-	"github.com/go-echarts/go-echarts/v2/charts"
-	"github.com/go-echarts/go-echarts/v2/components"
-	"github.com/go-echarts/go-echarts/v2/opts"
-	"github.com/go-echarts/go-echarts/v2/types"
 	"io"
 	"os"
 	"path"
 	"path/filepath"
 	"strconv"
 	"sync"
+
+	"github.com/c2h5oh/datasize"
+	"github.com/go-echarts/go-echarts/v2/charts"
+	"github.com/go-echarts/go-echarts/v2/components"
+	"github.com/go-echarts/go-echarts/v2/opts"
+	"github.com/go-echarts/go-echarts/v2/types"
 
 	"github.com/erigontech/erigon-lib/commitment"
 	"github.com/erigontech/erigon-lib/seg"
@@ -181,16 +182,10 @@
 	size := dec.Size()
 	paris := dec.Count() / 2
 	cpair := 0
-<<<<<<< HEAD
 	depth := *flagDepth
 	var afterValPos uint64
 	var key, val []byte
-	getter := state.NewArchiveGetter(dec.MakeGetter(), fc)
-
-=======
-
 	getter := seg.NewReader(dec.MakeGetter(), fc)
->>>>>>> 2c3f947b
 	for getter.HasNext() {
 		key, _ = getter.Next(key[:0])
 		if !getter.HasNext() {
