package networks

import (
	"strconv"
	"time"

	"github.com/ledgerwatch/log/v3"

	"github.com/ledgerwatch/erigon-lib/chain/networkname"
	"github.com/ledgerwatch/erigon/cmd/devnet/accounts"
	"github.com/ledgerwatch/erigon/cmd/devnet/args"
	"github.com/ledgerwatch/erigon/cmd/devnet/devnet"
	accountservices "github.com/ledgerwatch/erigon/cmd/devnet/services/accounts"
	"github.com/ledgerwatch/erigon/cmd/devnet/services/polygon"
	"github.com/ledgerwatch/erigon/cmd/utils"
	"github.com/ledgerwatch/erigon/core/types"
	"github.com/ledgerwatch/erigon/params"
	"github.com/ledgerwatch/erigon/polygon/bor/borcfg"
)

func NewBorDevnetWithoutHeimdall(
	dataDir string,
	baseRpcHost string,
	baseRpcPort int,
	gasLimit uint64,
	logger log.Logger,
	consoleLogLevel log.Lvl,
	dirLogLevel log.Lvl,
) devnet.Devnet {
	faucetSource := accounts.NewAccount("faucet-source")

	network := devnet.Network{
		DataDir:            dataDir,
		Chain:              networkname.BorDevnetChainName,
		Logger:             logger,
		BasePort:           40303,
		BasePrivateApiAddr: "localhost:10090",
		BaseRPCHost:        baseRpcHost,
		BaseRPCPort:        baseRpcPort,
		//Snapshots:          true,
		Genesis: &types.Genesis{
			Alloc: types.GenesisAlloc{
				faucetSource.Address: {Balance: accounts.EtherAmount(200_000)},
			},
			GasLimit: gasLimit,
		},
		Services: []devnet.Service{
			accountservices.NewFaucet(networkname.BorDevnetChainName, faucetSource),
		},
		Nodes: []devnet.Node{
			&args.BlockProducer{
				NodeArgs: args.NodeArgs{
					ConsoleVerbosity: strconv.Itoa(int(consoleLogLevel)),
					DirVerbosity:     strconv.Itoa(int(dirLogLevel)),
					WithoutHeimdall:  true,
				},
				AccountSlots: 200,
			},
			&args.BlockConsumer{
				NodeArgs: args.NodeArgs{
					ConsoleVerbosity: strconv.Itoa(int(consoleLogLevel)),
					DirVerbosity:     strconv.Itoa(int(dirLogLevel)),
					WithoutHeimdall:  true,
				},
			},
		},
	}

	return devnet.Devnet{&network}
}

func NewBorDevnetWithHeimdall(
	dataDir string,
	baseRpcHost string,
	baseRpcPort int,
	heimdall *polygon.Heimdall,
	heimdallGrpcAddr string,
	checkpointOwner *accounts.Account,
	producerCount int,
	gasLimit uint64,
	withMilestones bool,
	logger log.Logger,
	consoleLogLevel log.Lvl,
	dirLogLevel log.Lvl,
) devnet.Devnet {
	faucetSource := accounts.NewAccount("faucet-source")

	var devnetServices, borServices []devnet.Service
	if heimdall != nil {
		devnetServices = append(devnetServices, heimdall)
		borServices = append(borServices, heimdall)
	}

	devnetServices = append(devnetServices, accountservices.NewFaucet(networkname.DevChainName, faucetSource))
	borServices = append(borServices, accountservices.NewFaucet(networkname.BorDevnetChainName, faucetSource))
	borServices = append(borServices, polygon.NewProofGenerator()) // note heimdall needs to be before proof generator

	var nodes []devnet.Node

	if producerCount == 0 {
		producerCount++
	}

	for i := 0; i < producerCount; i++ {
		nodes = append(nodes, &args.BlockProducer{
			NodeArgs: args.NodeArgs{
				ConsoleVerbosity: strconv.Itoa(int(consoleLogLevel)),
				DirVerbosity:     strconv.Itoa(int(dirLogLevel)),
				HeimdallGrpcAddr: heimdallGrpcAddr,
			},
			AccountSlots: 20000,
		})
	}

	borNetwork := devnet.Network{
		DataDir:            dataDir,
		Chain:              networkname.BorDevnetChainName,
		Logger:             logger,
		BasePort:           40303,
		BasePrivateApiAddr: "localhost:10090",
		BaseRPCHost:        baseRpcHost,
		BaseRPCPort:        baseRpcPort,
		BorStateSyncDelay:  5 * time.Second,
		BorWithMilestones:  &withMilestones,
<<<<<<< HEAD
		Services:           borServices,
		Alloc: types.GenesisAlloc{
			faucetSource.Address: {Balance: accounts.EtherAmount(200_000)},
		},
		Nodes: append(nodes, &args.BlockConsumer{
			NodeArgs: args.NodeArgs{
				ConsoleVerbosity: "0",
				DirVerbosity:     "5",
				HeimdallGrpcAddr: heimdallGrpcAddr,
			},
		}),
=======
		Services:           append(services, account_services.NewFaucet(networkname.BorDevnetChainName, faucetSource)),
		Genesis: &types.Genesis{
			Alloc: types.GenesisAlloc{
				faucetSource.Address: {Balance: accounts.EtherAmount(200_000)},
			},
			GasLimit: gasLimit,
		},
		Nodes: append(nodes,
			&args.BlockConsumer{
				NodeArgs: args.NodeArgs{
					ConsoleVerbosity: strconv.Itoa(int(consoleLogLevel)),
					DirVerbosity:     strconv.Itoa(int(dirLogLevel)),
					HeimdallGrpcAddr: heimdallGrpcAddr,
				},
			}),
>>>>>>> 9a9808f7
	}

	devNetwork := devnet.Network{
		DataDir:            dataDir,
		Chain:              networkname.DevChainName,
		Logger:             logger,
		BasePort:           30403,
		BasePrivateApiAddr: "localhost:10190",
		BaseRPCHost:        baseRpcHost,
		BaseRPCPort:        baseRpcPort + 1000,
<<<<<<< HEAD
		Services:           devnetServices,
		Alloc: types.GenesisAlloc{
			faucetSource.Address:    {Balance: accounts.EtherAmount(200_000)},
			checkpointOwner.Address: {Balance: accounts.EtherAmount(10_000)},
=======
		Services:           append(services, account_services.NewFaucet(networkname.DevChainName, faucetSource)),
		Genesis: &types.Genesis{
			Alloc: types.GenesisAlloc{
				faucetSource.Address:    {Balance: accounts.EtherAmount(200_000)},
				checkpointOwner.Address: {Balance: accounts.EtherAmount(10_000)},
			},
>>>>>>> 9a9808f7
		},
		Nodes: []devnet.Node{
			&args.BlockProducer{
				NodeArgs: args.NodeArgs{
					ConsoleVerbosity: strconv.Itoa(int(consoleLogLevel)),
					DirVerbosity:     strconv.Itoa(int(dirLogLevel)),
					VMDebug:          true,
					HttpCorsDomain:   "*",
				},
				DevPeriod:    5,
				AccountSlots: 200,
			},
			&args.BlockConsumer{
				NodeArgs: args.NodeArgs{
					ConsoleVerbosity: strconv.Itoa(int(consoleLogLevel)),
					DirVerbosity:     strconv.Itoa(int(dirLogLevel)),
				},
			},
		},
	}

	return devnet.Devnet{
		&borNetwork,
		&devNetwork,
	}
}

func NewBorDevnetWithRemoteHeimdall(
	dataDir string,
	baseRpcHost string,
	baseRpcPort int,
	producerCount int,
	gasLimit uint64,
	logger log.Logger,
	consoleLogLevel log.Lvl,
	dirLogLevel log.Lvl,
) devnet.Devnet {
	heimdallGrpcAddr := ""
	checkpointOwner := accounts.NewAccount("checkpoint-owner")
	withMilestones := utils.WithHeimdallMilestones.Value
	return NewBorDevnetWithHeimdall(
		dataDir,
		baseRpcHost,
		baseRpcPort,
		nil,
		heimdallGrpcAddr,
		checkpointOwner,
		producerCount,
		gasLimit,
		withMilestones,
		logger,
<<<<<<< HEAD
	)
=======
		consoleLogLevel,
		dirLogLevel)
>>>>>>> 9a9808f7
}

func NewBorDevnetWithLocalHeimdall(
	dataDir string,
	baseRpcHost string,
	baseRpcPort int,
	heimdallGrpcAddr string,
	sprintSize uint64,
	producerCount int,
	gasLimit uint64,
	logger log.Logger,
	consoleLogLevel log.Lvl,
	dirLogLevel log.Lvl,
) devnet.Devnet {
	config := *params.BorDevnetChainConfig
	borConfig := config.Bor.(*borcfg.BorConfig)
	if sprintSize > 0 {
		borConfig.Sprint = map[string]uint64{"0": sprintSize}
	}

	checkpointOwner := accounts.NewAccount("checkpoint-owner")

	heimdall := polygon.NewHeimdall(
		&config,
		heimdallGrpcAddr,
		&polygon.CheckpointConfig{
			CheckpointBufferTime: 60 * time.Second,
			CheckpointAccount:    checkpointOwner,
		},
		logger,
	)

	return NewBorDevnetWithHeimdall(
		dataDir,
		baseRpcHost,
		baseRpcPort,
		heimdall,
		heimdallGrpcAddr,
		checkpointOwner,
		producerCount,
		gasLimit,
		// milestones are not supported yet on the local heimdall
		false,
<<<<<<< HEAD
		logger,
	)
=======
		logger, consoleLogLevel, dirLogLevel)
>>>>>>> 9a9808f7
}<|MERGE_RESOLUTION|>--- conflicted
+++ resolved
@@ -122,35 +122,20 @@
 		BaseRPCPort:        baseRpcPort,
 		BorStateSyncDelay:  5 * time.Second,
 		BorWithMilestones:  &withMilestones,
-<<<<<<< HEAD
 		Services:           borServices,
-		Alloc: types.GenesisAlloc{
-			faucetSource.Address: {Balance: accounts.EtherAmount(200_000)},
-		},
-		Nodes: append(nodes, &args.BlockConsumer{
-			NodeArgs: args.NodeArgs{
-				ConsoleVerbosity: "0",
-				DirVerbosity:     "5",
-				HeimdallGrpcAddr: heimdallGrpcAddr,
-			},
-		}),
-=======
-		Services:           append(services, account_services.NewFaucet(networkname.BorDevnetChainName, faucetSource)),
 		Genesis: &types.Genesis{
 			Alloc: types.GenesisAlloc{
 				faucetSource.Address: {Balance: accounts.EtherAmount(200_000)},
 			},
 			GasLimit: gasLimit,
 		},
-		Nodes: append(nodes,
-			&args.BlockConsumer{
-				NodeArgs: args.NodeArgs{
-					ConsoleVerbosity: strconv.Itoa(int(consoleLogLevel)),
-					DirVerbosity:     strconv.Itoa(int(dirLogLevel)),
-					HeimdallGrpcAddr: heimdallGrpcAddr,
-				},
-			}),
->>>>>>> 9a9808f7
+		Nodes: append(nodes, &args.BlockConsumer{
+			NodeArgs: args.NodeArgs{
+				ConsoleVerbosity: strconv.Itoa(int(consoleLogLevel)),
+				DirVerbosity:     strconv.Itoa(int(dirLogLevel)),
+				HeimdallGrpcAddr: heimdallGrpcAddr,
+			},
+		}),
 	}
 
 	devNetwork := devnet.Network{
@@ -161,19 +146,12 @@
 		BasePrivateApiAddr: "localhost:10190",
 		BaseRPCHost:        baseRpcHost,
 		BaseRPCPort:        baseRpcPort + 1000,
-<<<<<<< HEAD
 		Services:           devnetServices,
-		Alloc: types.GenesisAlloc{
-			faucetSource.Address:    {Balance: accounts.EtherAmount(200_000)},
-			checkpointOwner.Address: {Balance: accounts.EtherAmount(10_000)},
-=======
-		Services:           append(services, account_services.NewFaucet(networkname.DevChainName, faucetSource)),
 		Genesis: &types.Genesis{
 			Alloc: types.GenesisAlloc{
 				faucetSource.Address:    {Balance: accounts.EtherAmount(200_000)},
 				checkpointOwner.Address: {Balance: accounts.EtherAmount(10_000)},
 			},
->>>>>>> 9a9808f7
 		},
 		Nodes: []devnet.Node{
 			&args.BlockProducer{
@@ -225,12 +203,9 @@
 		gasLimit,
 		withMilestones,
 		logger,
-<<<<<<< HEAD
+		consoleLogLevel,
+		dirLogLevel,
 	)
-=======
-		consoleLogLevel,
-		dirLogLevel)
->>>>>>> 9a9808f7
 }
 
 func NewBorDevnetWithLocalHeimdall(
@@ -274,10 +249,8 @@
 		gasLimit,
 		// milestones are not supported yet on the local heimdall
 		false,
-<<<<<<< HEAD
 		logger,
+		consoleLogLevel,
+		dirLogLevel,
 	)
-=======
-		logger, consoleLogLevel, dirLogLevel)
->>>>>>> 9a9808f7
 }