// Copyright 2022 Erigon-Lightclient contributors
// Licensed under the Apache License, Version 2.0 (the "License");
// you may not use this file except in compliance with the License.
// You may obtain a copy of the License at
//     http://www.apache.org/licenses/LICENSE-2.0
// Unless required by applicable law or agreed to in writing, software
// distributed under the License is distributed on an "AS IS" BASIS,
// WITHOUT WARRANTIES OR CONDITIONS OF ANY KIND, either express or implied.
// See the License for the specific language governing permissions and
// limitations under the License.

package main

import (
	"context"
	"fmt"
	"os"

	"github.com/ledgerwatch/erigon-lib/common/dbg"
	"github.com/ledgerwatch/erigon/cl/beacon/beacon_router_configuration"
	freezer2 "github.com/ledgerwatch/erigon/cl/freezer"
	"github.com/ledgerwatch/erigon/cl/persistence/db_config"
	"github.com/ledgerwatch/erigon/cl/phase1/core"
	"github.com/ledgerwatch/erigon/cl/phase1/core/state"
	execution_client2 "github.com/ledgerwatch/erigon/cl/phase1/execution_client"
	"github.com/ledgerwatch/erigon/eth/ethconfig"
	"github.com/ledgerwatch/log/v3"
	"github.com/urfave/cli/v2"
	"golang.org/x/sync/semaphore"

	"github.com/ledgerwatch/erigon/cmd/caplin/caplin1"
	"github.com/ledgerwatch/erigon/cmd/caplin/caplincli"
	"github.com/ledgerwatch/erigon/cmd/caplin/caplinflags"
	"github.com/ledgerwatch/erigon/cmd/sentinel/sentinelflags"
	"github.com/ledgerwatch/erigon/cmd/utils"
	"github.com/ledgerwatch/erigon/turbo/app"
	"github.com/ledgerwatch/erigon/turbo/debug"
)

func main() {
	app := app.MakeApp("caplin", runCaplinNode, append(caplinflags.CliFlags, sentinelflags.CliFlags...))
	if err := app.Run(os.Args); err != nil {
		_, printErr := fmt.Fprintln(os.Stderr, err)
		if printErr != nil {
			log.Warn("Fprintln error", "err", printErr)
		}
		os.Exit(1)
	}
}

func runCaplinNode(cliCtx *cli.Context) error {
	cfg, err := caplincli.SetupCaplinCli(cliCtx)
	if err != nil {
		log.Error("[Phase1] Could not initialize caplin", "err", err)
		return err
	}
	if _, _, err := debug.Setup(cliCtx, true /* root logger */); err != nil {
		return err
	}
	rcfg := beacon_router_configuration.RouterConfiguration{
		Protocol:         cfg.BeaconProtocol,
		Address:          cfg.BeaconAddr,
		ReadTimeTimeout:  cfg.BeaconApiReadTimeout,
		WriteTimeout:     cfg.BeaconApiWriteTimeout,
		IdleTimeout:      cfg.BeaconApiWriteTimeout,
		AllowedOrigins:   cfg.AllowedOrigins,
		AllowedMethods:   cfg.AllowedMethods,
		AllowCredentials: cfg.AllowCredentials,
	}
	if err := rcfg.UnwrapEndpointsList(cfg.AllowedEndpoints); err != nil {
		return err
	}
	log.Root().SetHandler(log.LvlFilterHandler(log.Lvl(cfg.LogLvl), log.StderrHandler))
	log.Info("[Phase1]", "chain", cliCtx.String(utils.ChainFlag.Name))
	log.Info("[Phase1] Running Caplin")
	// Either start from genesis or a checkpoint
	ctx, cn := context.WithCancel(context.Background())
	defer cn()
	var state *state.CachingBeaconState
	if cfg.InitialSync {
		state = cfg.InitalState
	} else {
		state, err = core.RetrieveBeaconState(ctx, cfg.BeaconCfg, cfg.GenesisCfg, cfg.CheckpointUri)
		if err != nil {
			return err
		}
	}

	// sentinel, err := service.StartSentinelService(&sentinel.SentinelConfig{
	// 	IpAddr:        cfg.Addr,
	// 	Port:          int(cfg.Port),
	// 	TCPPort:       cfg.ServerTcpPort,
	// 	GenesisConfig: cfg.GenesisCfg,
	// 	NetworkConfig: cfg.NetworkCfg,
	// 	BeaconConfig:  cfg.BeaconCfg,
	// 	NoDiscovery:   cfg.NoDiscovery,
	// 	EnableBlocks:  true,
	// }, nil, nil, &service.ServerConfig{Network: cfg.ServerProtocol, Addr: cfg.ServerAddr}, nil, &cltypes.Status{
	// 	ForkDigest:     forkDigest,
	// 	FinalizedRoot:  state.FinalizedCheckpoint().BlockRoot(),
	// 	FinalizedEpoch: state.FinalizedCheckpoint().Epoch(),
	// 	HeadSlot:       state.FinalizedCheckpoint().Epoch() * cfg.BeaconCfg.SlotsPerEpoch,
	// 	HeadRoot:       state.FinalizedCheckpoint().BlockRoot(),
	// }, log.Root())
	// if err != nil {
	// 	log.Error("Could not start sentinel", "err", err)
	// }

	// log.Info("Sentinel started", "addr", cfg.ServerAddr)

	if err != nil {
		log.Error("[Checkpoint Sync] Failed", "reason", err)
		return err
	}
	var executionEngine execution_client2.ExecutionEngine
	if cfg.RunEngineAPI {
		cc, err := execution_client2.NewExecutionClientRPC(ctx, cfg.JwtSecret, cfg.EngineAPIAddr, cfg.EngineAPIPort)
		if err != nil {
			log.Error("could not start engine api", "err", err)
		}
		log.Info("Started Engine API RPC Client", "addr", cfg.EngineAPIAddr)
		executionEngine = cc
	}

	var caplinFreezer freezer2.Freezer
	if cfg.RecordMode {
		caplinFreezer = &freezer2.RootPathOsFs{
			Root: cfg.RecordDir,
		}
	}
	indiciesDB, err := caplin1.OpenCaplinDatabase(ctx, db_config.DefaultDatabaseConfiguration, cfg.BeaconCfg, cfg.Dirs.CaplinIndexing, executionEngine, false)
	if err != nil {
		return err
	}

	blockSnapBuildSema := semaphore.NewWeighted(int64(dbg.BuildSnapshotAllowance))
	return caplin1.RunCaplinPhase1(ctx, executionEngine, &ethconfig.Config{
		LightClientDiscoveryAddr:    cfg.Addr,
		LightClientDiscoveryPort:    uint64(cfg.Port),
		LightClientDiscoveryTCPPort: uint64(cfg.ServerTcpPort),
<<<<<<< HEAD
	}, cfg.NetworkCfg, cfg.BeaconCfg, cfg.GenesisCfg, state, caplinFreezer, cfg.Dirs, beacon_router_configuration.RouterConfiguration{
		Protocol:         cfg.BeaconProtocol,
		Address:          cfg.BeaconAddr,
		ReadTimeTimeout:  cfg.BeaconApiReadTimeout,
		WriteTimeout:     cfg.BeaconApiWriteTimeout,
		IdleTimeout:      cfg.BeaconApiWriteTimeout,
		Active:           !cfg.NoBeaconApi,
		AllowedOrigins:   cfg.AllowedOrigins,
		AllowedMethods:   cfg.AllowedMethods,
		AllowCredentials: cfg.AllowCredentials,
	}, nil, nil, false, false, indiciesDB, nil, blockSnapBuildSema)
=======
	}, cfg.NetworkCfg, cfg.BeaconCfg, cfg.GenesisCfg, state, caplinFreezer, cfg.Dirs, rcfg, nil, nil, false, false, indiciesDB, nil)
>>>>>>> dd1c5212
}<|MERGE_RESOLUTION|>--- conflicted
+++ resolved
@@ -138,19 +138,5 @@
 		LightClientDiscoveryAddr:    cfg.Addr,
 		LightClientDiscoveryPort:    uint64(cfg.Port),
 		LightClientDiscoveryTCPPort: uint64(cfg.ServerTcpPort),
-<<<<<<< HEAD
-	}, cfg.NetworkCfg, cfg.BeaconCfg, cfg.GenesisCfg, state, caplinFreezer, cfg.Dirs, beacon_router_configuration.RouterConfiguration{
-		Protocol:         cfg.BeaconProtocol,
-		Address:          cfg.BeaconAddr,
-		ReadTimeTimeout:  cfg.BeaconApiReadTimeout,
-		WriteTimeout:     cfg.BeaconApiWriteTimeout,
-		IdleTimeout:      cfg.BeaconApiWriteTimeout,
-		Active:           !cfg.NoBeaconApi,
-		AllowedOrigins:   cfg.AllowedOrigins,
-		AllowedMethods:   cfg.AllowedMethods,
-		AllowCredentials: cfg.AllowCredentials,
-	}, nil, nil, false, false, indiciesDB, nil, blockSnapBuildSema)
-=======
-	}, cfg.NetworkCfg, cfg.BeaconCfg, cfg.GenesisCfg, state, caplinFreezer, cfg.Dirs, rcfg, nil, nil, false, false, indiciesDB, nil)
->>>>>>> dd1c5212
+	}, cfg.NetworkCfg, cfg.BeaconCfg, cfg.GenesisCfg, state, caplinFreezer, cfg.Dirs, rcfg, nil, nil, false, false, indiciesDB, nil, blockSnapBuildSema)
 }