--- conflicted
+++ resolved
@@ -213,7 +213,7 @@
 	Short: "",
 	Run: func(cmd *cobra.Command, args []string) {
 		logger := debug.SetupCobra(cmd, "integration")
-		db, err := openDB(dbCfg(kv.ChainDB, chaindata), true, logger)
+		db, err := openDB(dbCfg(kv.ChainDB, chaindata), true, snapshotVersion, logger)
 		if err != nil {
 			logger.Error("Opening DB", "error", err)
 			return
@@ -688,7 +688,7 @@
 }
 
 func stageSnapshots(db kv.RwDB, ctx context.Context, logger log.Logger) error {
-	sn, borSn, agg := allSnapshots(ctx, db, logger)
+	sn, borSn, agg := allSnapshots(ctx, db, snapshotVersion, logger)
 	defer sn.Close()
 	defer borSn.Close()
 	defer agg.Close()
@@ -1143,7 +1143,7 @@
 func stagePatriciaTrie(db kv.RwDB, ctx context.Context, logger log.Logger) error {
 	dirs, pm, historyV3 := datadir.New(datadirCli), fromdb.PruneMode(db), kvcfg.HistoryV3.FromDB(db)
 	_ = pm
-	sn, _, agg := allSnapshots(ctx, db, logger)
+	sn, _, agg := allSnapshots(ctx, db, snapshotVersion, logger)
 	defer sn.Close()
 	defer agg.Close()
 	_, _, _, _, _ = newSync(ctx, db, nil /* miningConfig */, logger)
@@ -1526,15 +1526,9 @@
 
 		//useSnapshots = true
 		snapCfg := ethconfig.NewSnapCfg(useSnapshots, true, true)
-<<<<<<< HEAD
-
-		_allSnapshotsSingleton = freezeblocks.NewRoSnapshots(snapCfg, dirs.Snap, logger)
-		_allBorSnapshotsSingleton = freezeblocks.NewBorRoSnapshots(snapCfg, dirs.Snap, logger)
-=======
+
 		_allSnapshotsSingleton = freezeblocks.NewRoSnapshots(snapCfg, dirs.Snap, version, logger)
 		_allBorSnapshotsSingleton = freezeblocks.NewBorRoSnapshots(snapCfg, dirs.Snap, snapshotVersion, logger)
-
->>>>>>> fc9dae17
 		var err error
 		_aggSingleton, err = libstate.NewAggregatorV3(ctx, dirs, ethconfig.HistoryV3AggregationStep, db, logger)
 		if err != nil {
@@ -1550,17 +1544,9 @@
 			if err != nil {
 				panic(err)
 			}
-<<<<<<< HEAD
-
-			_allSnapshotsSingleton.LogStat()
-			_allBorSnapshotsSingleton.LogStat()
-=======
+
 			_allSnapshotsSingleton.LogStat("all")
-			if err := _allBorSnapshotsSingleton.ReopenFolder(); err != nil {
-				panic(err)
-			}
 			_allBorSnapshotsSingleton.LogStat("all")
->>>>>>> fc9dae17
 			db.View(context.Background(), func(tx kv.Tx) error {
 				ac := _aggSingleton.MakeContext()
 				defer ac.Close()
@@ -1589,53 +1575,7 @@
 	return _blockReaderSingleton, _blockWriterSingleton
 }
 
-<<<<<<< HEAD
 func newDomains(ctx context.Context, db kv.RwDB, logger log.Logger) (consensus.Engine, ethconfig.Config, *freezeblocks.RoSnapshots, *libstate.AggregatorV3) {
-=======
-var openDomainsOnce sync.Once
-var _aggDomainSingleton *libstate.Aggregator
-
-func allDomains(ctx context.Context, db kv.RoDB, stepSize uint64, mode libstate.CommitmentMode, trie commitment.TrieVariant, logger log.Logger) (*freezeblocks.RoSnapshots, *libstate.Aggregator) {
-	openDomainsOnce.Do(func() {
-		var useSnapshots bool
-		_ = db.View(context.Background(), func(tx kv.Tx) error {
-			useSnapshots, _ = snap.Enabled(tx)
-			return nil
-		})
-		dirs := datadir.New(datadirCli)
-		dir.MustExist(dirs.SnapHistory)
-
-		snapCfg := ethconfig.NewSnapCfg(useSnapshots, true, true)
-		_allSnapshotsSingleton = freezeblocks.NewRoSnapshots(snapCfg, dirs.Snap, snapshotVersion, logger)
-
-		var err error
-		_aggDomainSingleton, err = libstate.NewAggregator(filepath.Join(dirs.DataDir, "state"), dirs.Tmp, stepSize, mode, trie, logger)
-		if err != nil {
-			panic(err)
-		}
-		if err = _aggDomainSingleton.ReopenFolder(); err != nil {
-			panic(err)
-		}
-
-		if useSnapshots {
-			if err := _allSnapshotsSingleton.ReopenFolder(); err != nil {
-				panic(err)
-			}
-			_allSnapshotsSingleton.LogStat("all:singleton")
-			//db.View(context.Background(), func(tx kv.Tx) error {
-			//	_aggSingleton.LogStats(tx, func(endTxNumMinimax uint64) uint64 {
-			//		_, histBlockNumProgress, _ := rawdbv3.TxNums.FindBlockNum(tx, endTxNumMinimax)
-			//		return histBlockNumProgress
-			//	})
-			//	return nil
-			//})
-		}
-	})
-	return _allSnapshotsSingleton, _aggDomainSingleton
-}
-
-func newDomains(ctx context.Context, db kv.RwDB, stepSize uint64, mode libstate.CommitmentMode, trie commitment.TrieVariant, logger log.Logger) (consensus.Engine, ethconfig.Config, *freezeblocks.RoSnapshots, *libstate.Aggregator) {
->>>>>>> fc9dae17
 	historyV3, pm := kvcfg.HistoryV3.FromDB(db), fromdb.PruneMode(db)
 	//events := shards.NewEvents()
 	genesis := core.GenesisBlockByChainName(chain)
@@ -1659,7 +1599,7 @@
 	cfg.Genesis = core.GenesisBlockByChainName(chain)
 	cfg.Dirs = datadir.New(datadirCli)
 
-	allSn, _, agg := allSnapshots(ctx, db, logger)
+	allSn, _, agg := allSnapshots(ctx, db, snapshotVersion, logger)
 	cfg.Snapshot = allSn.Cfg()
 
 	blockReader, _ := blocksIO(db, logger)
