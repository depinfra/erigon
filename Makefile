--- conflicted
+++ resolved
@@ -153,22 +153,14 @@
 	$(GOTEST) --timeout 10m
 
 test3: test-erigon-lib
-<<<<<<< HEAD
 	$(GOTEST) --timeout 10m -tags $(BUILD_TAGS),e4
-=======
-	$(GOTEST) --timeout 10m -tags $(BUILD_TAGS),e3
->>>>>>> 7d28151a
 
 ## test-integration:                  run integration tests with a 30m timeout
 test-integration: test-erigon-lib
 	$(GOTEST) --timeout 240m -tags $(BUILD_TAGS),integration
 
 test3-integration: test-erigon-lib
-<<<<<<< HEAD
 	$(GOTEST) --timeout 240m -tags $(BUILD_TAGS),integration,e4
-=======
-	$(GOTEST) --timeout 240m -tags $(BUILD_TAGS),integration,e3
->>>>>>> 7d28151a
 
 ## lint-deps:                         install lint dependencies
 lint-deps:
