--- conflicted
+++ resolved
@@ -82,11 +82,7 @@
     restart: unless-stopped
 
   grafana:
-<<<<<<< HEAD
-    image: grafana/grafana:10.3.5
-=======
     image: grafana/grafana:10.4.2
->>>>>>> ca911f2c
     user: "472:0" # required for grafana version >= 7.3
     ports: [ "3000:3000" ]
     volumes:
