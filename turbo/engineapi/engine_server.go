--- conflicted
+++ resolved
@@ -183,7 +183,6 @@
 	}
 
 	var requests types.Requests
-<<<<<<< HEAD
 	if version >= clparams.CapellaVersion && req.DepositRequests != nil {
 		requests = req.DepositRequests.ToRequests()
 	}
@@ -193,13 +192,11 @@
 		header.RequestsRoot = &rh
 	}
 
-	if err := s.checkWithdrawalsPresence(header.Time, withdrawals); err != nil {
-=======
+	var requests types.Requests
 	if version >= clparams.ElectraVersion && req.DepositRequests != nil {
 		requests = req.DepositRequests.ToRequests()
 	}
 	if err := s.checkRequestsPresence(header.Time, requests); err != nil {
->>>>>>> e3b4bd1d
 		return nil, err
 	}
 	if requests != nil {
@@ -651,21 +648,12 @@
 	return e.getPayload(ctx, decodedPayloadId, clparams.DenebVersion)
 }
 
-<<<<<<< HEAD
-// Same as [GetPayloadV3]
-// See https://github.com/ethereum/execution-apis/blob/main/src/engine/cancun.md#engine_getpayloadv3
-func (e *EngineServer) GetPayloadV4(ctx context.Context, payloadID hexutility.Bytes) (*engine_types.GetPayloadResponse, error) {
-	decodedPayloadId := binary.BigEndian.Uint64(payloadID)
-	e.logger.Info("Received GetPayloadV4", "payloadId", decodedPayloadId)
-	return e.getPayload(ctx, decodedPayloadId, clparams.DenebVersion)
-=======
 // Same as [GetPayloadV3], but returning ExecutionPayloadV4 (= ExecutionPayloadV3 + requests)
 // See https://github.com/ethereum/execution-apis/blob/main/src/engine/prague.md#engine_getpayloadv4
 func (e *EngineServer) GetPayloadV4(ctx context.Context, payloadID hexutility.Bytes) (*engine_types.GetPayloadResponse, error) {
 	decodedPayloadId := binary.BigEndian.Uint64(payloadID)
 	e.logger.Info("Received GetPayloadV4", "payloadId", decodedPayloadId)
 	return e.getPayload(ctx, decodedPayloadId, clparams.ElectraVersion)
->>>>>>> e3b4bd1d
 }
 
 // Updates the forkchoice state after validating the headBlockHash
@@ -707,13 +695,6 @@
 	return e.newPayload(ctx, payload, expectedBlobHashes, parentBeaconBlockRoot, clparams.DenebVersion)
 }
 
-<<<<<<< HEAD
-// NewPayloadV3 processes new payloads (blocks) from the beacon chain with withdrawals & blob gas.
-// See https://github.com/ethereum/execution-apis/blob/main/src/engine/cancun.md#engine_newpayloadv3
-func (e *EngineServer) NewPayloadV4(ctx context.Context, payload *engine_types.ExecutionPayload,
-	expectedBlobHashes []libcommon.Hash, parentBeaconBlockRoot *libcommon.Hash) (*engine_types.PayloadStatus, error) {
-	return e.newPayload(ctx, payload, expectedBlobHashes, parentBeaconBlockRoot, clparams.DenebVersion)
-=======
 // NewPayloadV4 processes new payloads (blocks) from the beacon chain with withdrawals, blob gas and requests.
 // See https://github.com/ethereum/execution-apis/blob/main/src/engine/prague.md#engine_newpayloadv4
 func (e *EngineServer) NewPayloadV4(ctx context.Context, payload *engine_types.ExecutionPayload,
@@ -721,7 +702,6 @@
 	// TODO(racytech): add proper version or refactor this part
 	// add all version ralated checks here so the newpayload doesn't have to deal with checks
 	return e.newPayload(ctx, payload, expectedBlobHashes, parentBeaconBlockRoot, clparams.ElectraVersion)
->>>>>>> e3b4bd1d
 }
 
 // Receives consensus layer's transition configuration and checks if the execution layer has the correct configuration.
