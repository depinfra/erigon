--- conflicted
+++ resolved
@@ -503,13 +503,8 @@
 	m.ReceiveWg.Wait() // Wait for all messages to be processed before we proceeed
 
 	initialCycle := mock.MockInsertAsInitialCycle
-<<<<<<< HEAD
-	hook := stages.NewHook(m.Ctx, m.DB, m.Notifications, m.Sync, m.BlockReader, m.ChainConfig, m.Log, m.UpdateHead)
+	hook := stages.NewHook(m.Ctx, m.DB, m.Notifications, m.Sync, m.BlockReader, m.ChainConfig, m.Log, nil)
 	if err := stages.StageLoopIteration(m.Ctx, m.DB, wrap.TxContainer{}, m.Sync, initialCycle, m.Log, m.BlockReader, hook); err != nil {
-=======
-	hook := stages.NewHook(m.Ctx, m.DB, m.Notifications, m.Sync, m.BlockReader, m.ChainConfig, m.Log, nil)
-	if err := stages.StageLoopIteration(m.Ctx, m.DB, wrap.TxContainer{}, m.Sync, initialCycle, m.Log, m.BlockReader, hook, false); err != nil {
->>>>>>> f3f47564
 		t.Fatal(err)
 	}
 }