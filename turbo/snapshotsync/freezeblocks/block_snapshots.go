--- conflicted
+++ resolved
@@ -2415,13 +2415,9 @@
 		expectedTotal += d.Count()
 	}
 
-<<<<<<< HEAD
-	f, err := seg.NewCompressor(ctx, "Snapshots merge", targetFile.Path, m.tmpDir, seg.MinPatternScore, m.compressWorkers, log.LvlTrace, m.logger)
-=======
 	compresCfg := seg.DefaultCfg
 	compresCfg.Workers = m.compressWorkers
-	f, err := seg.NewCompressor(ctx, "Snapshots merge", targetFile, m.tmpDir, compresCfg, log.LvlTrace, m.logger)
->>>>>>> 93c18d72
+	f, err := seg.NewCompressor(ctx, "Snapshots merge", targetFile.Path, m.tmpDir, compresCfg, log.LvlTrace, m.logger)
 	if err != nil {
 		return nil, err
 	}
