--- conflicted
+++ resolved
@@ -1140,16 +1140,7 @@
 }
 
 func (s *RoSnapshots) View() *View {
-<<<<<<< HEAD
-	v := &View{base: s.RoSnapshots.View().WithBaseSegType(heimdall.Spans)}
-=======
-	v := &View{s: s, baseSegType: coresnaptype.Transactions} // Transactions is the last segment to be processed, so it's the most reliable.
-	s.segments.Scan(func(segtype snaptype.Enum, value *segments) bool {
-		value.lock.RLock()
-		return true
-	})
->>>>>>> c409588a
-	return v
+	return &View{base: s.RoSnapshots.View().WithBaseSegType(coresnaptype.Transactions)}
 }
 
 func (v *View) Close() {
