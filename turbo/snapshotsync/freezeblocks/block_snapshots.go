// Copyright 2024 The Erigon Authors
// This file is part of Erigon.
//
// Erigon is free software: you can redistribute it and/or modify
// it under the terms of the GNU Lesser General Public License as published by
// the Free Software Foundation, either version 3 of the License, or
// (at your option) any later version.
//
// Erigon is distributed in the hope that it will be useful,
// but WITHOUT ANY WARRANTY; without even the implied warranty of
// MERCHANTABILITY or FITNESS FOR A PARTICULAR PURPOSE. See the
// GNU Lesser General Public License for more details.
//
// You should have received a copy of the GNU Lesser General Public License
// along with Erigon. If not, see <http://www.gnu.org/licenses/>.

package freezeblocks

import (
	"bytes"
	"cmp"
	"context"
	"encoding/binary"
	"encoding/hex"
	"errors"
	"fmt"
	"os"
	"path/filepath"
	"reflect"
	"runtime"
	"strings"
	"sync"
	"sync/atomic"
	"time"

	"github.com/holiman/uint256"
	"github.com/tidwall/btree"
	"golang.org/x/exp/slices"
	"golang.org/x/sync/errgroup"
	"golang.org/x/sync/semaphore"

	"github.com/erigontech/erigon-lib/chain"
	"github.com/erigontech/erigon-lib/chain/snapcfg"
	common2 "github.com/erigontech/erigon-lib/common"
	"github.com/erigontech/erigon-lib/common/background"
	"github.com/erigontech/erigon-lib/common/datadir"
	"github.com/erigontech/erigon-lib/common/dbg"
	dir2 "github.com/erigontech/erigon-lib/common/dir"
	"github.com/erigontech/erigon-lib/common/hexutility"
	"github.com/erigontech/erigon-lib/diagnostics"
	"github.com/erigontech/erigon-lib/downloader/snaptype"
	"github.com/erigontech/erigon-lib/kv"
	"github.com/erigontech/erigon-lib/log/v3"
	"github.com/erigontech/erigon-lib/recsplit"
	"github.com/erigontech/erigon-lib/seg"
	types2 "github.com/erigontech/erigon-lib/types"
	"github.com/erigontech/erigon/core/rawdb"
	"github.com/erigontech/erigon/core/rawdb/blockio"
	coresnaptype "github.com/erigontech/erigon/core/snaptype"
	"github.com/erigontech/erigon/core/types"
	"github.com/erigontech/erigon/eth/ethconfig"
	"github.com/erigontech/erigon/eth/ethconfig/estimate"
	"github.com/erigontech/erigon/eth/stagedsync/stages"
	"github.com/erigontech/erigon/polygon/heimdall"
	"github.com/erigontech/erigon/rlp"
	"github.com/erigontech/erigon/turbo/services"
	"github.com/erigontech/erigon/turbo/silkworm"
)

type SortedRange interface {
	GetRange() (from, to uint64)
	GetType() snaptype.Type
}

// noOverlaps - keep largest ranges and avoid overlap
func noOverlaps[T SortedRange](in []T) (res []T) {
	for i := 0; i < len(in); i++ {
		r := in[i]
		iFrom, iTo := r.GetRange()
		if iFrom == iTo {
			continue
		}
		for j := i + 1; j < len(in); j++ {
			r2 := in[j]
			jFrom, jTo := r2.GetRange()
			if jFrom == jTo {
				continue
			}
			if jFrom > iFrom {
				break
			}
			r = r2
			i++
		}
		res = append(res, r)
	}
	return res
}

func noGaps[T SortedRange](in []T) (out []T, missingRanges []Range) {
	if len(in) == 0 {
		return nil, nil
	}
	prevTo, _ := in[0].GetRange()
	for _, f := range in {
		from, to := f.GetRange()
		if to <= prevTo {
			continue
		}
		if from != prevTo { // no gaps
			missingRanges = append(missingRanges, Range{prevTo, from})
			continue
		}
		prevTo = to
		out = append(out, f)
	}
	return out, missingRanges
}

func findOverlaps[T SortedRange](in []T) (res []T, overlapped []T) {
	for i := 0; i < len(in); i++ {
		f := in[i]
		iFrom, iTo := f.GetRange()
		if iFrom == iTo {
			overlapped = append(overlapped, f)
			continue
		}

		for j := i + 1; j < len(in); i, j = i+1, j+1 { // if there is file with larger range - use it instead
			f2 := in[j]
			jFrom, jTo := f2.GetRange()

			if f.GetType().Enum() != f2.GetType().Enum() {
				break
			}
			if jFrom == jTo {
				overlapped = append(overlapped, f2)
				continue
			}
			if jFrom > iFrom && jTo > iTo {
				break
			}

			if iTo >= jTo && iFrom <= jFrom {
				overlapped = append(overlapped, f2)
				continue
			}
			if i < len(in)-1 && (jTo >= iTo && jFrom <= iFrom) {
				overlapped = append(overlapped, f)
			}
			f = f2
			iFrom, iTo = f.GetRange()
		}
		res = append(res, f)
	}
	return res, overlapped
}

func FindOverlaps(in []snaptype.FileInfo) (res []snaptype.FileInfo, overlapped []snaptype.FileInfo) {
	for i := 0; i < len(in); i++ {
		f := in[i]

		if f.From == f.To {
			overlapped = append(overlapped, f)
			continue
		}

		for j := i + 1; j < len(in); i, j = i+1, j+1 { // if there is file with larger range - use it instead
			f2 := in[j]

			if f.Type.Enum() != f2.Type.Enum() {
				break
			}

			if f2.From == f2.To {
				overlapped = append(overlapped, f2)
				continue
			}

			if f2.From > f.From && f2.To > f.To {
				break
			}

			if f.To >= f2.To && f.From <= f2.From {
				overlapped = append(overlapped, f2)
				continue
			}

			if i < len(in)-1 && (f2.To >= f.To && f2.From <= f.From) {
				overlapped = append(overlapped, f)
			}

			f = f2
		}

		res = append(res, f)
	}

	return res, overlapped
}

type Range struct {
	from, to uint64
}

func (r Range) From() uint64 { return r.from }
func (r Range) To() uint64   { return r.to }

type Ranges []Range

func (r Ranges) String() string {
	return fmt.Sprintf("%d", r)
}

type DirtySegment struct {
	Range
	*seg.Decompressor
	indexes []*recsplit.Index
	segType snaptype.Type
	version snaptype.Version

	frozen   bool
	refcount atomic.Int32

	canDelete atomic.Bool
}

type VisibleSegment struct {
	Range
	segType snaptype.Type
	src     *DirtySegment
}

func DirtySegmentLess(i, j *DirtySegment) bool {
	if i.from != j.from {
		return i.from < j.from
	}
	if i.to != j.to {
		return i.to < j.to
	}
	return int(i.version) < int(j.version)
}

func (s *DirtySegment) Type() snaptype.Type {
	return s.segType
}

func (s *DirtySegment) Version() snaptype.Version {
	return s.version
}

func (s *DirtySegment) Index(index ...snaptype.Index) *recsplit.Index {
	if len(index) == 0 {
		index = []snaptype.Index{{}}
	}

	if len(s.indexes) <= index[0].Offset {
		return nil
	}

	return s.indexes[index[0].Offset]
}

func (s *DirtySegment) FileName() string {
	return s.Type().FileName(s.version, s.from, s.to)
}

func (s *DirtySegment) FileInfo(dir string) snaptype.FileInfo {
	return s.Type().FileInfo(dir, s.from, s.to)
}

func (s *DirtySegment) GetRange() (from, to uint64) { return s.from, s.to }
func (s *DirtySegment) GetType() snaptype.Type      { return s.segType }
func (s *DirtySegment) isSubSetOf(j *DirtySegment) bool {
	return (j.from <= s.from && s.to <= j.to) && (j.from != s.from || s.to != j.to)
}

func (s *DirtySegment) reopenSeg(dir string) (err error) {
	s.closeSeg()
	s.Decompressor, err = seg.NewDecompressor(filepath.Join(dir, s.FileName()))
	if err != nil {
		return fmt.Errorf("%w, fileName: %s", err, s.FileName())
	}
	return nil
}

func (s *DirtySegment) closeSeg() {
	if s.Decompressor != nil {
		s.Close()
		s.Decompressor = nil
	}
}

func (s *DirtySegment) closeIdx() {
	for _, index := range s.indexes {
		index.Close()
	}

	s.indexes = nil
}

func (s *DirtySegment) close() {
	if s != nil {
		s.closeSeg()
		s.closeIdx()
	}
}

func (s *DirtySegment) closeAndRemoveFiles() {
	if s != nil {
		f := s.FilePath()
		s.closeSeg()
		s.closeIdx()

		snapDir := filepath.Dir(f)
		removeOldFiles([]string{f}, snapDir)
	}
}

func (s *DirtySegment) openFiles() []string {
	files := make([]string, 0, len(s.indexes)+1)

	if s.IsOpen() {
		files = append(files, s.FilePath())
	}

	for _, index := range s.indexes {
		files = append(files, index.FilePath())
	}

	return files
}

func (s *DirtySegment) reopenIdxIfNeed(dir string, optimistic bool) (err error) {
	if len(s.Type().IdxFileNames(s.version, s.from, s.to)) == 0 {
		return nil
	}

	err = s.reopenIdx(dir)

	if err != nil {
		if !errors.Is(err, os.ErrNotExist) {
			if optimistic {
				log.Warn("[snapshots] open index", "err", err)
			} else {
				return err
			}
		}
	}

	return nil
}

func (s *DirtySegment) reopenIdx(dir string) (err error) {
	s.closeIdx()
	if s.Decompressor == nil {
		return nil
	}

	for _, fileName := range s.Type().IdxFileNames(s.version, s.from, s.to) {
		index, err := recsplit.OpenIndex(filepath.Join(dir, fileName))

		if err != nil {
			return fmt.Errorf("%w, fileName: %s", err, fileName)
		}

		s.indexes = append(s.indexes, index)
	}

	return nil
}

func (sn *DirtySegment) mappedHeaderSnapshot() *silkworm.MappedHeaderSnapshot {
	segmentRegion := silkworm.NewMemoryMappedRegion(sn.FilePath(), sn.DataHandle(), sn.Size())
	idxRegion := silkworm.NewMemoryMappedRegion(sn.Index().FilePath(), sn.Index().DataHandle(), sn.Index().Size())
	return silkworm.NewMappedHeaderSnapshot(segmentRegion, idxRegion)
}

func (sn *DirtySegment) mappedBodySnapshot() *silkworm.MappedBodySnapshot {
	segmentRegion := silkworm.NewMemoryMappedRegion(sn.FilePath(), sn.DataHandle(), sn.Size())
	idxRegion := silkworm.NewMemoryMappedRegion(sn.Index().FilePath(), sn.Index().DataHandle(), sn.Index().Size())
	return silkworm.NewMappedBodySnapshot(segmentRegion, idxRegion)
}

func (sn *DirtySegment) mappedTxnSnapshot() *silkworm.MappedTxnSnapshot {
	segmentRegion := silkworm.NewMemoryMappedRegion(sn.FilePath(), sn.DataHandle(), sn.Size())
	idxTxnHash := sn.Index(coresnaptype.Indexes.TxnHash)
	idxTxnHashRegion := silkworm.NewMemoryMappedRegion(idxTxnHash.FilePath(), idxTxnHash.DataHandle(), idxTxnHash.Size())
	idxTxnHash2BlockNum := sn.Index(coresnaptype.Indexes.TxnHash2BlockNum)
	idxTxnHash2BlockRegion := silkworm.NewMemoryMappedRegion(idxTxnHash2BlockNum.FilePath(), idxTxnHash2BlockNum.DataHandle(), idxTxnHash2BlockNum.Size())
	return silkworm.NewMappedTxnSnapshot(segmentRegion, idxTxnHashRegion, idxTxnHash2BlockRegion)
}

// headers
// value: first_byte_of_header_hash + header_rlp
// header_hash       -> headers_segment_offset

// bodies
// value: rlp(types.BodyForStorage)
// block_num_u64     -> bodies_segment_offset

// transactions
// value: first_byte_of_transaction_hash + sender_address + transaction_rlp
// transaction_hash  -> transactions_segment_offset
// transaction_hash  -> block_number

type segments struct {
	DirtySegments   *btree.BTreeG[*DirtySegment]
	VisibleSegments []*VisibleSegment
	maxVisibleBlock atomic.Uint64
}

func (s *segments) View(f func(segments []*VisibleSegment) error) error {
	return f(s.VisibleSegments)
}

// no caller yet
func (s *segments) Segment(blockNum uint64, f func(*VisibleSegment) error) (found bool, err error) {
	for _, seg := range s.VisibleSegments {
		if !(blockNum >= seg.from && blockNum < seg.to) {
			continue
		}
		return true, f(seg)
	}
	return false, nil
}

func (s *segments) BeginRotx() *segmentsRotx {
	VisibleSegments := s.VisibleSegments
	for i := range VisibleSegments {
		if !VisibleSegments[i].src.frozen {
			VisibleSegments[i].src.refcount.Add(1)
		}
	}
	return &segmentsRotx{segments: s, VisibleSegments: s.VisibleSegments}
}

func (s *segmentsRotx) Close() {
	if s.VisibleSegments == nil {
		return
	}
	VisibleSegments := s.VisibleSegments
	s.VisibleSegments = nil

	for i := range VisibleSegments {
		src := VisibleSegments[i].src
		if src == nil || src.frozen {
			continue
		}
		refCnt := src.refcount.Add(-1)
		if refCnt == 0 && src.canDelete.Load() {
			src.closeAndRemoveFiles()
		}
	}
}

type segmentsRotx struct {
	segments        *segments
	VisibleSegments []*VisibleSegment
}

type RoSnapshots struct {
	indicesReady  atomic.Bool
	segmentsReady atomic.Bool

	types []snaptype.Type

	DirtySegmentsLock   sync.RWMutex
	VisibleSegmentsLock sync.RWMutex

	segments btree.Map[snaptype.Enum, *segments]

	dir         string
	segmentsMax atomic.Uint64 // all types of .seg files are available - up to this number
	idxMax      atomic.Uint64 // all types of .idx files are available - up to this number
	cfg         ethconfig.BlocksFreezing
	logger      log.Logger

	// allows for pruning segments - this is the min available segment
	segmentsMin atomic.Uint64
}

// NewRoSnapshots - opens all snapshots. But to simplify everything:
//   - it opens snapshots only on App start and immutable after
//   - all snapshots of given blocks range must exist - to make this blocks range available
//   - gaps are not allowed
//   - segment have [from:to) semantic
func NewRoSnapshots(cfg ethconfig.BlocksFreezing, snapDir string, segmentsMin uint64, logger log.Logger) *RoSnapshots {
	return newRoSnapshots(cfg, snapDir, coresnaptype.BlockSnapshotTypes, segmentsMin, logger)
}

func newRoSnapshots(cfg ethconfig.BlocksFreezing, snapDir string, types []snaptype.Type, segmentsMin uint64, logger log.Logger) *RoSnapshots {
	var segs btree.Map[snaptype.Enum, *segments]
	for _, snapType := range types {
		segs.Set(snapType.Enum(), &segments{
			DirtySegments: btree.NewBTreeGOptions[*DirtySegment](DirtySegmentLess, btree.Options{Degree: 128, NoLocks: false}),
		})
	}

	s := &RoSnapshots{dir: snapDir, cfg: cfg, segments: segs, logger: logger, types: types}
	s.segmentsMin.Store(segmentsMin)

	return s
}

func (s *RoSnapshots) Cfg() ethconfig.BlocksFreezing { return s.cfg }
func (s *RoSnapshots) Dir() string                   { return s.dir }
func (s *RoSnapshots) SegmentsReady() bool           { return s.segmentsReady.Load() }
func (s *RoSnapshots) IndicesReady() bool            { return s.indicesReady.Load() }
func (s *RoSnapshots) IndicesMax() uint64            { return s.idxMax.Load() }
func (s *RoSnapshots) SegmentsMax() uint64           { return s.segmentsMax.Load() }
func (s *RoSnapshots) SegmentsMin() uint64           { return s.segmentsMin.Load() }
func (s *RoSnapshots) SetSegmentsMin(min uint64)     { s.segmentsMin.Store(min) }
func (s *RoSnapshots) BlocksAvailable() uint64 {
	if s == nil {
		return 0
	}

	return s.idxMax.Load()
}
func (s *RoSnapshots) LogStat(label string) {
	var m runtime.MemStats
	dbg.ReadMemStats(&m)
	s.logger.Info(fmt.Sprintf("[snapshots:%s] Stat", label),
		"blocks", common2.PrettyCounter(s.SegmentsMax()+1), "indices", common2.PrettyCounter(s.IndicesMax()+1),
		"alloc", common2.ByteCount(m.Alloc), "sys", common2.ByteCount(m.Sys))
}

func (s *RoSnapshots) EnsureExpectedBlocksAreAvailable(cfg *snapcfg.Cfg) error {
	if s.BlocksAvailable() < cfg.ExpectBlocks {
		return fmt.Errorf("app must wait until all expected snapshots are available. Expected: %d, Available: %d", cfg.ExpectBlocks, s.BlocksAvailable())
	}
	return nil
}

func (s *RoSnapshots) Types() []snaptype.Type { return s.types }
func (s *RoSnapshots) HasType(in snaptype.Type) bool {
	for _, t := range s.types {
		if t.Enum() == in.Enum() {
			return true
		}
	}
	return false
}

// DisableReadAhead - usage: `defer d.EnableReadAhead().DisableReadAhead()`. Please don't use this funcs without `defer` to avoid leak.
func (s *RoSnapshots) DisableReadAhead() *RoSnapshots {
	v := s.View()
	defer v.Close()

	s.segments.Scan(func(segtype snaptype.Enum, value *segments) bool {
		for _, sn := range value.VisibleSegments {
			sn.src.DisableReadAhead()
		}
		return true
	})

	return s
}

func (s *RoSnapshots) EnableReadAhead() *RoSnapshots {
	v := s.View()
	defer v.Close()

	s.segments.Scan(func(segtype snaptype.Enum, value *segments) bool {
		for _, sn := range value.VisibleSegments {
			sn.src.EnableReadAhead()
		}
		return true
	})

	return s
}

func (s *RoSnapshots) EnableMadvWillNeed() *RoSnapshots {
	v := s.View()
	defer v.Close()

	s.segments.Scan(func(segtype snaptype.Enum, value *segments) bool {
		for _, sn := range value.VisibleSegments {
			sn.src.EnableMadvWillNeed()
		}
		return true
	})
	return s
}

func (s *RoSnapshots) recalcVisibleFiles() {
	defer func() {
		s.idxMax.Store(s.idxAvailability())
		s.indicesReady.Store(true)
	}()

	s.VisibleSegmentsLock.Lock()
	defer s.VisibleSegmentsLock.Unlock()

	var maxVisibleBlocks []uint64
	s.segments.Scan(func(segtype snaptype.Enum, value *segments) bool {
		dirtySegments := value.DirtySegments
		newVisibleSegments := make([]*VisibleSegment, 0, dirtySegments.Len())
		dirtySegments.Walk(func(segs []*DirtySegment) bool {
			for _, seg := range segs {
				if seg.canDelete.Load() {
					continue
				}
				if seg.Decompressor == nil {
					continue
				}
				if seg.indexes == nil {
					continue
				}
				for len(newVisibleSegments) > 0 && newVisibleSegments[len(newVisibleSegments)-1].src.isSubSetOf(seg) {
					newVisibleSegments[len(newVisibleSegments)-1].src = nil
					newVisibleSegments = newVisibleSegments[:len(newVisibleSegments)-1]
				}
				newVisibleSegments = append(newVisibleSegments, &VisibleSegment{
					Range:   seg.Range,
					segType: seg.segType,
					src:     seg,
				})

			}
			return true
		})

		value.VisibleSegments = newVisibleSegments
		if len(newVisibleSegments) > 0 {
			maxVisibleBlocks = append(maxVisibleBlocks, newVisibleSegments[len(newVisibleSegments)-1].to-1)
		} else {
			maxVisibleBlocks = append(maxVisibleBlocks, 0)
		}
		return true
	})

	minMaxVisibleBlock := slices.Min(maxVisibleBlocks)
	s.segments.Scan(func(segtype snaptype.Enum, value *segments) bool {
		if minMaxVisibleBlock == 0 {
			value.VisibleSegments = []*VisibleSegment{}
		} else {
			for i, seg := range value.VisibleSegments {
				if seg.to > minMaxVisibleBlock+1 {
					value.VisibleSegments = value.VisibleSegments[:i]
					break
				}
			}
		}
		value.maxVisibleBlock.Store(minMaxVisibleBlock)
		return true
	})
}

// minimax of existing indices
func (s *RoSnapshots) idxAvailability() uint64 {
	// Use-Cases:
	//   1. developers can add new types in future. and users will not have files of this type
	//   2. some types are network-specific. example: borevents exists only on Bor-consensus networks
	//   3. user can manually remove 1 .idx file: `rm snapshots/v1-type1-0000-1000.idx`
	//   4. user can manually remove all .idx files of given type: `rm snapshots/*type1*.idx`
	//   5. file-types may have different height: 10 headers, 10 bodies, 9 transactions (for example if `kill -9` came during files building/merge). still need index all 3 types.

	var findIdx bool
	var maxIdx uint64
	s.segments.Scan(func(segtype snaptype.Enum, value *segments) bool {
		if !s.HasType(segtype.Type()) {
			return true
		}

		// all types of segments have the same height
		if findIdx {
			return true
		}
		maxIdx = value.maxVisibleBlock.Load()
		findIdx = true
		return true
	})

	return maxIdx
}

// OptimisticReopenWithDB - optimistically open snapshots (ignoring error), useful at App startup because:
// - user must be able: delete any snapshot file and Erigon will self-heal by re-downloading
// - RPC return Nil for historical blocks if snapshots are not open
func (s *RoSnapshots) OptimisticReopenWithDB(db kv.RoDB) {
	var snList []string
	_ = db.View(context.Background(), func(tx kv.Tx) (err error) {
		snList, _, err = rawdb.ReadSnapshots(tx)
		if err != nil {
			return err
		}
		return nil
	})
	_ = s.ReopenList(snList, true)
}

func (s *RoSnapshots) LS() {
	view := s.View()
	defer view.Close()

	view.VisibleSegments.Scan(func(segtype snaptype.Enum, value *segmentsRotx) bool {
		for _, seg := range value.VisibleSegments {
			if seg.src.Decompressor == nil {
				continue
			}
			log.Info("[snapshots] ", "f", seg.src.Decompressor.FileName(), "from", seg.from, "to", seg.to)
		}
		return true
	})
}

func (s *RoSnapshots) Files() (list []string) {
	view := s.View()
	defer view.Close()

	view.VisibleSegments.Scan(func(segtype snaptype.Enum, value *segmentsRotx) bool {
		for _, seg := range value.VisibleSegments {
			list = append(list, seg.src.FileName())
		}
		return true
	})

	return
}

func (s *RoSnapshots) OpenFiles() (list []string) {
	s.DirtySegmentsLock.RLock()
	defer s.DirtySegmentsLock.RUnlock()

	log.Warn("[dbg] OpenFiles")
	defer log.Warn("[dbg] OpenFiles end")
	s.segments.Scan(func(segtype snaptype.Enum, value *segments) bool {
		value.DirtySegments.Walk(func(segs []*DirtySegment) bool {
			for _, seg := range segs {
				if seg.Decompressor == nil {
					continue
				}
				list = append(list, seg.FilePath())
			}
			return true
		})
		return true
	})

	return list
}

// ReopenList stops on optimistic=false, continue opening files on optimistic=true
func (s *RoSnapshots) ReopenList(fileNames []string, optimistic bool) error {
	defer s.recalcVisibleFiles()

	s.DirtySegmentsLock.Lock()
	defer s.DirtySegmentsLock.Unlock()

	s.closeWhatNotInList(fileNames)
	if err := s.rebuildSegments(fileNames, true, optimistic); err != nil {
		return err
	}
	return nil
}

func (s *RoSnapshots) InitSegments(fileNames []string) error {
	defer s.recalcVisibleFiles()

	s.DirtySegmentsLock.Lock()
	defer s.DirtySegmentsLock.Unlock()

	s.closeWhatNotInList(fileNames)
	if err := s.rebuildSegments(fileNames, false, true); err != nil {
		return err
	}
	return nil
}

func (s *RoSnapshots) rebuildSegments(fileNames []string, open bool, optimistic bool) error {
	var segmentsMax uint64
	var segmentsMaxSet bool

	for _, fName := range fileNames {
		f, isState, ok := snaptype.ParseFileName(s.dir, fName)
		if !ok || isState {
			continue
		}
		if !s.HasType(f.Type) {
			continue
		}

		segtype, ok := s.segments.Get(f.Type.Enum())
		if !ok {
			segtype = &segments{
				DirtySegments: btree.NewBTreeGOptions[*DirtySegment](DirtySegmentLess, btree.Options{Degree: 128, NoLocks: false}),
			}
			s.segments.Set(f.Type.Enum(), segtype)
		}

		var sn *DirtySegment
		var exists bool
		segtype.DirtySegments.Walk(func(segs []*DirtySegment) bool {
			for _, sn2 := range segs {
				if sn2.Decompressor == nil { // it's ok if some segment was not able to open
					continue
				}
				if fName == sn2.FileName() {
					sn = sn2
					exists = true
					return false
				}
			}
			return true
		})

		if !exists {
			sn = &DirtySegment{segType: f.Type, version: f.Version, Range: Range{f.From, f.To}, frozen: snapcfg.Seedable(s.cfg.ChainName, f)}
		}

		if open {
			if err := sn.reopenSeg(s.dir); err != nil {
				if errors.Is(err, os.ErrNotExist) {
					if optimistic {
						continue
					} else {
						break
					}
				}
				if optimistic {
					continue
				} else {
					return err
				}
			}
		}

		if !exists {
			// it's possible to iterate over .seg file even if you don't have index
			// then make segment available even if index open may fail
			segtype.DirtySegments.Set(sn)
		}

		if open {
			if err := sn.reopenIdxIfNeed(s.dir, optimistic); err != nil {
				return err
			}
		}

		if f.To > 0 {
			segmentsMax = f.To - 1
		} else {
			segmentsMax = 0
		}
		segmentsMaxSet = true
	}
	if segmentsMaxSet {
		s.segmentsMax.Store(segmentsMax)
	}
	s.segmentsReady.Store(true)
	return nil
}

func (s *RoSnapshots) Ranges() []Range {
	view := s.View()
	defer view.Close()
	return view.Ranges()
}

func (s *RoSnapshots) OptimisticalyReopenFolder()           { _ = s.ReopenFolder() }
func (s *RoSnapshots) OptimisticalyReopenWithDB(db kv.RoDB) { _ = s.ReopenWithDB(db) }
func (s *RoSnapshots) ReopenFolder() error {
	defer s.recalcVisibleFiles()

	s.DirtySegmentsLock.Lock()
	defer s.DirtySegmentsLock.Unlock()

	files, _, err := typedSegments(s.dir, s.segmentsMin.Load(), s.Types(), false)
	if err != nil {
		return err
	}

	list := make([]string, 0, len(files))
	for _, f := range files {
		_, fName := filepath.Split(f.Path)
		list = append(list, fName)
	}
	s.closeWhatNotInList(list)
	if err := s.rebuildSegments(list, true, false); err != nil {
		return err
	}
	return nil
}

func (s *RoSnapshots) ReopenSegments(types []snaptype.Type, allowGaps bool) error {
	defer s.recalcVisibleFiles()

	s.DirtySegmentsLock.Lock()
	defer s.DirtySegmentsLock.Unlock()

	files, _, err := typedSegments(s.dir, s.segmentsMin.Load(), types, allowGaps)

	if err != nil {
		return err
	}
	list := make([]string, 0, len(files))
	for _, f := range files {
		_, fName := filepath.Split(f.Path)
		list = append(list, fName)
	}

	if err := s.rebuildSegments(list, true, false); err != nil {
		return err
	}
	return nil
}

func (s *RoSnapshots) ReopenWithDB(db kv.RoDB) error {
	if err := db.View(context.Background(), func(tx kv.Tx) error {
		snList, _, err := rawdb.ReadSnapshots(tx)
		if err != nil {
			return err
		}
		return s.ReopenList(snList, true)
	}); err != nil {
		return fmt.Errorf("ReopenWithDB: %w", err)
	}
	return nil
}

func (s *RoSnapshots) Close() {
	if s == nil {
		return
	}
	s.DirtySegmentsLock.Lock()
	defer s.DirtySegmentsLock.Unlock()

	s.closeWhatNotInList(nil)
	s.recalcVisibleFiles()
}

func (s *RoSnapshots) closeWhatNotInList(l []string) {
	toClose := make(map[snaptype.Enum][]*DirtySegment, 0)
	s.segments.Scan(func(segtype snaptype.Enum, value *segments) bool {
		value.DirtySegments.Walk(func(segs []*DirtySegment) bool {

		Loop1:
			for _, seg := range segs {
				for _, fName := range l {
					if fName == seg.FileName() {
						continue Loop1
					}
				}
				if _, ok := toClose[seg.segType.Enum()]; !ok {
					toClose[segtype] = make([]*DirtySegment, 0)
				}
				toClose[segtype] = append(toClose[segtype], seg)
			}

			return true
		})
		return true
	})

	for segtype, delSegments := range toClose {
		segs, _ := s.segments.Get(segtype)
		for _, delSeg := range delSegments {
			delSeg.close()
			segs.DirtySegments.Delete(delSeg)
		}
	}
}

func (s *RoSnapshots) removeOverlapsAfterMerge() error {
	list, err := snaptype.Segments(s.dir)

	if err != nil {
		return err
	}

	if _, toRemove := findOverlaps(list); len(toRemove) > 0 {
		filesToRemove := make([]string, 0, len(toRemove))

		for _, info := range toRemove {
			filesToRemove = append(filesToRemove, info.Path)
		}

		removeOldFiles(filesToRemove, s.dir)
	}

	return nil
}

func (s *RoSnapshots) buildMissedIndicesIfNeed(ctx context.Context, logPrefix string, notifier services.DBEventNotifier, dirs datadir.Dirs, cc *chain.Config, logger log.Logger) error {
	if s.IndicesMax() >= s.SegmentsMax() {
		return nil
	}
	if !s.Cfg().ProduceE2 && s.IndicesMax() == 0 {
		return errors.New("please remove --snap.stop, erigon can't work without creating basic indices")
	}
	if !s.Cfg().ProduceE2 {
		return nil
	}
	if !s.SegmentsReady() {
		return errors.New("not all snapshot segments are available")
	}
	s.LogStat("missed-idx")

	// wait for Downloader service to download all expected snapshots
	indexWorkers := estimate.IndexSnapshot.Workers()
	if err := s.buildMissedIndices(logPrefix, ctx, dirs, cc, indexWorkers, logger); err != nil {
		return fmt.Errorf("can't build missed indices: %w", err)
	}

	if err := s.ReopenFolder(); err != nil {
		return err
	}
	s.LogStat("missed-idx:reopen")
	if notifier != nil {
		notifier.OnNewSnapshot()
	}
	return nil
}

func (s *RoSnapshots) delete(fileName string) error {
	s.DirtySegmentsLock.Lock()
	defer s.DirtySegmentsLock.Unlock()

	var err error
	var delSeg *DirtySegment
	var dirtySegments *btree.BTreeG[*DirtySegment]

	_, fName := filepath.Split(fileName)
	s.segments.Scan(func(segtype snaptype.Enum, value *segments) bool {
		findDelSeg := false
		value.DirtySegments.Walk(func(segs []*DirtySegment) bool {
			for _, sn := range segs {
				if sn.Decompressor == nil {
					continue
				}
				if sn.segType.FileName(sn.version, sn.from, sn.to) != fName {
					continue
				}
				sn.canDelete.Store(true)
				if sn.refcount.Load() == 0 {
					sn.closeAndRemoveFiles()
				}
				delSeg = sn
				dirtySegments = value.DirtySegments
				findDelSeg = false
				return true
			}
			return true
		})
		return !findDelSeg
	})
	dirtySegments.Delete(delSeg)
	return err
}

// prune visible segments
func (s *RoSnapshots) Delete(fileName string) error {
	if s == nil {
		return nil
	}
	defer s.recalcVisibleFiles()
	if err := s.delete(fileName); err != nil {
		return fmt.Errorf("can't delete file: %w", err)
	}
	return nil
}

func (s *RoSnapshots) buildMissedIndices(logPrefix string, ctx context.Context, dirs datadir.Dirs, chainConfig *chain.Config, workers int, logger log.Logger) error {
	if s == nil {
		return nil
	}

	if _, err := snaptype.ReadAndCreateSaltIfNeeded(dirs.Snap); err != nil {
		return err
	}

	dir, tmpDir := dirs.Snap, dirs.Tmp
	//log.Log(lvl, "[snapshots] Build indices", "from", min)

	ps := background.NewProgressSet()
	startIndexingTime := time.Now()

	logEvery := time.NewTicker(20 * time.Second)
	defer logEvery.Stop()

	g, gCtx := errgroup.WithContext(ctx)
	g.SetLimit(workers)
	finish := make(chan struct{})

	go func() {
		for {
			select {
			case <-logEvery.C:
				var m runtime.MemStats
				dbg.ReadMemStats(&m)
				sendDiagnostics(startIndexingTime, ps.DiagnosticsData(), m.Alloc, m.Sys)
				logger.Info(fmt.Sprintf("[%s] Indexing", logPrefix), "progress", ps.String(), "total-indexing-time", time.Since(startIndexingTime).Round(time.Second).String(), "alloc", common2.ByteCount(m.Alloc), "sys", common2.ByteCount(m.Sys))
			case <-finish:
				return
			case <-ctx.Done():
				return
			}
		}
	}()

	var fmu sync.Mutex
	failedIndexes := make(map[string]error, 0)

	s.segments.Scan(func(segtype snaptype.Enum, value *segments) bool {
		value.DirtySegments.Walk(func(segs []*DirtySegment) bool {
			for _, segment := range segs {
				info := segment.FileInfo(dir)

				if segtype.HasIndexFiles(info, logger) {
					continue
				}

				segment.closeIdx()

				g.Go(func() error {
					p := &background.Progress{}
					ps.Add(p)
					defer notifySegmentIndexingFinished(info.Name())
					defer ps.Delete(p)
					if err := segtype.BuildIndexes(gCtx, info, chainConfig, tmpDir, p, log.LvlInfo, logger); err != nil {
						// unsuccessful indexing should allow other indexing to finish
						fmu.Lock()
						failedIndexes[info.Name()] = err
						fmu.Unlock()
					}
					return nil
				})
			}
			return true
		})
		return true
	})

	var ie error

	go func() {
		defer close(finish)
		g.Wait()

		fmu.Lock()
		for fname, err := range failedIndexes {
			logger.Error(fmt.Sprintf("[%s] Indexing failed", logPrefix), "file", fname, "error", err)
			ie = fmt.Errorf("%s: %w", fname, err) // report the last one anyway
		}
		fmu.Unlock()
	}()

	// Block main thread
	select {
	case <-finish:
		if err := g.Wait(); err != nil {
			return err
		}
		return ie
	case <-ctx.Done():
		return ctx.Err()
	}
}

func (s *RoSnapshots) PrintDebug() {
	v := s.View()
	defer v.Close()
	s.segments.Scan(func(key snaptype.Enum, value *segments) bool {
		fmt.Println("    == [dbg] Snapshots,", key.String())
		printDebug := func(sn *DirtySegment) {
			args := make([]any, 0, len(sn.Type().Indexes())+1)
			args = append(args, sn.from)
			for _, index := range sn.Type().Indexes() {
				args = append(args, sn.Index(index) != nil)
			}
			fmt.Println(args...)
		}
		value.DirtySegments.Scan(func(sn *DirtySegment) bool {
			printDebug(sn)
			return true
		})
		return true
	})
}

func (s *RoSnapshots) AddSnapshotsToSilkworm(silkwormInstance *silkworm.Silkworm) error {
	v := s.View()
	defer v.Close()

	s.VisibleSegmentsLock.RLock()
	defer s.VisibleSegmentsLock.RUnlock()

	mappedHeaderSnapshots := make([]*silkworm.MappedHeaderSnapshot, 0)
	if headers, ok := v.VisibleSegments.Get(coresnaptype.Enums.Headers); ok {
		for _, headerSegment := range headers.VisibleSegments {
			mappedHeaderSnapshots = append(mappedHeaderSnapshots, headerSegment.src.mappedHeaderSnapshot())
		}
	}

	mappedBodySnapshots := make([]*silkworm.MappedBodySnapshot, 0)
	if bodies, ok := v.VisibleSegments.Get(coresnaptype.Enums.Bodies); ok {
		for _, bodySegment := range bodies.VisibleSegments {
			mappedBodySnapshots = append(mappedBodySnapshots, bodySegment.src.mappedBodySnapshot())
		}
		return nil

	}

	mappedTxnSnapshots := make([]*silkworm.MappedTxnSnapshot, 0)
	if txs, ok := v.VisibleSegments.Get(coresnaptype.Enums.Transactions); ok {
		for _, txnSegment := range txs.VisibleSegments {
			mappedTxnSnapshots = append(mappedTxnSnapshots, txnSegment.src.mappedTxnSnapshot())
		}
	}

	if len(mappedHeaderSnapshots) != len(mappedBodySnapshots) || len(mappedBodySnapshots) != len(mappedTxnSnapshots) {
		return errors.New("addSnapshots: the number of headers/bodies/txs snapshots must be the same")
	}

	for i := 0; i < len(mappedHeaderSnapshots); i++ {
		mappedSnapshot := &silkworm.MappedChainSnapshot{
			Headers: mappedHeaderSnapshots[i],
			Bodies:  mappedBodySnapshots[i],
			Txs:     mappedTxnSnapshots[i],
		}
		err := silkwormInstance.AddSnapshot(mappedSnapshot)
		if err != nil {
			return err
		}
	}

	return nil
}

func buildIdx(ctx context.Context, sn snaptype.FileInfo, chainConfig *chain.Config, tmpDir string, p *background.Progress, lvl log.Lvl, logger log.Logger) error {
	//log.Info("[snapshots] build idx", "file", sn.Name())
	if err := sn.Type.BuildIndexes(ctx, sn, chainConfig, tmpDir, p, lvl, logger); err != nil {
		return fmt.Errorf("buildIdx: %s: %s", sn.Type, err)
	}
	//log.Info("[snapshots] finish build idx", "file", fName)
	return nil
}

func notifySegmentIndexingFinished(name string) {
	dts := []diagnostics.SnapshotSegmentIndexingStatistics{
		{
			SegmentName: name,
			Percent:     100,
			Alloc:       0,
			Sys:         0,
		},
	}
	diagnostics.Send(diagnostics.SnapshotIndexingStatistics{
		Segments:    dts,
		TimeElapsed: -1,
	})
}

func sendDiagnostics(startIndexingTime time.Time, indexPercent map[string]int, alloc uint64, sys uint64) {
	segmentsStats := make([]diagnostics.SnapshotSegmentIndexingStatistics, 0, len(indexPercent))
	for k, v := range indexPercent {
		segmentsStats = append(segmentsStats, diagnostics.SnapshotSegmentIndexingStatistics{
			SegmentName: k,
			Percent:     v,
			Alloc:       alloc,
			Sys:         sys,
		})
	}
	diagnostics.Send(diagnostics.SnapshotIndexingStatistics{
		Segments:    segmentsStats,
		TimeElapsed: time.Since(startIndexingTime).Round(time.Second).Seconds(),
	})
}

func typeOfSegmentsMustExist(dir string, in []snaptype.FileInfo, types []snaptype.Type) (res []snaptype.FileInfo) {
MainLoop:
	for _, f := range in {
		if f.From == f.To {
			continue
		}
		for _, t := range types {
			p := filepath.Join(dir, snaptype.SegmentFileName(f.Version, f.From, f.To, t.Enum()))
			exists, err := dir2.FileExist(p)
			if err != nil {
				log.Debug("[snapshots] FileExist error", "err", err, "path", p)
				continue MainLoop
			}
			if !exists {
				continue MainLoop
			}
			res = append(res, f)
		}
	}
	return res
}

func SegmentsCaplin(dir string, minBlock uint64) (res []snaptype.FileInfo, missingSnapshots []Range, err error) {
	list, err := snaptype.Segments(dir)
	if err != nil {
		return nil, missingSnapshots, err
	}

	{
		var l, lSidecars []snaptype.FileInfo
		var m []Range
		for _, f := range list {
			if f.Type.Enum() != snaptype.CaplinEnums.BeaconBlocks && f.Type.Enum() != snaptype.CaplinEnums.BlobSidecars {
				continue
			}
			if f.Type.Enum() == snaptype.CaplinEnums.BlobSidecars {
				lSidecars = append(lSidecars, f) // blobs are an exception
				continue
			}
			l = append(l, f)
		}
		l, m = noGaps(noOverlaps(l))
		if len(m) > 0 {
			lst := m[len(m)-1]
			log.Debug("[snapshots] see gap", "type", snaptype.CaplinEnums.BeaconBlocks, "from", lst.from)
		}
		res = append(res, l...)
		res = append(res, lSidecars...)
		missingSnapshots = append(missingSnapshots, m...)
	}
	return res, missingSnapshots, nil
}

func Segments(dir string, minBlock uint64) (res []snaptype.FileInfo, missingSnapshots []Range, err error) {
	return typedSegments(dir, minBlock, coresnaptype.BlockSnapshotTypes, true)
}

func typedSegments(dir string, minBlock uint64, types []snaptype.Type, allowGaps bool) (res []snaptype.FileInfo, missingSnapshots []Range, err error) {
	segmentsTypeCheck := func(dir string, in []snaptype.FileInfo) (res []snaptype.FileInfo) {
		return typeOfSegmentsMustExist(dir, in, types)
	}

	list, err := snaptype.Segments(dir)

	if err != nil {
		return nil, missingSnapshots, err
	}

	for _, segType := range types {
		{
			var l []snaptype.FileInfo
			var m []Range
			for _, f := range list {
				if f.Type.Enum() != segType.Enum() {
					continue
				}
				l = append(l, f)
			}

			if allowGaps {
				l = noOverlaps(segmentsTypeCheck(dir, l))
			} else {
				l, m = noGaps(noOverlaps(segmentsTypeCheck(dir, l)))
			}
			if len(m) > 0 {
				lst := m[len(m)-1]
				log.Debug("[snapshots] see gap", "type", segType, "from", lst.from)
			}
			res = append(res, l...)
			if len(m) > 0 {
				lst := m[len(m)-1]
				log.Debug("[snapshots] see gap", "type", segType, "from", lst.from)
			}

			missingSnapshots = append(missingSnapshots, m...)
		}
	}
	return res, missingSnapshots, nil
}

func chooseSegmentEnd(from, to uint64, snapType snaptype.Enum, chainConfig *chain.Config) uint64 {
	var chainName string

	if chainConfig != nil {
		chainName = chainConfig.ChainName
	}
	blocksPerFile := snapcfg.MergeLimitFromCfg(snapcfg.KnownCfg(chainName), snapType, from)

	next := (from/blocksPerFile + 1) * blocksPerFile
	to = min(next, to)

	if to < snaptype.Erigon2MinSegmentSize {
		return to
	}

	return to - (to % snaptype.Erigon2MinSegmentSize) // round down to the nearest 1k
}

type BlockRetire struct {
	maxScheduledBlock     atomic.Uint64
	working               atomic.Bool
	needSaveFilesListInDB atomic.Bool

	// shared semaphore with AggregatorV3 to allow only one type of snapshot building at a time
	snBuildAllowed *semaphore.Weighted

	workers int
	tmpDir  string
	db      kv.RoDB

	notifier    services.DBEventNotifier
	logger      log.Logger
	blockReader services.FullBlockReader
	blockWriter *blockio.BlockWriter
	dirs        datadir.Dirs
	chainConfig *chain.Config
}

func NewBlockRetire(
	compressWorkers int,
	dirs datadir.Dirs,
	blockReader services.FullBlockReader,
	blockWriter *blockio.BlockWriter,
	db kv.RoDB,
	chainConfig *chain.Config,
	notifier services.DBEventNotifier,
	snBuildAllowed *semaphore.Weighted,
	logger log.Logger,
) *BlockRetire {
	return &BlockRetire{
		workers:        compressWorkers,
		tmpDir:         dirs.Tmp,
		dirs:           dirs,
		blockReader:    blockReader,
		blockWriter:    blockWriter,
		db:             db,
		snBuildAllowed: snBuildAllowed,
		chainConfig:    chainConfig,
		notifier:       notifier,
		logger:         logger,
	}
}

func (br *BlockRetire) SetWorkers(workers int) { br.workers = workers }
func (br *BlockRetire) GetWorkers() int        { return br.workers }

func (br *BlockRetire) IO() (services.FullBlockReader, *blockio.BlockWriter) {
	return br.blockReader, br.blockWriter
}

func (br *BlockRetire) Writer() *RoSnapshots { return br.blockReader.Snapshots().(*RoSnapshots) }

func (br *BlockRetire) snapshots() *RoSnapshots { return br.blockReader.Snapshots().(*RoSnapshots) }

func (br *BlockRetire) borSnapshots() *BorRoSnapshots {
	return br.blockReader.BorSnapshots().(*BorRoSnapshots)
}

func (br *BlockRetire) HasNewFrozenFiles() bool {
	return br.needSaveFilesListInDB.CompareAndSwap(true, false)
}

func CanRetire(curBlockNum uint64, blocksInSnapshots uint64, snapType snaptype.Enum, chainConfig *chain.Config) (blockFrom, blockTo uint64, can bool) {
	var keep uint64 = 1024 //TODO: we will increase it to params.FullImmutabilityThreshold after some db optimizations
	if curBlockNum <= keep {
		return
	}
	blockFrom = blocksInSnapshots + 1
	return canRetire(blockFrom, curBlockNum-keep, snapType, chainConfig)
}

func canRetire(from, to uint64, snapType snaptype.Enum, chainConfig *chain.Config) (blockFrom, blockTo uint64, can bool) {
	if to <= from {
		return
	}
	blockFrom = (from / 1_000) * 1_000
	roundedTo1K := (to / 1_000) * 1_000
	var maxJump uint64 = 1_000

	var chainName string

	if chainConfig != nil {
		chainName = chainConfig.ChainName
	}

	mergeLimit := snapcfg.MergeLimitFromCfg(snapcfg.KnownCfg(chainName), snapType, blockFrom)

	if blockFrom%mergeLimit == 0 {
		maxJump = mergeLimit
	} else if blockFrom%100_000 == 0 {
		maxJump = 100_000
	} else if blockFrom%10_000 == 0 {
		maxJump = 10_000
	}
	//roundedTo1K := (to / 1_000) * 1_000
	jump := min(maxJump, roundedTo1K-blockFrom)
	switch { // only next segment sizes are allowed
	case jump >= mergeLimit:
		blockTo = blockFrom + mergeLimit
	case jump >= 100_000:
		blockTo = blockFrom + 100_000
	case jump >= 10_000:
		blockTo = blockFrom + 10_000
	case jump >= 1_000:
		blockTo = blockFrom + 1_000
	default:
		blockTo = blockFrom
	}
	return blockFrom, blockTo, blockTo-blockFrom >= 1_000
}

func CanDeleteTo(curBlockNum uint64, blocksInSnapshots uint64) (blockTo uint64) {
	if blocksInSnapshots == 0 {
		return 0
	}

	var keep uint64 = 1024 // params.FullImmutabilityThreshold //TODO: we will increase this value after db optimizations - about on-chain-tip prune speed
	if curBlockNum+999 < keep {
		// To prevent overflow of uint64 below
		return blocksInSnapshots + 1
	}
	hardLimit := (curBlockNum/1_000)*1_000 - keep
	return min(hardLimit, blocksInSnapshots+1)
}

func (br *BlockRetire) dbHasEnoughDataForBlocksRetire(ctx context.Context) (bool, error) {
	// pre-check if db has enough data
	var haveGap bool
	if err := br.db.View(ctx, func(tx kv.Tx) error {
		firstInDB, ok, err := rawdb.ReadFirstNonGenesisHeaderNumber(tx)
		if err != nil {
			return err
		}
		if !ok {
			return nil
		}
		lastInFiles := br.snapshots().SegmentsMax() + 1
		haveGap = lastInFiles < firstInDB
		if haveGap {
			log.Debug("[snapshots] not enough blocks in db to create snapshots", "lastInFiles", lastInFiles, " firstBlockInDB", firstInDB, "recommendations", "it's ok to ignore this message. can fix by: downloading more files `rm datadir/snapshots/prohibit_new_downloads.lock datdir/snapshots/snapshots-lock.json`, or downloading old blocks to db `integration stage_headers --reset`")
		}
		return nil
	}); err != nil {
		return false, err
	}
	return !haveGap, nil
}

func (br *BlockRetire) retireBlocks(ctx context.Context, minBlockNum uint64, maxBlockNum uint64, lvl log.Lvl, seedNewSnapshots func(downloadRequest []services.DownloadRequest) error, onDelete func(l []string) error) (bool, error) {
	select {
	case <-ctx.Done():
		return false, ctx.Err()
	default:
	}

	notifier, logger, blockReader, tmpDir, db, workers := br.notifier, br.logger, br.blockReader, br.tmpDir, br.db, br.workers
	snapshots := br.snapshots()

	blockFrom, blockTo, ok := CanRetire(maxBlockNum, minBlockNum, snaptype.Unknown, br.chainConfig)

	if ok {
		if has, err := br.dbHasEnoughDataForBlocksRetire(ctx); err != nil {
			return false, err
		} else if !has {
			return false, nil
		}
		logger.Log(lvl, "[snapshots] Retire Blocks", "range",
			fmt.Sprintf("%s-%s", common2.PrettyCounter(blockFrom), common2.PrettyCounter(blockTo)))
		// in future we will do it in background
		if err := DumpBlocks(ctx, blockFrom, blockTo, br.chainConfig, tmpDir, snapshots.Dir(), db, workers, lvl, logger, blockReader); err != nil {
			return ok, fmt.Errorf("DumpBlocks: %w", err)
		}

		if err := snapshots.ReopenFolder(); err != nil {
			return ok, fmt.Errorf("reopen: %w", err)
		}
		snapshots.LogStat("blocks:retire")
		if notifier != nil && !reflect.ValueOf(notifier).IsNil() { // notify about new snapshots of any size
			notifier.OnNewSnapshot()
		}
	}

	merger := NewMerger(tmpDir, workers, lvl, db, br.chainConfig, logger)
	rangesToMerge := merger.FindMergeRanges(snapshots.Ranges(), snapshots.BlocksAvailable())
	if len(rangesToMerge) == 0 {
		return ok, nil
	}
	ok = true // have something to merge
	onMerge := func(r Range) error {
		if notifier != nil && !reflect.ValueOf(notifier).IsNil() { // notify about new snapshots of any size
			notifier.OnNewSnapshot()
		}

		if seedNewSnapshots != nil {
			downloadRequest := []services.DownloadRequest{
				services.NewDownloadRequest("", ""),
			}
			if err := seedNewSnapshots(downloadRequest); err != nil {
				return err
			}
		}
		return nil
	}
	err := merger.Merge(ctx, snapshots, snapshots.Types(), rangesToMerge, snapshots.Dir(), true /* doIndex */, onMerge, onDelete)
	if err != nil {
		return ok, err
	}

	// remove old garbage files
	if err := snapshots.removeOverlapsAfterMerge(); err != nil {
		return false, err
	}
	return ok, nil
}

var ErrNothingToPrune = errors.New("nothing to prune")

func (br *BlockRetire) PruneAncientBlocks(tx kv.RwTx, limit int) (deleted int, err error) {
	if br.blockReader.FreezingCfg().KeepBlocks {
		return deleted, nil
	}
	currentProgress, err := stages.GetStageProgress(tx, stages.Senders)
	if err != nil {
		return deleted, err
	}

	if canDeleteTo := CanDeleteTo(currentProgress, br.blockReader.FrozenBlocks()); canDeleteTo > 0 {
		br.logger.Debug("[snapshots] Prune Blocks", "to", canDeleteTo, "limit", limit)
		deletedBlocks, err := br.blockWriter.PruneBlocks(context.Background(), tx, canDeleteTo, limit)
		if err != nil {
			return deleted, err
		}
		deleted += deletedBlocks
	}

	if br.chainConfig.Bor != nil {
		if canDeleteTo := CanDeleteTo(currentProgress, br.blockReader.FrozenBorBlocks()); canDeleteTo > 0 {
			br.logger.Debug("[snapshots] Prune Bor Blocks", "to", canDeleteTo, "limit", limit)
			deletedBorBlocks, err := br.blockWriter.PruneBorBlocks(context.Background(), tx, canDeleteTo, limit,
				func(block uint64) uint64 { return uint64(heimdall.SpanIdAt(block)) })
			if err != nil {
				return deleted, err
			}
			deleted += deletedBorBlocks
		}

	}

	return deleted, nil
}

func (br *BlockRetire) RetireBlocksInBackground(ctx context.Context, minBlockNum, maxBlockNum uint64, lvl log.Lvl, seedNewSnapshots func(downloadRequest []services.DownloadRequest) error, onDeleteSnapshots func(l []string) error, onFinishRetire func() error) {
	if maxBlockNum > br.maxScheduledBlock.Load() {
		br.maxScheduledBlock.Store(maxBlockNum)
	}

	if !br.working.CompareAndSwap(false, true) {
		return
	}

	go func() {
		defer br.working.Store(false)

		if br.snBuildAllowed != nil {
			//we are inside own goroutine - it's fine to block here
			if err := br.snBuildAllowed.Acquire(ctx, 1); err != nil {
				br.logger.Warn("[snapshots] retire blocks", "err", err)
				return
			}
			defer br.snBuildAllowed.Release(1)
		}

		err := br.RetireBlocks(ctx, minBlockNum, maxBlockNum, lvl, seedNewSnapshots, onDeleteSnapshots, onFinishRetire)
		if err != nil {
			br.logger.Warn("[snapshots] retire blocks", "err", err)
			return
		}
	}()
}

func (br *BlockRetire) RetireBlocks(ctx context.Context, requestedMinBlockNum uint64, requestedMaxBlockNum uint64, lvl log.Lvl, seedNewSnapshots func(downloadRequest []services.DownloadRequest) error, onDeleteSnapshots func(l []string) error, onFinish func() error) error {
	if requestedMaxBlockNum > br.maxScheduledBlock.Load() {
		br.maxScheduledBlock.Store(requestedMaxBlockNum)
	}
	includeBor := br.chainConfig.Bor != nil

	if err := br.BuildMissedIndicesIfNeed(ctx, "RetireBlocks", br.notifier, br.chainConfig); err != nil {
		return err
	}

	if includeBor {
		// "bor snaps" can be behind "block snaps", it's ok:
		//      - for example because of `kill -9` in the middle of merge
		//      - or if manually delete bor files (for re-generation)
		var err error
		var okBor bool
		for {
			minBlockNum := max(br.blockReader.FrozenBlocks(), requestedMinBlockNum)
			okBor, err = br.retireBorBlocks(ctx, br.blockReader.FrozenBorBlocks(), minBlockNum, lvl, seedNewSnapshots, onDeleteSnapshots)
			if err != nil {
				return err
			}
			if !okBor {
				break
			}
		}
	}

	var err error
	for {
		var ok, okBor bool
		minBlockNum := max(br.blockReader.FrozenBlocks(), requestedMinBlockNum)
		maxBlockNum := br.maxScheduledBlock.Load()
		ok, err = br.retireBlocks(ctx, minBlockNum, maxBlockNum, lvl, seedNewSnapshots, onDeleteSnapshots)
		if err != nil {
			return err
		}

		if includeBor {
			minBorBlockNum := max(br.blockReader.FrozenBorBlocks(), requestedMinBlockNum)
			okBor, err = br.retireBorBlocks(ctx, minBorBlockNum, maxBlockNum, lvl, seedNewSnapshots, onDeleteSnapshots)
			if err != nil {
				return err
			}
		}
		if onFinish != nil {
			if err := onFinish(); err != nil {
				return err
			}
		}

		if !(ok || okBor) {
			break
		}
	}
	return nil
}

func (br *BlockRetire) BuildMissedIndicesIfNeed(ctx context.Context, logPrefix string, notifier services.DBEventNotifier, cc *chain.Config) error {
	if err := br.snapshots().buildMissedIndicesIfNeed(ctx, logPrefix, notifier, br.dirs, cc, br.logger); err != nil {
		return err
	}

	if cc.Bor != nil {
		if err := br.borSnapshots().RoSnapshots.buildMissedIndicesIfNeed(ctx, logPrefix, notifier, br.dirs, cc, br.logger); err != nil {
			return err
		}
	}

	return nil
}

func DumpBlocks(ctx context.Context, blockFrom, blockTo uint64, chainConfig *chain.Config, tmpDir, snapDir string, chainDB kv.RoDB, workers int, lvl log.Lvl, logger log.Logger, blockReader services.FullBlockReader) error {
	firstTxNum := blockReader.FirstTxnNumNotInSnapshots()
	for i := blockFrom; i < blockTo; i = chooseSegmentEnd(i, blockTo, coresnaptype.Enums.Headers, chainConfig) {
		lastTxNum, err := dumpBlocksRange(ctx, i, chooseSegmentEnd(i, blockTo, coresnaptype.Enums.Headers, chainConfig), tmpDir, snapDir, firstTxNum, chainDB, chainConfig, workers, lvl, logger)
		if err != nil {
			return err
		}
		firstTxNum = lastTxNum + 1
	}
	return nil
}

func dumpBlocksRange(ctx context.Context, blockFrom, blockTo uint64, tmpDir, snapDir string, firstTxNum uint64, chainDB kv.RoDB, chainConfig *chain.Config, workers int, lvl log.Lvl, logger log.Logger) (lastTxNum uint64, err error) {
	logEvery := time.NewTicker(20 * time.Second)
	defer logEvery.Stop()

	if _, err = dumpRange(ctx, coresnaptype.Headers.FileInfo(snapDir, blockFrom, blockTo),
		DumpHeaders, nil, chainDB, chainConfig, tmpDir, workers, lvl, logger); err != nil {
		return 0, err
	}

	if lastTxNum, err = dumpRange(ctx, coresnaptype.Bodies.FileInfo(snapDir, blockFrom, blockTo),
		DumpBodies, func(context.Context) uint64 { return firstTxNum }, chainDB, chainConfig, tmpDir, workers, lvl, logger); err != nil {
		return lastTxNum, err
	}

	if _, err = dumpRange(ctx, coresnaptype.Transactions.FileInfo(snapDir, blockFrom, blockTo),
		DumpTxs, func(context.Context) uint64 { return firstTxNum }, chainDB, chainConfig, tmpDir, workers, lvl, logger); err != nil {
		return lastTxNum, err
	}

	return lastTxNum, nil
}

type firstKeyGetter func(ctx context.Context) uint64
type dumpFunc func(ctx context.Context, db kv.RoDB, chainConfig *chain.Config, blockFrom, blockTo uint64, firstKey firstKeyGetter, collecter func(v []byte) error, workers int, lvl log.Lvl, logger log.Logger) (uint64, error)

func dumpRange(ctx context.Context, f snaptype.FileInfo, dumper dumpFunc, firstKey firstKeyGetter, chainDB kv.RoDB, chainConfig *chain.Config, tmpDir string, workers int, lvl log.Lvl, logger log.Logger) (uint64, error) {
	var lastKeyValue uint64

	compressCfg := seg.DefaultCfg
	compressCfg.Workers = workers
	sn, err := seg.NewCompressor(ctx, "Snapshot "+f.Type.Name(), f.Path, tmpDir, compressCfg, log.LvlTrace, logger)
	if err != nil {
		return lastKeyValue, err
	}
	defer sn.Close()

	// E3 need to keep db smaller: earlier retire -> earlier prune.
	// Means:
	//  - build must be fast
	//  - merge can be slow and expensive
	noCompress := (f.To - f.From) < (snaptype.Erigon2MergeLimit - 1)

	lastKeyValue, err = dumper(ctx, chainDB, chainConfig, f.From, f.To, firstKey, func(v []byte) error {
		if noCompress {
			return sn.AddUncompressedWord(v)
		}
		return sn.AddWord(v)
	}, workers, lvl, logger)

	if err != nil {
		return lastKeyValue, fmt.Errorf("DumpBodies: %w", err)
	}

	ext := filepath.Ext(f.Name())
	logger.Log(lvl, "[snapshots] Compression start", "file", f.Name()[:len(f.Name())-len(ext)], "workers", sn.WorkersAmount())

	if err := sn.Compress(); err != nil {
		return lastKeyValue, fmt.Errorf("compress: %w", err)
	}

	p := &background.Progress{}

	if err := f.Type.BuildIndexes(ctx, f, chainConfig, tmpDir, p, lvl, logger); err != nil {
		return lastKeyValue, err
	}

	return lastKeyValue, nil
}

var bufPool = sync.Pool{
	New: func() any {
		bytes := [16 * 4096]byte{}
		return &bytes
	},
}

// DumpTxs - [from, to)
// Format: hash[0]_1byte + sender_address_2bytes + txnRlp
func DumpTxs(ctx context.Context, db kv.RoDB, chainConfig *chain.Config, blockFrom, blockTo uint64, _ firstKeyGetter, collect func([]byte) error, workers int, lvl log.Lvl, logger log.Logger) (lastTx uint64, err error) {
	logEvery := time.NewTicker(20 * time.Second)
	defer logEvery.Stop()
	warmupCtx, cancel := context.WithCancel(ctx)
	defer cancel()

	chainID, _ := uint256.FromBig(chainConfig.ChainID)

	numBuf := make([]byte, 8)

	parse := func(ctx *types2.TxParseContext, v, valueBuf []byte, senders []common2.Address, j int) ([]byte, error) {
		var sender [20]byte
		slot := types2.TxSlot{}

		if _, err := ctx.ParseTransaction(v, 0, &slot, sender[:], false /* hasEnvelope */, false /* wrappedWithBlobs */, nil); err != nil {
			return valueBuf, err
		}
		if len(senders) > 0 {
			sender = senders[j]
		}

		valueBuf = valueBuf[:0]
		valueBuf = append(valueBuf, slot.IDHash[:1]...)
		valueBuf = append(valueBuf, sender[:]...)
		valueBuf = append(valueBuf, v...)
		return valueBuf, nil
	}

	addSystemTx := func(ctx *types2.TxParseContext, tx kv.Tx, txId types.BaseTxnID) error {
		binary.BigEndian.PutUint64(numBuf, txId.U64())
		tv, err := tx.GetOne(kv.EthTx, numBuf)
		if err != nil {
			return err
		}
		if tv == nil {
			if err := collect(nil); err != nil {
				return err
			}
			return nil
		}

		ctx.WithSender(false)

		valueBuf := bufPool.Get().(*[16 * 4096]byte)
		defer bufPool.Put(valueBuf)

		parsed, err := parse(ctx, tv, valueBuf[:], nil, 0)
		if err != nil {
			return err
		}
		if err := collect(parsed); err != nil {
			return err
		}
		return nil
	}

	doWarmup, warmupTxs, warmupSenders := blockTo-blockFrom >= 100_000 && workers > 4, &atomic.Bool{}, &atomic.Bool{}
	from := hexutility.EncodeTs(blockFrom)
	if err := kv.BigChunks(db, kv.HeaderCanonical, from, func(tx kv.Tx, k, v []byte) (bool, error) {
		blockNum := binary.BigEndian.Uint64(k)
		if blockNum >= blockTo { // [from, to)
			return false, nil
		}

		h := common2.BytesToHash(v)
		dataRLP := rawdb.ReadStorageBodyRLP(tx, h, blockNum)
		if dataRLP == nil {
			return false, fmt.Errorf("body not found: %d, %x", blockNum, h)
		}
		var body types.BodyForStorage
		if e := rlp.DecodeBytes(dataRLP, &body); e != nil {
			return false, e
		}
		if body.TxCount == 0 {
			return true, nil
		}

		if doWarmup && !warmupSenders.Load() && blockNum%1_000 == 0 {
			clean := kv.ReadAhead(warmupCtx, db, warmupSenders, kv.Senders, hexutility.EncodeTs(blockNum), 10_000)
			defer clean()
		}
		if doWarmup && !warmupTxs.Load() && blockNum%1_000 == 0 {
			clean := kv.ReadAhead(warmupCtx, db, warmupTxs, kv.EthTx, body.BaseTxnID.Bytes(), 100*10_000)
			defer clean()
		}
		senders, err := rawdb.ReadSenders(tx, h, blockNum)
		if err != nil {
			return false, err
		}

		workers := estimate.AlmostAllCPUs()

		if workers > 3 {
			workers = workers / 3 * 2
		}

		if workers > int(body.TxCount-2) {
			if int(body.TxCount-2) > 1 {
				workers = int(body.TxCount - 2)
			} else {
				workers = 1
			}
		}

		parsers := errgroup.Group{}
		parsers.SetLimit(workers)

		valueBufs := make([][]byte, workers)
		parseCtxs := make([]*types2.TxParseContext, workers)

		for i := 0; i < workers; i++ {
			valueBuf := bufPool.Get().(*[16 * 4096]byte)
			defer bufPool.Put(valueBuf)
			valueBufs[i] = valueBuf[:]
			parseCtxs[i] = types2.NewTxParseContext(*chainID)
		}

		if err := addSystemTx(parseCtxs[0], tx, body.BaseTxnID); err != nil {
			return false, err
		}

		binary.BigEndian.PutUint64(numBuf, body.BaseTxnID.First())

		collected := -1
		collectorLock := sync.Mutex{}
		collections := sync.NewCond(&collectorLock)

		var j int

		if err := tx.ForAmount(kv.EthTx, numBuf, body.TxCount-2, func(_, tv []byte) error {
			tx := j
			j++

			parsers.Go(func() error {
				parseCtx := parseCtxs[tx%workers]

				parseCtx.WithSender(len(senders) == 0)
				parseCtx.WithAllowPreEip2s(blockNum <= chainConfig.HomesteadBlock.Uint64())

				valueBuf, err := parse(parseCtx, tv, valueBufs[tx%workers], senders, tx)

				if err != nil {
					return fmt.Errorf("%w, block: %d", err, blockNum)
				}

				collectorLock.Lock()
				defer collectorLock.Unlock()

				for collected < tx-1 {
					collections.Wait()
				}

				// first tx byte => sender address => tx rlp
				if err := collect(valueBuf); err != nil {
					return err
				}

				collected = tx
				collections.Broadcast()

				return nil
			})

			return nil
		}); err != nil {
			return false, fmt.Errorf("ForAmount: %w", err)
		}

		if err := parsers.Wait(); err != nil {
			return false, fmt.Errorf("ForAmount parser: %w", err)
		}

		if err := addSystemTx(parseCtxs[0], tx, types.BaseTxnID(body.BaseTxnID.LastSystemTx(body.TxCount))); err != nil {
			return false, err
		}

		select {
		case <-ctx.Done():
			return false, ctx.Err()
		case <-logEvery.C:
			var m runtime.MemStats
			if lvl >= log.LvlInfo {
				dbg.ReadMemStats(&m)
			}
			logger.Log(lvl, "[snapshots] Dumping txs", "block num", blockNum,
				"alloc", common2.ByteCount(m.Alloc), "sys", common2.ByteCount(m.Sys),
			)
		default:
		}
		return true, nil
	}); err != nil {
		return 0, fmt.Errorf("BigChunks: %w", err)
	}
	return 0, nil
}

// DumpHeaders - [from, to)
func DumpHeaders(ctx context.Context, db kv.RoDB, _ *chain.Config, blockFrom, blockTo uint64, _ firstKeyGetter, collect func([]byte) error, workers int, lvl log.Lvl, logger log.Logger) (uint64, error) {
	logEvery := time.NewTicker(20 * time.Second)
	defer logEvery.Stop()

	key := make([]byte, 8+32)
	from := hexutility.EncodeTs(blockFrom)
	if err := kv.BigChunks(db, kv.HeaderCanonical, from, func(tx kv.Tx, k, v []byte) (bool, error) {
		blockNum := binary.BigEndian.Uint64(k)
		if blockNum >= blockTo {
			return false, nil
		}
		copy(key, k)
		copy(key[8:], v)
		dataRLP, err := tx.GetOne(kv.Headers, key)
		if err != nil {
			return false, err
		}
		if dataRLP == nil {
			return false, fmt.Errorf("header missed in db: block_num=%d,  hash=%x", blockNum, v)
		}
		h := types.Header{}
		if err := rlp.DecodeBytes(dataRLP, &h); err != nil {
			return false, err
		}

		value := make([]byte, len(dataRLP)+1) // first_byte_of_header_hash + header_rlp
		value[0] = h.Hash()[0]
		copy(value[1:], dataRLP)
		if err := collect(value); err != nil {
			return false, err
		}

		select {
		case <-ctx.Done():
			return false, ctx.Err()
		case <-logEvery.C:
			var m runtime.MemStats
			if lvl >= log.LvlInfo {
				dbg.ReadMemStats(&m)
			}
			logger.Log(lvl, "[snapshots] Dumping headers", "block num", blockNum,
				"alloc", common2.ByteCount(m.Alloc), "sys", common2.ByteCount(m.Sys),
			)
		default:
		}
		return true, nil
	}); err != nil {
		return 0, err
	}
	return 0, nil
}

// DumpBodies - [from, to)
func DumpBodies(ctx context.Context, db kv.RoDB, _ *chain.Config, blockFrom, blockTo uint64, firstTxNum firstKeyGetter, collect func([]byte) error, workers int, lvl log.Lvl, logger log.Logger) (uint64, error) {
	logEvery := time.NewTicker(20 * time.Second)
	defer logEvery.Stop()

	blockNumByteLength := 8
	blockHashByteLength := 32
	key := make([]byte, blockNumByteLength+blockHashByteLength)
	from := hexutility.EncodeTs(blockFrom)

	lastTxNum := firstTxNum(ctx)

	if err := kv.BigChunks(db, kv.HeaderCanonical, from, func(tx kv.Tx, k, v []byte) (bool, error) {
		blockNum := binary.BigEndian.Uint64(k)
		if blockNum >= blockTo {
			return false, nil
		}
		copy(key, k)
		copy(key[8:], v)

		// Important: DB does store canonical and non-canonical txs in same table. And using same body.BaseTxnID
		// But snapshots using canonical TxNum in field body.BaseTxnID
		// So, we manually calc this field here and serialize again.
		//
		// FYI: we also have other table to map canonical BlockNum->TxNum: kv.MaxTxNum
		body, err := rawdb.ReadBodyForStorageByKey(tx, key)
		if err != nil {
			return false, err
		}
		if body == nil {
			logger.Warn("body missed", "block_num", blockNum, "hash", hex.EncodeToString(v))
			return true, nil
		}
		body.BaseTxnID = types.BaseTxnID(lastTxNum)
		lastTxNum = body.BaseTxnID.LastSystemTx(body.TxCount) + 1 // +1 to set it on first systemTxn of next block

		dataRLP, err := rlp.EncodeToBytes(body)
		if err != nil {
			return false, err
		}

		if err := collect(dataRLP); err != nil {
			return false, err
		}

		select {
		case <-ctx.Done():
			return false, ctx.Err()
		case <-logEvery.C:
			var m runtime.MemStats
			if lvl >= log.LvlInfo {
				dbg.ReadMemStats(&m)
			}
			logger.Log(lvl, "[snapshots] Wrote into file", "block num", blockNum,
				"alloc", common2.ByteCount(m.Alloc), "sys", common2.ByteCount(m.Sys),
			)
		default:
		}
		return true, nil
	}); err != nil {
		return lastTxNum, err
	}

	return lastTxNum, nil
}

func ForEachHeader(ctx context.Context, s *RoSnapshots, walker func(header *types.Header) error) error {
	r := bytes.NewReader(nil)
	word := make([]byte, 0, 2*4096)

	view := s.View()
	defer view.Close()

	for _, sn := range view.Headers() {
		if err := sn.src.WithReadAhead(func() error {
			g := sn.src.MakeGetter()
			for g.HasNext() {
				word, _ = g.Next(word[:0])
				var header types.Header
				r.Reset(word[1:])
				if err := rlp.Decode(r, &header); err != nil {
					return err
				}
				if err := walker(&header); err != nil {
					return err
				}
			}
			return nil
		}); err != nil {
			return err
		}
	}

	return nil
}

type Merger struct {
	lvl             log.Lvl
	compressWorkers int
	tmpDir          string
	chainConfig     *chain.Config
	chainDB         kv.RoDB
	logger          log.Logger
	noFsync         bool // fsync is enabled by default, but tests can manually disable
}

func NewMerger(tmpDir string, compressWorkers int, lvl log.Lvl, chainDB kv.RoDB, chainConfig *chain.Config, logger log.Logger) *Merger {
	return &Merger{tmpDir: tmpDir, compressWorkers: compressWorkers, lvl: lvl, chainDB: chainDB, chainConfig: chainConfig, logger: logger}
}
func (m *Merger) DisableFsync() { m.noFsync = true }

func (m *Merger) FindMergeRanges(currentRanges []Range, maxBlockNum uint64) (toMerge []Range) {
	cfg := snapcfg.KnownCfg(m.chainConfig.ChainName)
	for i := len(currentRanges) - 1; i > 0; i-- {
		r := currentRanges[i]
		mergeLimit := snapcfg.MergeLimitFromCfg(cfg, snaptype.Unknown, r.from)
		if r.to-r.from >= mergeLimit {
			continue
		}
		for _, span := range snapcfg.MergeStepsFromCfg(cfg, snaptype.Unknown, r.from) {
			if r.to%span != 0 {
				continue
			}
			if r.to-r.from == span {
				break
			}
			aggFrom := r.to - span
			toMerge = append(toMerge, Range{from: aggFrom, to: r.to})
			for currentRanges[i].from > aggFrom {
				i--
			}
			break
		}
	}
	slices.SortFunc(toMerge, func(i, j Range) int { return cmp.Compare(i.from, j.from) })
	return toMerge
}

func (m *Merger) filesByRange(v *View, from, to uint64) (map[snaptype.Enum][]*DirtySegment, error) {
	toMerge := map[snaptype.Enum][]*DirtySegment{}
	v.VisibleSegments.Scan(func(key snaptype.Enum, value *segmentsRotx) bool {
		toMerge[key.Type().Enum()] = m.filesByRangeOfType(v, from, to, key.Type())
		return true
	})

	return toMerge, nil
}

func (m *Merger) filesByRangeOfType(view *View, from, to uint64, snapshotType snaptype.Type) (out []*DirtySegment) {
	for _, sn := range view.segments(snapshotType) {
		if sn.from < from {
			continue
		}
		if sn.to > to {
			break
		}

		out = append(out, sn.src)
	}
	return
}

func (m *Merger) mergeSubSegment(ctx context.Context, v *View, sn snaptype.FileInfo, toMerge []*DirtySegment, snapDir string, doIndex bool, onMerge func(r Range) error) (newDirtySegment *DirtySegment, err error) {
	defer func() {
		if err == nil {
			if rec := recover(); rec != nil {
				err = fmt.Errorf("panic: %v", rec)
			}
		}
		if err != nil {
			f := sn.Path
			_ = os.Remove(f)
			_ = os.Remove(f + ".torrent")
			ext := filepath.Ext(f)
			withoutExt := f[:len(f)-len(ext)]
			_ = os.Remove(withoutExt + ".idx")
			isTxnType := strings.HasSuffix(withoutExt, coresnaptype.Transactions.Name())
			if isTxnType {
				_ = os.Remove(withoutExt + "-to-block.idx")
			}
		}
	}()
	if len(toMerge) == 0 {
		return
	}
	if newDirtySegment, err = m.merge(ctx, v, toMerge, sn, snapDir, nil); err != nil {
		err = fmt.Errorf("mergeByAppendSegments: %w", err)
		return
	}

	// new way to build index
	if doIndex {
		p := &background.Progress{}
		if err = buildIdx(ctx, sn, m.chainConfig, m.tmpDir, p, m.lvl, m.logger); err != nil {
			return
		}
		err = newDirtySegment.reopenIdx(snapDir)
		if err != nil {
			return
		}
	}

	return
}

// Merge does merge segments in given ranges
func (m *Merger) Merge(ctx context.Context, snapshots *RoSnapshots, snapTypes []snaptype.Type, mergeRanges []Range, snapDir string, doIndex bool, onMerge func(r Range) error, onDelete func(l []string) error) (err error) {
	v := snapshots.View()
	defer v.Close()

	if len(mergeRanges) == 0 {
		return nil
	}
	logEvery := time.NewTicker(30 * time.Second)
	defer logEvery.Stop()

	in := make(map[snaptype.Enum][]*DirtySegment)
	out := make(map[snaptype.Enum][]*DirtySegment)

	for _, r := range mergeRanges {
		toMerge, err := m.filesByRange(v, r.from, r.to)
		if err != nil {
			return err
		}
		for snapType, t := range toMerge {
			if out[snapType] == nil {
				out[snapType] = make([]*DirtySegment, 0, len(t))
			}
			out[snapType] = append(out[snapType], t...)
		}

		for _, t := range snapTypes {
			newDirtySegment, err := m.mergeSubSegment(ctx, v, t.FileInfo(snapDir, r.from, r.to), toMerge[t.Enum()], snapDir, doIndex, onMerge)
			if err != nil {
				return err
			}
			if in[t.Enum()] == nil {
				in[t.Enum()] = make([]*DirtySegment, 0, len(toMerge[t.Enum()]))
			}
			in[t.Enum()] = append(in[t.Enum()], newDirtySegment)
		}

		snapshots.LogStat("merge")

		if onMerge != nil {
			if err := onMerge(r); err != nil {
				return err
			}
		}

		for _, t := range snapTypes {
			if len(toMerge[t.Enum()]) == 0 {
				continue
			}
			toMergeFilePaths := make([]string, 0, len(toMerge[t.Enum()]))
			for _, f := range toMerge[t.Enum()] {
				toMergeFilePaths = append(toMergeFilePaths, f.FilePath())
			}
			if onDelete != nil {
				if err := onDelete(toMergeFilePaths); err != nil {
					return err
				}
			}
		}
	}
	m.integrateMergedDirtyFiles(snapshots, in, out)
	m.logger.Log(m.lvl, "[snapshots] Merge done", "from", mergeRanges[0].from, "to", mergeRanges[0].to)
	return nil
}

func (m *Merger) integrateMergedDirtyFiles(snapshots *RoSnapshots, in, out map[snaptype.Enum][]*DirtySegment) {
	defer snapshots.recalcVisibleFiles()

	snapshots.DirtySegmentsLock.Lock()
	defer snapshots.DirtySegmentsLock.Unlock()

	// add new segments
	for enum, newSegs := range in {
		segs, b := snapshots.segments.Get(enum)
		if !b {
			m.logger.Error("[snapshots] Merge: segment not found", "enum", enum)
			continue
		}
		dirtySegments := segs.DirtySegments
		for _, newSeg := range newSegs {
			dirtySegments.Set(newSeg)
			if newSeg.frozen {
				dirtySegments.Walk(func(items []*DirtySegment) bool {
					for _, item := range items {
						if item.frozen || item.to > newSeg.to {
							continue
						}
						if out[enum] == nil {
							out[enum] = make([]*DirtySegment, 0, 1)
						}
						out[enum] = append(out[enum], item)
					}
					return true
				})
			}
		}
	}

	// delete old sub segments
	for enum, delSegs := range out {
		segs, b := snapshots.segments.Get(enum)
		if !b {
			m.logger.Error("[snapshots] Merge: segment not found", "enum", enum)
			continue
		}
		dirtySegments := segs.DirtySegments
		for _, delSeg := range delSegs {
			dirtySegments.Delete(delSeg)
			delSeg.canDelete.Store(true)
			if delSeg.refcount.Load() == 0 {
				delSeg.closeAndRemoveFiles()
			}
		}
	}
}

func (m *Merger) merge(ctx context.Context, v *View, toMerge []*DirtySegment, targetFile snaptype.FileInfo, snapDir string, logEvery *time.Ticker) (*DirtySegment, error) {
	var word = make([]byte, 0, 4096)
	var expectedTotal int
	cList := make([]*seg.Decompressor, len(toMerge))
	for i, cFile := range toMerge {
		d, err := seg.NewDecompressor(cFile.FilePath())
		if err != nil {
			return nil, err
		}
		defer d.Close()
		cList[i] = d
		expectedTotal += d.Count()
	}

	compresCfg := seg.DefaultCfg
	compresCfg.Workers = m.compressWorkers
	f, err := seg.NewCompressor(ctx, "Snapshots merge", targetFile.Path, m.tmpDir, compresCfg, log.LvlTrace, m.logger)
	if err != nil {
		return nil, err
	}
	if m.noFsync {
		f.DisableFsync()
	}
	m.logger.Debug("[snapshots] merge", "file", targetFile.Name())

	for _, d := range cList {
		if err := d.WithReadAhead(func() error {
			g := d.MakeGetter()
			for g.HasNext() {
				word, _ = g.Next(word[:0])
				if err := f.AddWord(word); err != nil {
					return err
				}
			}
			return nil
		}); err != nil {
			return nil, err
		}
	}
	if f.Count() != expectedTotal {
		return nil, fmt.Errorf("unexpected amount after segments merge. got: %d, expected: %d", f.Count(), expectedTotal)
	}
	if err = f.Compress(); err != nil {
		return nil, err
	}
	sn := &DirtySegment{segType: targetFile.Type, version: targetFile.Version, Range: Range{targetFile.From, targetFile.To},
		frozen: snapcfg.Seedable(v.s.cfg.ChainName, targetFile)}

	err = sn.reopenSeg(snapDir)
	if err != nil {
		return nil, err
	}
	return sn, nil
}

func removeOldFiles(toDel []string, snapDir string) {
	for _, f := range toDel {
		_ = os.Remove(f)
		_ = os.Remove(f + ".torrent")
		ext := filepath.Ext(f)
		withoutExt := f[:len(f)-len(ext)]
		_ = os.Remove(withoutExt + ".idx")
		isTxnType := strings.HasSuffix(withoutExt, coresnaptype.Transactions.Name())
		if isTxnType {
			_ = os.Remove(withoutExt + "-to-block.idx")
		}
	}
	tmpFiles, err := snaptype.TmpFiles(snapDir)
	if err != nil {
		return
	}
	for _, f := range tmpFiles {
		_ = os.Remove(f)
	}
}

type View struct {
	s               *RoSnapshots
	VisibleSegments btree.Map[snaptype.Enum, *segmentsRotx]
	baseSegType     snaptype.Type
}

func (s *RoSnapshots) View() *View {
<<<<<<< HEAD
	s.VisibleSegmentsLock.RLock()
	defer s.VisibleSegmentsLock.RUnlock()

	var sgs btree.Map[snaptype.Enum, *segmentsRotx]
=======
	v := &View{s: s, baseSegType: coresnaptype.Transactions} // Transactions is the last segment to be processed, so it's the most reliable.
>>>>>>> cabea06b
	s.segments.Scan(func(segtype snaptype.Enum, value *segments) bool {
		sgs.Set(segtype, value.BeginRotx())
		return true
	})
	return &View{s: s, VisibleSegments: sgs, baseSegType: coresnaptype.Headers}
}

func (v *View) Close() {
	if v == nil || v.s == nil {
		return
	}
	v.s = nil

	v.VisibleSegments.Scan(func(segtype snaptype.Enum, value *segmentsRotx) bool {
		value.Close()
		return true
	})
}

var noop = func() {}

func (s *RoSnapshots) ViewType(t snaptype.Type) *segmentsRotx {
	s.VisibleSegmentsLock.RLock()
	defer s.VisibleSegmentsLock.RUnlock()

	seg, ok := s.segments.Get(t.Enum())
	if !ok {
		return nil
	}
	return seg.BeginRotx()
}

func (s *RoSnapshots) ViewSingleFile(t snaptype.Type, blockNum uint64) (segment *VisibleSegment, ok bool, close func()) {
	s.VisibleSegmentsLock.RLock()
	defer s.VisibleSegmentsLock.RUnlock()

	segs, ok := s.segments.Get(t.Enum())
	if !ok {
		return nil, false, noop
	}

	if blockNum > segs.maxVisibleBlock.Load() {
		return nil, false, noop
	}

	segmentRotx := segs.BeginRotx()
	for _, seg := range segmentRotx.VisibleSegments {
		if !(blockNum >= seg.from && blockNum < seg.to) {
			continue
		}
		return seg, true, func() { segmentRotx.Close() }
	}
	segmentRotx.Close()
	return nil, false, noop
}

func (v *View) segments(t snaptype.Type) []*VisibleSegment {
	if s, ok := v.s.segments.Get(t.Enum()); ok {
		return s.VisibleSegments
	}
	return nil
}

func (v *View) Headers() []*VisibleSegment { return v.segments(coresnaptype.Headers) }
func (v *View) Bodies() []*VisibleSegment  { return v.segments(coresnaptype.Bodies) }
func (v *View) Txs() []*VisibleSegment     { return v.segments(coresnaptype.Transactions) }

func (v *View) Segment(t snaptype.Type, blockNum uint64) (*VisibleSegment, bool) {
	if s, ok := v.s.segments.Get(t.Enum()); ok {
		if blockNum > s.maxVisibleBlock.Load() {
			return nil, false
		}
		for _, seg := range s.VisibleSegments {
			if !(blockNum >= seg.from && blockNum < seg.to) {
				continue
			}
			return seg, true
		}
	}
	return nil, false
}

func (v *View) Ranges() (ranges []Range) {
	for _, sn := range v.segments(v.baseSegType) {
		ranges = append(ranges, sn.Range)
	}

	return ranges
}

func (v *View) HeadersSegment(blockNum uint64) (*VisibleSegment, bool) {
	return v.Segment(coresnaptype.Headers, blockNum)
}

func (v *View) BodiesSegment(blockNum uint64) (*VisibleSegment, bool) {
	return v.Segment(coresnaptype.Bodies, blockNum)
}
func (v *View) TxsSegment(blockNum uint64) (*VisibleSegment, bool) {
	return v.Segment(coresnaptype.Transactions, blockNum)
}

func RemoveIncompatibleIndices(dirs datadir.Dirs) error {
	l, err := dir2.ListFiles(dirs.Snap, ".idx")
	if err != nil {
		return err
	}
	l1, err := dir2.ListFiles(dirs.SnapAccessors, ".efi")
	if err != nil {
		return err
	}
	l2, err := dir2.ListFiles(dirs.SnapAccessors, ".vi")
	if err != nil {
		return err
	}
	l = append(append(l, l1...), l2...)

	for _, fPath := range l {
		index, err := recsplit.OpenIndex(fPath)
		if err != nil {
			if errors.Is(err, recsplit.IncompatibleErr) {
				_, fName := filepath.Split(fPath)
				if err = os.Remove(fPath); err != nil {
					log.Warn("Removing incompatible index", "file", fName, "err", err)
				} else {
					log.Info("Removing incompatible index", "file", fName)
				}
				continue
			}
			return fmt.Errorf("%w, %s", err, fPath)
		}
		index.Close()
	}
	return nil
}<|MERGE_RESOLUTION|>--- conflicted
+++ resolved
@@ -2485,19 +2485,15 @@
 }
 
 func (s *RoSnapshots) View() *View {
-<<<<<<< HEAD
 	s.VisibleSegmentsLock.RLock()
 	defer s.VisibleSegmentsLock.RUnlock()
 
 	var sgs btree.Map[snaptype.Enum, *segmentsRotx]
-=======
-	v := &View{s: s, baseSegType: coresnaptype.Transactions} // Transactions is the last segment to be processed, so it's the most reliable.
->>>>>>> cabea06b
 	s.segments.Scan(func(segtype snaptype.Enum, value *segments) bool {
 		sgs.Set(segtype, value.BeginRotx())
 		return true
 	})
-	return &View{s: s, VisibleSegments: sgs, baseSegType: coresnaptype.Headers}
+	return &View{s: s, VisibleSegments: sgs, baseSegType: coresnaptype.Transactions} // Transactions is the last segment to be processed, so it's the most reliable.
 }
 
 func (v *View) Close() {
