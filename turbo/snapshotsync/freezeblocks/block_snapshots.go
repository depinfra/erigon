--- conflicted
+++ resolved
@@ -613,15 +613,7 @@
 		return true
 	})
 
-<<<<<<< HEAD
 	return maxIdx
-=======
-	if len(maximums) == 0 {
-		return 0
-	}
-
-	return slices.Min(maximums)
->>>>>>> af4dc9d9
 }
 
 // OptimisticReopenWithDB - optimistically open snapshots (ignoring error), useful at App startup because:
@@ -2199,11 +2191,7 @@
 func (m *Merger) filesByRangeOfType(view *View, from, to uint64, snapshotType snaptype.Type) []string {
 	paths := make([]string, 0)
 
-<<<<<<< HEAD
 	for _, sn := range view.DirtySegments(snapshotType) {
-=======
-	for _, sn := range view.segments(snapshotType) {
->>>>>>> af4dc9d9
 		if sn.from < from {
 			continue
 		}
@@ -2444,7 +2432,6 @@
 	return nil, false, noop
 }
 
-<<<<<<< HEAD
 func (v *View) DirtySegments(t snaptype.Type) []*Segment {
 	if s, ok := v.s.segments.Get(t.Enum()); ok {
 		return s.dirtySegments
@@ -2452,10 +2439,7 @@
 	return nil
 }
 
-func (v *View) Segments(t snaptype.Type) []*Segment {
-=======
 func (v *View) segments(t snaptype.Type) []*Segment {
->>>>>>> af4dc9d9
 	if s, ok := v.s.segments.Get(t.Enum()); ok {
 		return s.visibleSegments
 	}
