// Copyright 2024 The Erigon Authors
// This file is part of Erigon.
//
// Erigon is free software: you can redistribute it and/or modify
// it under the terms of the GNU Lesser General Public License as published by
// the Free Software Foundation, either version 3 of the License, or
// (at your option) any later version.
//
// Erigon is distributed in the hope that it will be useful,
// but WITHOUT ANY WARRANTY; without even the implied warranty of
// MERCHANTABILITY or FITNESS FOR A PARTICULAR PURPOSE. See the
// GNU Lesser General Public License for more details.
//
// You should have received a copy of the GNU Lesser General Public License
// along with Erigon. If not, see <http://www.gnu.org/licenses/>.

package freezeblocks

import (
	"bytes"
	"context"
	"encoding/binary"
	"encoding/hex"
	"errors"
	"fmt"
	"os"
	"path/filepath"
	"reflect"
	"runtime"
	"sync"
	"sync/atomic"
	"time"

	"github.com/holiman/uint256"
	"golang.org/x/sync/errgroup"
	"golang.org/x/sync/semaphore"

	"github.com/erigontech/erigon-lib/chain"
	"github.com/erigontech/erigon-lib/chain/snapcfg"
	common2 "github.com/erigontech/erigon-lib/common"
	"github.com/erigontech/erigon-lib/common/background"
	"github.com/erigontech/erigon-lib/common/datadir"
	"github.com/erigontech/erigon-lib/common/dbg"
	dir2 "github.com/erigontech/erigon-lib/common/dir"
	"github.com/erigontech/erigon-lib/common/hexutility"
	"github.com/erigontech/erigon-lib/downloader/snaptype"
	"github.com/erigontech/erigon-lib/kv"
	"github.com/erigontech/erigon-lib/log/v3"
	"github.com/erigontech/erigon-lib/metrics"
	"github.com/erigontech/erigon-lib/recsplit"
	"github.com/erigontech/erigon-lib/seg"
	types2 "github.com/erigontech/erigon-lib/types"
	"github.com/erigontech/erigon/core/rawdb"
	"github.com/erigontech/erigon/core/rawdb/blockio"
	coresnaptype "github.com/erigontech/erigon/core/snaptype"
	"github.com/erigontech/erigon/core/types"
	"github.com/erigontech/erigon/eth/ethconfig"
	"github.com/erigontech/erigon/eth/ethconfig/estimate"
	"github.com/erigontech/erigon/eth/stagedsync/stages"
	"github.com/erigontech/erigon/polygon/bor/bordb"
	"github.com/erigontech/erigon/polygon/bridge"
	"github.com/erigontech/erigon/polygon/heimdall"
	"github.com/erigontech/erigon/rlp"
	"github.com/erigontech/erigon/turbo/services"
	"github.com/erigontech/erigon/turbo/snapshotsync"
)

type RoSnapshots struct {
	snapshotsync.RoSnapshots
}

// NewRoSnapshots - opens all snapshots. But to simplify everything:
//   - it opens snapshots only on App start and immutable after
//   - all snapshots of given blocks range must exist - to make this blocks range available
//   - gaps are not allowed
//   - segment have [from:to) semantic
func NewRoSnapshots(cfg ethconfig.BlocksFreezing, snapDir string, segmentsMin uint64, logger log.Logger) *RoSnapshots {
	return &RoSnapshots{*snapshotsync.NewRoSnapshots(cfg, snapDir, coresnaptype.BlockSnapshotTypes, segmentsMin, logger)}
}

// headers
// value: first_byte_of_header_hash + header_rlp
// header_hash       -> headers_segment_offset

// bodies
// value: rlp(types.BodyForStorage)
// block_num_u64     -> bodies_segment_offset

// transactions
// value: first_byte_of_transaction_hash + sender_address + transaction_rlp
// transaction_hash  -> transactions_segment_offset
// transaction_hash  -> block_number

func Segments(dir string, minBlock uint64) (res []snaptype.FileInfo, missingSnapshots []snapshotsync.Range, err error) {
	return snapshotsync.TypedSegments(dir, minBlock, coresnaptype.BlockSnapshotTypes, true)
}

func SegmentsCaplin(dir string, minBlock uint64) (res []snaptype.FileInfo, missingSnapshots []snapshotsync.Range, err error) {
	list, err := snaptype.Segments(dir)
	if err != nil {
		return nil, missingSnapshots, err
	}

	{
		var l, lSidecars []snaptype.FileInfo
		var m []snapshotsync.Range
		for _, f := range list {
			if f.Type.Enum() != snaptype.CaplinEnums.BeaconBlocks && f.Type.Enum() != snaptype.CaplinEnums.BlobSidecars {
				continue
			}
			if f.Type.Enum() == snaptype.CaplinEnums.BlobSidecars {
				lSidecars = append(lSidecars, f) // blobs are an exception
				continue
			}
			l = append(l, f)
		}
		l, m = snapshotsync.NoGaps(snapshotsync.NoOverlaps(l))
		if len(m) > 0 {
			lst := m[len(m)-1]
			log.Debug("[snapshots] see gap", "type", snaptype.CaplinEnums.BeaconBlocks, "from", lst.From())
		}
		res = append(res, l...)
		res = append(res, lSidecars...)
		missingSnapshots = append(missingSnapshots, m...)
	}
	return res, missingSnapshots, nil
}

<<<<<<< HEAD
=======
func Segments(dir string, minBlock uint64) (res []snaptype.FileInfo, missingSnapshots []Range, err error) {
	return typedSegments(dir, minBlock, coresnaptype.BlockSnapshotTypes, true)
}

func typedSegments(dir string, minBlock uint64, types []snaptype.Type, allowGaps bool) (res []snaptype.FileInfo, missingSnapshots []Range, err error) {
	segmentsTypeCheck := func(dir string, in []snaptype.FileInfo) (res []snaptype.FileInfo) {
		return typeOfSegmentsMustExist(dir, in, types)
	}

	list, err := snaptype.Segments(dir)

	if err != nil {
		return nil, missingSnapshots, err
	}

	for _, segType := range types {
		{
			var l []snaptype.FileInfo
			var m []Range
			for _, f := range list {
				if f.Type.Enum() != segType.Enum() {
					continue
				}
				l = append(l, f)
			}

			if allowGaps {
				l = noOverlaps(segmentsTypeCheck(dir, l))
			} else {
				l, m = noGaps(noOverlaps(segmentsTypeCheck(dir, l)))
			}
			if len(m) > 0 {
				lst := m[len(m)-1]
				log.Debug("[snapshots] see gap", "type", segType, "from", lst.from)
			}
			res = append(res, l...)

			missingSnapshots = append(missingSnapshots, m...)
		}
	}
	return res, missingSnapshots, nil
}

>>>>>>> 9c84bf51
func chooseSegmentEnd(from, to uint64, snapType snaptype.Enum, chainConfig *chain.Config) uint64 {
	var chainName string

	if chainConfig != nil {
		chainName = chainConfig.ChainName
	}
	blocksPerFile := snapcfg.MergeLimitFromCfg(snapcfg.KnownCfg(chainName), snapType, from)

	next := (from/blocksPerFile + 1) * blocksPerFile
	to = min(next, to)

	if to < snaptype.Erigon2MinSegmentSize {
		return to
	}

	return to - (to % snaptype.Erigon2MinSegmentSize) // round down to the nearest 1k
}

type BlockRetire struct {
	maxScheduledBlock atomic.Uint64
	working           atomic.Bool

	// shared semaphore with AggregatorV3 to allow only one type of snapshot building at a time
	snBuildAllowed *semaphore.Weighted

	workers int
	tmpDir  string
	db      kv.RoDB

	notifier    services.DBEventNotifier
	logger      log.Logger
	blockReader services.FullBlockReader
	blockWriter *blockio.BlockWriter
	dirs        datadir.Dirs
	chainConfig *chain.Config

	heimdallStore heimdall.Store
	bridgeStore   bridge.Store
}

func NewBlockRetire(
	compressWorkers int,
	dirs datadir.Dirs,
	blockReader services.FullBlockReader,
	blockWriter *blockio.BlockWriter,
	db kv.RoDB,
	heimdallStore heimdall.Store,
	bridgeStore bridge.Store,
	chainConfig *chain.Config,
	notifier services.DBEventNotifier,
	snBuildAllowed *semaphore.Weighted,
	logger log.Logger,
) *BlockRetire {
	return &BlockRetire{
		workers:        compressWorkers,
		tmpDir:         dirs.Tmp,
		dirs:           dirs,
		blockReader:    blockReader,
		blockWriter:    blockWriter,
		db:             db,
		snBuildAllowed: snBuildAllowed,
		chainConfig:    chainConfig,
		notifier:       notifier,
		logger:         logger,
		heimdallStore:  heimdallStore,
		bridgeStore:    bridgeStore,
	}
}

func (br *BlockRetire) SetWorkers(workers int) { br.workers = workers }
func (br *BlockRetire) GetWorkers() int        { return br.workers }

func (br *BlockRetire) IO() (services.FullBlockReader, *blockio.BlockWriter) {
	return br.blockReader, br.blockWriter
}

func (br *BlockRetire) Writer() *RoSnapshots { return br.blockReader.Snapshots().(*RoSnapshots) }

func (br *BlockRetire) snapshots() *RoSnapshots { return br.blockReader.Snapshots().(*RoSnapshots) }

func (br *BlockRetire) borSnapshots() *heimdall.RoSnapshots {
	return br.blockReader.BorSnapshots().(*heimdall.RoSnapshots)
}

func CanRetire(curBlockNum uint64, blocksInSnapshots uint64, snapType snaptype.Enum, chainConfig *chain.Config) (blockFrom, blockTo uint64, can bool) {
	var keep uint64 = 1024 //TODO: we will increase it to params.FullImmutabilityThreshold after some db optimizations
	if curBlockNum <= keep {
		return
	}
	blockFrom = blocksInSnapshots + 1
	return snapshotsync.CanRetire(blockFrom, curBlockNum-keep, snapType, chainConfig)
}

func CanDeleteTo(curBlockNum uint64, blocksInSnapshots uint64) (blockTo uint64) {
	if blocksInSnapshots == 0 {
		return 0
	}

	var keep uint64 = 1024 // params.FullImmutabilityThreshold //TODO: we will increase this value after db optimizations - about on-chain-tip prune speed
	if curBlockNum+999 < keep {
		// To prevent overflow of uint64 below
		return blocksInSnapshots + 1
	}
	hardLimit := (curBlockNum/1_000)*1_000 - keep
	return min(hardLimit, blocksInSnapshots+1)
}

func (br *BlockRetire) dbHasEnoughDataForBlocksRetire(ctx context.Context) (bool, error) {
	// pre-check if db has enough data
	var haveGap bool
	if err := br.db.View(ctx, func(tx kv.Tx) error {
		firstInDB, ok, err := rawdb.ReadFirstNonGenesisHeaderNumber(tx)
		if err != nil {
			return err
		}
		if !ok {
			return nil
		}
		lastInFiles := br.snapshots().SegmentsMax() + 1
		haveGap = lastInFiles < firstInDB
		if haveGap {
			log.Debug("[snapshots] not enough blocks in db to create snapshots", "lastInFiles", lastInFiles, " firstBlockInDB", firstInDB, "recommendations", "it's ok to ignore this message. can fix by: downloading more files `rm datadir/snapshots/prohibit_new_downloads.lock datdir/snapshots/snapshots-lock.json`, or downloading old blocks to db `integration stage_headers --reset`")
		}
		return nil
	}); err != nil {
		return false, err
	}
	return !haveGap, nil
}

func (br *BlockRetire) retireBlocks(ctx context.Context, minBlockNum uint64, maxBlockNum uint64, lvl log.Lvl, seedNewSnapshots func(downloadRequest []snapshotsync.DownloadRequest) error, onDelete func(l []string) error) (bool, error) {
	select {
	case <-ctx.Done():
		return false, ctx.Err()
	default:
	}

	notifier, logger, blockReader, tmpDir, db, workers := br.notifier, br.logger, br.blockReader, br.tmpDir, br.db, br.workers
	snapshots := br.snapshots()

	blockFrom, blockTo, ok := CanRetire(maxBlockNum, minBlockNum, snaptype.Unknown, br.chainConfig)

	if ok {
		if has, err := br.dbHasEnoughDataForBlocksRetire(ctx); err != nil {
			return false, err
		} else if !has {
			return false, nil
		}
		logger.Log(lvl, "[snapshots] Retire Blocks", "range",
			fmt.Sprintf("%s-%s", common2.PrettyCounter(blockFrom), common2.PrettyCounter(blockTo)))
		// in future we will do it in background
		if err := DumpBlocks(ctx, blockFrom, blockTo, br.chainConfig, tmpDir, snapshots.Dir(), db, workers, lvl, logger, blockReader); err != nil {
			return ok, fmt.Errorf("DumpBlocks: %w", err)
		}

		if err := snapshots.ReopenFolder(); err != nil {
			return ok, fmt.Errorf("reopen: %w", err)
		}
		snapshots.LogStat("blocks:retire")
		if notifier != nil && !reflect.ValueOf(notifier).IsNil() { // notify about new snapshots of any size
			notifier.OnNewSnapshot()
		}
	}

	merger := snapshotsync.NewMerger(tmpDir, workers, lvl, db, br.chainConfig, logger)
	rangesToMerge := merger.FindMergeRanges(snapshots.Ranges(), snapshots.BlocksAvailable())
	if len(rangesToMerge) == 0 {
		return ok, nil
	}
	ok = true // have something to merge
	onMerge := func(r snapshotsync.Range) error {
		if notifier != nil && !reflect.ValueOf(notifier).IsNil() { // notify about new snapshots of any size
			notifier.OnNewSnapshot()
		}

		if seedNewSnapshots != nil {
			downloadRequest := []snapshotsync.DownloadRequest{
				snapshotsync.NewDownloadRequest("", ""),
			}
			if err := seedNewSnapshots(downloadRequest); err != nil {
				return err
			}
		}
		return nil
	}
	err := merger.Merge(ctx, &snapshots.RoSnapshots, snapshots.Types(), rangesToMerge, snapshots.Dir(), true /* doIndex */, onMerge, onDelete)
	if err != nil {
		return ok, err
	}

	// remove old garbage files
	if err := snapshots.RemoveOverlaps(); err != nil {
		return false, err
	}
	return ok, nil
}

var ErrNothingToPrune = errors.New("nothing to prune")

var mxPruneTookBor = metrics.GetOrCreateSummary(`prune_seconds{type="bor"}`)

func (br *BlockRetire) PruneAncientBlocks(tx kv.RwTx, limit int) (deleted int, err error) {
	if br.blockReader.FreezingCfg().KeepBlocks {
		return deleted, nil
	}
	currentProgress, err := stages.GetStageProgress(tx, stages.Senders)
	if err != nil {
		return deleted, err
	}
	if canDeleteTo := CanDeleteTo(currentProgress, br.blockReader.FrozenBlocks()); canDeleteTo > 0 {
		br.logger.Debug("[snapshots] Prune Blocks", "to", canDeleteTo, "limit", limit)
		deletedBlocks, err := br.blockWriter.PruneBlocks(context.Background(), tx, canDeleteTo, limit)
		if err != nil {
			return deleted, err
		}
		deleted += deletedBlocks
	}

	if br.chainConfig.Bor != nil {
		if canDeleteTo := CanDeleteTo(currentProgress, br.blockReader.FrozenBorBlocks()); canDeleteTo > 0 {
			// PruneBorBlocks - [1, to) old blocks after moving it to snapshots.

			deletedBorBlocks, err := func() (deleted int, err error) {
				defer mxPruneTookBor.ObserveDuration(time.Now())
				return bordb.PruneHeimdall(context.Background(),
					br.heimdallStore, br.bridgeStore, tx, canDeleteTo, limit)
			}()
			br.logger.Debug("[snapshots] Prune Bor Blocks", "to", canDeleteTo, "limit", limit, "deleted", deleted, "err", err)
			if err != nil {
				return deleted, err
			}
			deleted += deletedBorBlocks
		}

	}

	return deleted, nil
}

func (br *BlockRetire) RetireBlocksInBackground(ctx context.Context, minBlockNum, maxBlockNum uint64, lvl log.Lvl, seedNewSnapshots func(downloadRequest []snapshotsync.DownloadRequest) error, onDeleteSnapshots func(l []string) error, onFinishRetire func() error) {
	if maxBlockNum > br.maxScheduledBlock.Load() {
		br.maxScheduledBlock.Store(maxBlockNum)
	}

	if !br.working.CompareAndSwap(false, true) {
		return
	}

	go func() {
		defer br.working.Store(false)

		if br.snBuildAllowed != nil {
			//we are inside own goroutine - it's fine to block here
			if err := br.snBuildAllowed.Acquire(ctx, 1); err != nil {
				br.logger.Warn("[snapshots] retire blocks", "err", err)
				return
			}
			defer br.snBuildAllowed.Release(1)
		}

		err := br.RetireBlocks(ctx, minBlockNum, maxBlockNum, lvl, seedNewSnapshots, onDeleteSnapshots, onFinishRetire)
		if err != nil {
			br.logger.Warn("[snapshots] retire blocks", "err", err)
			return
		}
	}()
}

func (br *BlockRetire) RetireBlocks(ctx context.Context, requestedMinBlockNum uint64, requestedMaxBlockNum uint64, lvl log.Lvl, seedNewSnapshots func(downloadRequest []snapshotsync.DownloadRequest) error, onDeleteSnapshots func(l []string) error, onFinish func() error) error {
	if requestedMaxBlockNum > br.maxScheduledBlock.Load() {
		br.maxScheduledBlock.Store(requestedMaxBlockNum)
	}
	includeBor := br.chainConfig.Bor != nil

	if err := br.BuildMissedIndicesIfNeed(ctx, "RetireBlocks", br.notifier, br.chainConfig); err != nil {
		return err
	}

	if includeBor {
		// "bor snaps" can be behind "block snaps", it's ok:
		//      - for example because of `kill -9` in the middle of merge
		//      - or if manually delete bor files (for re-generation)
		var err error
		var okBor bool
		for {
			minBlockNum := max(br.blockReader.FrozenBlocks(), requestedMinBlockNum)
			okBor, err = br.retireBorBlocks(ctx, br.blockReader.FrozenBorBlocks(), minBlockNum, lvl, seedNewSnapshots, onDeleteSnapshots)
			if err != nil {
				return err
			}
			if !okBor {
				break
			}
		}
	}

	var err error
	for {
		var ok, okBor bool
		minBlockNum := max(br.blockReader.FrozenBlocks(), requestedMinBlockNum)
		maxBlockNum := br.maxScheduledBlock.Load()
		ok, err = br.retireBlocks(ctx, minBlockNum, maxBlockNum, lvl, seedNewSnapshots, onDeleteSnapshots)
		if err != nil {
			return err
		}

		if includeBor {
			minBorBlockNum := max(br.blockReader.FrozenBorBlocks(), requestedMinBlockNum)
			okBor, err = br.retireBorBlocks(ctx, minBorBlockNum, maxBlockNum, lvl, seedNewSnapshots, onDeleteSnapshots)
			if err != nil {
				return err
			}
		}
		if onFinish != nil {
			if err := onFinish(); err != nil {
				return err
			}
		}

		if !(ok || okBor) {
			break
		}
	}
	return nil
}

func (br *BlockRetire) BuildMissedIndicesIfNeed(ctx context.Context, logPrefix string, notifier services.DBEventNotifier, cc *chain.Config) error {
	if err := br.snapshots().BuildMissedIndices(ctx, logPrefix, notifier, br.dirs, cc, br.logger); err != nil {
		return err
	}

	if cc.Bor != nil {
		if err := br.borSnapshots().RoSnapshots.BuildMissedIndices(ctx, logPrefix, notifier, br.dirs, cc, br.logger); err != nil {
			return err
		}
	}

	return nil
}

func DumpBlocks(ctx context.Context, blockFrom, blockTo uint64, chainConfig *chain.Config, tmpDir, snapDir string, chainDB kv.RoDB, workers int, lvl log.Lvl, logger log.Logger, blockReader services.FullBlockReader) error {
	firstTxNum := blockReader.FirstTxnNumNotInSnapshots()
	for i := blockFrom; i < blockTo; i = chooseSegmentEnd(i, blockTo, coresnaptype.Enums.Headers, chainConfig) {
		lastTxNum, err := dumpBlocksRange(ctx, i, chooseSegmentEnd(i, blockTo, coresnaptype.Enums.Headers, chainConfig), tmpDir, snapDir, firstTxNum, chainDB, chainConfig, workers, lvl, logger)
		if err != nil {
			return err
		}
		firstTxNum = lastTxNum + 1
	}
	return nil
}

func dumpBlocksRange(ctx context.Context, blockFrom, blockTo uint64, tmpDir, snapDir string, firstTxNum uint64, chainDB kv.RoDB, chainConfig *chain.Config, workers int, lvl log.Lvl, logger log.Logger) (lastTxNum uint64, err error) {
	logEvery := time.NewTicker(20 * time.Second)
	defer logEvery.Stop()

	if _, err = dumpRange(ctx, coresnaptype.Headers.FileInfo(snapDir, blockFrom, blockTo),
		DumpHeaders, nil, chainDB, chainConfig, tmpDir, workers, lvl, logger); err != nil {
		return 0, err
	}

	if lastTxNum, err = dumpRange(ctx, coresnaptype.Bodies.FileInfo(snapDir, blockFrom, blockTo),
		DumpBodies, func(context.Context) uint64 { return firstTxNum }, chainDB, chainConfig, tmpDir, workers, lvl, logger); err != nil {
		return lastTxNum, err
	}

	if _, err = dumpRange(ctx, coresnaptype.Transactions.FileInfo(snapDir, blockFrom, blockTo),
		DumpTxs, func(context.Context) uint64 { return firstTxNum }, chainDB, chainConfig, tmpDir, workers, lvl, logger); err != nil {
		return lastTxNum, err
	}

	return lastTxNum, nil
}

type firstKeyGetter func(ctx context.Context) uint64
type dumpFunc func(ctx context.Context, db kv.RoDB, chainConfig *chain.Config, blockFrom, blockTo uint64, firstKey firstKeyGetter, collecter func(v []byte) error, workers int, lvl log.Lvl, logger log.Logger) (uint64, error)

var BlockCompressCfg = seg.Cfg{
	MinPatternScore: 1_000,
	MinPatternLen:   8, // `5` - reducing ratio because producing too much prefixes
	MaxPatternLen:   128,
	SamplingFactor:  4,         // not 1 - just to save my time
	MaxDictPatterns: 16 * 1024, // the lower RAM used by huffman tree (arrays)

	DictReducerSoftLimit: 1_000_000,
	Workers:              1,
}

func dumpRange(ctx context.Context, f snaptype.FileInfo, dumper dumpFunc, firstKey firstKeyGetter, chainDB kv.RoDB, chainConfig *chain.Config, tmpDir string, workers int, lvl log.Lvl, logger log.Logger) (uint64, error) {
	var lastKeyValue uint64

	compressCfg := BlockCompressCfg
	compressCfg.Workers = workers
	sn, err := seg.NewCompressor(ctx, "Snapshot "+f.Type.Name(), f.Path, tmpDir, compressCfg, log.LvlTrace, logger)
	if err != nil {
		return lastKeyValue, err
	}
	defer sn.Close()

	// E3 need to keep db smaller: earlier retire -> earlier prune.
	// Means:
	//  - build must be fast
	//  - merge can be slow and expensive
	noCompress := (f.To - f.From) < (snaptype.Erigon2MergeLimit - 1)

	lastKeyValue, err = dumper(ctx, chainDB, chainConfig, f.From, f.To, firstKey, func(v []byte) error {
		if noCompress {
			return sn.AddUncompressedWord(v)
		}
		return sn.AddWord(v)
	}, workers, lvl, logger)

	if err != nil {
		return lastKeyValue, fmt.Errorf("DumpBodies: %w", err)
	}

	ext := filepath.Ext(f.Name())
	logger.Log(lvl, "[snapshots] Compression start", "file", f.Name()[:len(f.Name())-len(ext)], "workers", sn.WorkersAmount())

	if err := sn.Compress(); err != nil {
		return lastKeyValue, fmt.Errorf("compress: %w", err)
	}

	p := &background.Progress{}

	if err := f.Type.BuildIndexes(ctx, f, nil, chainConfig, tmpDir, p, lvl, logger); err != nil {
		return lastKeyValue, err
	}

	return lastKeyValue, nil
}

var bufPool = sync.Pool{
	New: func() any {
		bytes := [16 * 4096]byte{}
		return &bytes
	},
}

// DumpTxs - [from, to)
// Format: hash[0]_1byte + sender_address_2bytes + txnRlp
func DumpTxs(ctx context.Context, db kv.RoDB, chainConfig *chain.Config, blockFrom, blockTo uint64, _ firstKeyGetter, collect func([]byte) error, workers int, lvl log.Lvl, logger log.Logger) (lastTx uint64, err error) {
	logEvery := time.NewTicker(20 * time.Second)
	defer logEvery.Stop()
	warmupCtx, cancel := context.WithCancel(ctx)
	defer cancel()

	chainID, _ := uint256.FromBig(chainConfig.ChainID)

	numBuf := make([]byte, 8)

	parse := func(ctx *types2.TxParseContext, v, valueBuf []byte, senders []common2.Address, j int) ([]byte, error) {
		var sender [20]byte
		slot := types2.TxSlot{}

		if _, err := ctx.ParseTransaction(v, 0, &slot, sender[:], false /* hasEnvelope */, false /* wrappedWithBlobs */, nil); err != nil {
			return valueBuf, err
		}
		if len(senders) > 0 {
			sender = senders[j]
		}

		valueBuf = valueBuf[:0]
		valueBuf = append(valueBuf, slot.IDHash[:1]...)
		valueBuf = append(valueBuf, sender[:]...)
		valueBuf = append(valueBuf, v...)
		return valueBuf, nil
	}

	addSystemTx := func(ctx *types2.TxParseContext, tx kv.Tx, txId types.BaseTxnID) error {
		binary.BigEndian.PutUint64(numBuf, txId.U64())
		tv, err := tx.GetOne(kv.EthTx, numBuf)
		if err != nil {
			return err
		}
		if tv == nil {
			if err := collect(nil); err != nil {
				return err
			}
			return nil
		}

		ctx.WithSender(false)

		valueBuf := bufPool.Get().(*[16 * 4096]byte)
		defer bufPool.Put(valueBuf)

		parsed, err := parse(ctx, tv, valueBuf[:], nil, 0)
		if err != nil {
			return err
		}
		if err := collect(parsed); err != nil {
			return err
		}
		return nil
	}

	doWarmup, warmupTxs, warmupSenders := blockTo-blockFrom >= 100_000 && workers > 4, &atomic.Bool{}, &atomic.Bool{}
	from := hexutility.EncodeTs(blockFrom)
	if err := kv.BigChunks(db, kv.HeaderCanonical, from, func(tx kv.Tx, k, v []byte) (bool, error) {
		blockNum := binary.BigEndian.Uint64(k)
		if blockNum >= blockTo { // [from, to)
			return false, nil
		}

		h := common2.BytesToHash(v)
		dataRLP := rawdb.ReadStorageBodyRLP(tx, h, blockNum)
		if dataRLP == nil {
			return false, fmt.Errorf("body not found: %d, %x", blockNum, h)
		}
		var body types.BodyForStorage
		if e := rlp.DecodeBytes(dataRLP, &body); e != nil {
			return false, e
		}
		if body.TxCount == 0 {
			return true, nil
		}

		if doWarmup && !warmupSenders.Load() && blockNum%1_000 == 0 {
			clean := kv.ReadAhead(warmupCtx, db, warmupSenders, kv.Senders, hexutility.EncodeTs(blockNum), 10_000)
			defer clean()
		}
		if doWarmup && !warmupTxs.Load() && blockNum%1_000 == 0 {
			clean := kv.ReadAhead(warmupCtx, db, warmupTxs, kv.EthTx, body.BaseTxnID.Bytes(), 100*10_000)
			defer clean()
		}
		senders, err := rawdb.ReadSenders(tx, h, blockNum)
		if err != nil {
			return false, err
		}

		workers := estimate.AlmostAllCPUs()

		if workers > 3 {
			workers = workers / 3 * 2
		}

		if workers > int(body.TxCount-2) {
			if int(body.TxCount-2) > 1 {
				workers = int(body.TxCount - 2)
			} else {
				workers = 1
			}
		}

		parsers := errgroup.Group{}
		parsers.SetLimit(workers)

		valueBufs := make([][]byte, workers)
		parseCtxs := make([]*types2.TxParseContext, workers)

		for i := 0; i < workers; i++ {
			valueBuf := bufPool.Get().(*[16 * 4096]byte)
			defer bufPool.Put(valueBuf)
			valueBufs[i] = valueBuf[:]
			parseCtxs[i] = types2.NewTxParseContext(*chainID)
		}

		if err := addSystemTx(parseCtxs[0], tx, body.BaseTxnID); err != nil {
			return false, err
		}

		binary.BigEndian.PutUint64(numBuf, body.BaseTxnID.First())

		collected := -1
		collectorLock := sync.Mutex{}
		collections := sync.NewCond(&collectorLock)

		var j int

		if err := tx.ForAmount(kv.EthTx, numBuf, body.TxCount-2, func(_, tv []byte) error {
			tx := j
			j++

			parsers.Go(func() error {
				parseCtx := parseCtxs[tx%workers]

				parseCtx.WithSender(len(senders) == 0)
				parseCtx.WithAllowPreEip2s(blockNum <= chainConfig.HomesteadBlock.Uint64())

				valueBuf, err := parse(parseCtx, tv, valueBufs[tx%workers], senders, tx)

				if err != nil {
					return fmt.Errorf("%w, block: %d", err, blockNum)
				}

				collectorLock.Lock()
				defer collectorLock.Unlock()

				for collected < tx-1 {
					collections.Wait()
				}

				// first tx byte => sender address => tx rlp
				if err := collect(valueBuf); err != nil {
					return err
				}

				collected = tx
				collections.Broadcast()

				return nil
			})

			return nil
		}); err != nil {
			return false, fmt.Errorf("ForAmount: %w", err)
		}

		if err := parsers.Wait(); err != nil {
			return false, fmt.Errorf("ForAmount parser: %w", err)
		}

		if err := addSystemTx(parseCtxs[0], tx, types.BaseTxnID(body.BaseTxnID.LastSystemTx(body.TxCount))); err != nil {
			return false, err
		}

		select {
		case <-ctx.Done():
			return false, ctx.Err()
		case <-logEvery.C:
			var m runtime.MemStats
			if lvl >= log.LvlInfo {
				dbg.ReadMemStats(&m)
			}
			logger.Log(lvl, "[snapshots] Dumping txs", "block num", blockNum,
				"alloc", common2.ByteCount(m.Alloc), "sys", common2.ByteCount(m.Sys),
			)
		default:
		}
		return true, nil
	}); err != nil {
		return 0, fmt.Errorf("BigChunks: %w", err)
	}
	return 0, nil
}

// DumpHeaders - [from, to)
func DumpHeaders(ctx context.Context, db kv.RoDB, _ *chain.Config, blockFrom, blockTo uint64, _ firstKeyGetter, collect func([]byte) error, workers int, lvl log.Lvl, logger log.Logger) (uint64, error) {
	logEvery := time.NewTicker(20 * time.Second)
	defer logEvery.Stop()

	key := make([]byte, 8+32)
	from := hexutility.EncodeTs(blockFrom)
	if err := kv.BigChunks(db, kv.HeaderCanonical, from, func(tx kv.Tx, k, v []byte) (bool, error) {
		blockNum := binary.BigEndian.Uint64(k)
		if blockNum >= blockTo {
			return false, nil
		}
		copy(key, k)
		copy(key[8:], v)
		dataRLP, err := tx.GetOne(kv.Headers, key)
		if err != nil {
			return false, err
		}
		if dataRLP == nil {
			return false, fmt.Errorf("header missed in db: block_num=%d,  hash=%x", blockNum, v)
		}
		h := types.Header{}
		if err := rlp.DecodeBytes(dataRLP, &h); err != nil {
			return false, err
		}

		value := make([]byte, len(dataRLP)+1) // first_byte_of_header_hash + header_rlp
		value[0] = h.Hash()[0]
		copy(value[1:], dataRLP)
		if err := collect(value); err != nil {
			return false, err
		}

		select {
		case <-ctx.Done():
			return false, ctx.Err()
		case <-logEvery.C:
			var m runtime.MemStats
			if lvl >= log.LvlInfo {
				dbg.ReadMemStats(&m)
			}
			logger.Log(lvl, "[snapshots] Dumping headers", "block num", blockNum,
				"alloc", common2.ByteCount(m.Alloc), "sys", common2.ByteCount(m.Sys),
			)
		default:
		}
		return true, nil
	}); err != nil {
		return 0, err
	}
	return 0, nil
}

// DumpBodies - [from, to)
func DumpBodies(ctx context.Context, db kv.RoDB, _ *chain.Config, blockFrom, blockTo uint64, firstTxNum firstKeyGetter, collect func([]byte) error, workers int, lvl log.Lvl, logger log.Logger) (uint64, error) {
	logEvery := time.NewTicker(20 * time.Second)
	defer logEvery.Stop()

	blockNumByteLength := 8
	blockHashByteLength := 32
	key := make([]byte, blockNumByteLength+blockHashByteLength)
	from := hexutility.EncodeTs(blockFrom)

	lastTxNum := firstTxNum(ctx)

	if err := kv.BigChunks(db, kv.HeaderCanonical, from, func(tx kv.Tx, k, v []byte) (bool, error) {
		blockNum := binary.BigEndian.Uint64(k)
		if blockNum >= blockTo {
			return false, nil
		}
		copy(key, k)
		copy(key[8:], v)

		// Important: DB does store canonical and non-canonical txs in same table. And using same body.BaseTxnID
		// But snapshots using canonical TxNum in field body.BaseTxnID
		// So, we manually calc this field here and serialize again.
		//
		// FYI: we also have other table to map canonical BlockNum->TxNum: kv.MaxTxNum
		body, err := rawdb.ReadBodyForStorageByKey(tx, key)
		if err != nil {
			return false, err
		}
		if body == nil {
			logger.Warn("body missed", "block_num", blockNum, "hash", hex.EncodeToString(v))
			return true, nil
		}
		body.BaseTxnID = types.BaseTxnID(lastTxNum)
		lastTxNum = body.BaseTxnID.LastSystemTx(body.TxCount) + 1 // +1 to set it on first systemTxn of next block

		dataRLP, err := rlp.EncodeToBytes(body)
		if err != nil {
			return false, err
		}

		if err := collect(dataRLP); err != nil {
			return false, err
		}

		select {
		case <-ctx.Done():
			return false, ctx.Err()
		case <-logEvery.C:
			var m runtime.MemStats
			if lvl >= log.LvlInfo {
				dbg.ReadMemStats(&m)
			}
			logger.Log(lvl, "[snapshots] Wrote into file", "block num", blockNum,
				"alloc", common2.ByteCount(m.Alloc), "sys", common2.ByteCount(m.Sys),
			)
		default:
		}
		return true, nil
	}); err != nil {
		return lastTxNum, err
	}

	return lastTxNum, nil
}

func ForEachHeader(ctx context.Context, s *RoSnapshots, walker func(header *types.Header) error) error {
	r := bytes.NewReader(nil)
	word := make([]byte, 0, 2*4096)

	view := s.View()
	defer view.Close()

	for _, sn := range view.Headers() {
		if err := sn.Src().WithReadAhead(func() error {
			g := sn.Src().MakeGetter()
			for g.HasNext() {
				word, _ = g.Next(word[:0])
				var header types.Header
				r.Reset(word[1:])
				if err := rlp.Decode(r, &header); err != nil {
					return err
				}
				if err := walker(&header); err != nil {
					return err
				}
			}
			return nil
		}); err != nil {
			return err
		}
	}

	return nil
}

type View struct {
	base *snapshotsync.View
}

func (s *RoSnapshots) View() *View {
	return &View{base: s.RoSnapshots.View().WithBaseSegType(coresnaptype.Transactions)}
}

func (v *View) Close() {
	v.base.Close()
}

func (v *View) Headers() []*snapshotsync.VisibleSegment { return v.base.Segments(coresnaptype.Headers) }
func (v *View) Bodies() []*snapshotsync.VisibleSegment  { return v.base.Segments(coresnaptype.Bodies) }
func (v *View) Txs() []*snapshotsync.VisibleSegment     { return v.base.Segments(coresnaptype.Transactions) }

func (v *View) HeadersSegment(blockNum uint64) (*snapshotsync.VisibleSegment, bool) {
	return v.base.Segment(coresnaptype.Headers, blockNum)
}

func (v *View) BodiesSegment(blockNum uint64) (*snapshotsync.VisibleSegment, bool) {
	return v.base.Segment(coresnaptype.Bodies, blockNum)
}
func (v *View) TxsSegment(blockNum uint64) (*snapshotsync.VisibleSegment, bool) {
	return v.base.Segment(coresnaptype.Transactions, blockNum)
}

func RemoveIncompatibleIndices(dirs datadir.Dirs) error {
	l, err := dir2.ListFiles(dirs.Snap, ".idx")
	if err != nil {
		return err
	}
	l1, err := dir2.ListFiles(dirs.SnapAccessors, ".efi")
	if err != nil {
		return err
	}
	l2, err := dir2.ListFiles(dirs.SnapAccessors, ".vi")
	if err != nil {
		return err
	}
	l = append(append(l, l1...), l2...)

	for _, fPath := range l {
		index, err := recsplit.OpenIndex(fPath)
		if err != nil {
			if errors.Is(err, recsplit.IncompatibleErr) {
				_, fName := filepath.Split(fPath)
				if err = os.Remove(fPath); err != nil {
					log.Warn("Removing incompatible index", "file", fName, "err", err)
				} else {
					log.Info("Removing incompatible index", "file", fName)
				}
				continue
			}
			return fmt.Errorf("%w, %s", err, fPath)
		}
		index.Close()
	}
	return nil
}<|MERGE_RESOLUTION|>--- conflicted
+++ resolved
@@ -126,52 +126,6 @@
 	return res, missingSnapshots, nil
 }
 
-<<<<<<< HEAD
-=======
-func Segments(dir string, minBlock uint64) (res []snaptype.FileInfo, missingSnapshots []Range, err error) {
-	return typedSegments(dir, minBlock, coresnaptype.BlockSnapshotTypes, true)
-}
-
-func typedSegments(dir string, minBlock uint64, types []snaptype.Type, allowGaps bool) (res []snaptype.FileInfo, missingSnapshots []Range, err error) {
-	segmentsTypeCheck := func(dir string, in []snaptype.FileInfo) (res []snaptype.FileInfo) {
-		return typeOfSegmentsMustExist(dir, in, types)
-	}
-
-	list, err := snaptype.Segments(dir)
-
-	if err != nil {
-		return nil, missingSnapshots, err
-	}
-
-	for _, segType := range types {
-		{
-			var l []snaptype.FileInfo
-			var m []Range
-			for _, f := range list {
-				if f.Type.Enum() != segType.Enum() {
-					continue
-				}
-				l = append(l, f)
-			}
-
-			if allowGaps {
-				l = noOverlaps(segmentsTypeCheck(dir, l))
-			} else {
-				l, m = noGaps(noOverlaps(segmentsTypeCheck(dir, l)))
-			}
-			if len(m) > 0 {
-				lst := m[len(m)-1]
-				log.Debug("[snapshots] see gap", "type", segType, "from", lst.from)
-			}
-			res = append(res, l...)
-
-			missingSnapshots = append(missingSnapshots, m...)
-		}
-	}
-	return res, missingSnapshots, nil
-}
-
->>>>>>> 9c84bf51
 func chooseSegmentEnd(from, to uint64, snapType snaptype.Enum, chainConfig *chain.Config) uint64 {
 	var chainName string
 
@@ -972,7 +926,9 @@
 
 func (v *View) Headers() []*snapshotsync.VisibleSegment { return v.base.Segments(coresnaptype.Headers) }
 func (v *View) Bodies() []*snapshotsync.VisibleSegment  { return v.base.Segments(coresnaptype.Bodies) }
-func (v *View) Txs() []*snapshotsync.VisibleSegment     { return v.base.Segments(coresnaptype.Transactions) }
+func (v *View) Txs() []*snapshotsync.VisibleSegment {
+	return v.base.Segments(coresnaptype.Transactions)
+}
 
 func (v *View) HeadersSegment(blockNum uint64) (*snapshotsync.VisibleSegment, bool) {
 	return v.base.Segment(coresnaptype.Headers, blockNum)
