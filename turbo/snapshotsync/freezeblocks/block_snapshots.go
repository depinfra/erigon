package freezeblocks

import (
	"bytes"
	"context"
	"encoding/binary"
	"encoding/hex"
	"errors"
	"fmt"
	"os"
	"path/filepath"
	"reflect"
	"runtime"
	"strings"
	"sync"
	"sync/atomic"
	"time"

	"golang.org/x/sync/semaphore"

	"github.com/holiman/uint256"
	"github.com/ledgerwatch/log/v3"
	"golang.org/x/exp/slices"
	"golang.org/x/sync/errgroup"

	"github.com/ledgerwatch/erigon/polygon/heimdall/span"

	"github.com/ledgerwatch/erigon-lib/chain"
	"github.com/ledgerwatch/erigon-lib/chain/snapcfg"
	common2 "github.com/ledgerwatch/erigon-lib/common"
	"github.com/ledgerwatch/erigon-lib/common/background"
	"github.com/ledgerwatch/erigon-lib/common/cmp"
	"github.com/ledgerwatch/erigon-lib/common/datadir"
	"github.com/ledgerwatch/erigon-lib/common/dbg"
	dir2 "github.com/ledgerwatch/erigon-lib/common/dir"
	"github.com/ledgerwatch/erigon-lib/common/hexutility"
	"github.com/ledgerwatch/erigon-lib/compress"
	"github.com/ledgerwatch/erigon-lib/diagnostics"
	"github.com/ledgerwatch/erigon-lib/downloader/snaptype"
	"github.com/ledgerwatch/erigon-lib/kv"
	"github.com/ledgerwatch/erigon-lib/recsplit"
	types2 "github.com/ledgerwatch/erigon-lib/types"
	"github.com/ledgerwatch/erigon/cmd/hack/tool/fromdb"
	"github.com/ledgerwatch/erigon/core/rawdb"
	"github.com/ledgerwatch/erigon/core/rawdb/blockio"
	"github.com/ledgerwatch/erigon/core/types"
	"github.com/ledgerwatch/erigon/crypto"
	"github.com/ledgerwatch/erigon/crypto/cryptopool"
	"github.com/ledgerwatch/erigon/eth/ethconfig"
	"github.com/ledgerwatch/erigon/eth/ethconfig/estimate"
	"github.com/ledgerwatch/erigon/eth/stagedsync/stages"
	"github.com/ledgerwatch/erigon/params"
	"github.com/ledgerwatch/erigon/rlp"
	"github.com/ledgerwatch/erigon/turbo/services"
	"github.com/ledgerwatch/erigon/turbo/silkworm"
)

type HeaderSegment struct {
	seg           *compress.Decompressor // value: first_byte_of_header_hash + header_rlp
	idxHeaderHash *recsplit.Index        // header_hash       -> headers_segment_offset
	Range
	version uint8
}

type BodySegment struct {
	seg           *compress.Decompressor // value: rlp(types.BodyForStorage)
	idxBodyNumber *recsplit.Index        // block_num_u64     -> bodies_segment_offset
	Range
	version uint8
}

type TxnSegment struct {
	Seg                 *compress.Decompressor // value: first_byte_of_transaction_hash + sender_address + transaction_rlp
	IdxTxnHash          *recsplit.Index        // transaction_hash  -> transactions_segment_offset
	IdxTxnHash2BlockNum *recsplit.Index        // transaction_hash  -> block_number
	Range
	version uint8
}

func (sn *HeaderSegment) closeIdx() {
	if sn.idxHeaderHash != nil {
		sn.idxHeaderHash.Close()
		sn.idxHeaderHash = nil
	}
}
func (sn *HeaderSegment) closeSeg() {
	if sn.seg != nil {
		sn.seg.Close()
		sn.seg = nil
	}
}
func (sn *HeaderSegment) close() {
	sn.closeSeg()
	sn.closeIdx()
}

func (sn *HeaderSegment) openFiles() []string {
	var files []string

	if sn.seg.IsOpen() {
		files = append(files, sn.seg.FilePath())
	}

	if sn.idxHeaderHash != nil {
		files = append(files, sn.idxHeaderHash.FilePath())
	}

	return files
}

func (sn *HeaderSegment) reopenSeg(dir string) (err error) {
	sn.closeSeg()
	fileName := snaptype.SegmentFileName(sn.version, sn.from, sn.to, snaptype.Headers)
	sn.seg, err = compress.NewDecompressor(filepath.Join(dir, fileName))
	if err != nil {
		return fmt.Errorf("%w, fileName: %s", err, fileName)
	}
	return nil
}
func (sn *HeaderSegment) reopenIdxIfNeed(dir string, optimistic bool) (err error) {
	if sn.idxHeaderHash != nil {
		return nil
	}
	err = sn.reopenIdx(dir)
	if err != nil {
		if !errors.Is(err, os.ErrNotExist) {
			if optimistic {
				log.Warn("[snapshots] open index", "err", err)
			} else {
				return err
			}
		}
	}
	return nil
}
func (sn *HeaderSegment) reopenIdx(dir string) (err error) {
	sn.closeIdx()
	if sn.seg == nil {
		return nil
	}
	fileName := snaptype.IdxFileName(sn.version, sn.from, sn.to, snaptype.Headers.String())
	sn.idxHeaderHash, err = recsplit.OpenIndex(filepath.Join(dir, fileName))
	if err != nil {
		return fmt.Errorf("%w, fileName: %s", err, fileName)
	}

	return nil
}

func (sn *BodySegment) closeSeg() {
	if sn.seg != nil {
		sn.seg.Close()
		sn.seg = nil
	}
}
func (sn *BodySegment) closeIdx() {
	if sn.idxBodyNumber != nil {
		sn.idxBodyNumber.Close()
		sn.idxBodyNumber = nil
	}
}
func (sn *BodySegment) close() {
	sn.closeSeg()
	sn.closeIdx()
}

func (sn *BodySegment) openFiles() []string {
	var files []string

	if sn.seg.IsOpen() {
		files = append(files, sn.seg.FilePath())
	}

	if sn.idxBodyNumber != nil {
		files = append(files, sn.idxBodyNumber.FilePath())
	}

	return files
}

func (sn *BodySegment) reopenSeg(dir string) (err error) {
	sn.closeSeg()
	fileName := snaptype.SegmentFileName(sn.version, sn.from, sn.to, snaptype.Bodies)
	sn.seg, err = compress.NewDecompressor(filepath.Join(dir, fileName))
	if err != nil {
		return fmt.Errorf("%w, fileName: %s", err, fileName)
	}
	return nil
}
func (sn *BodySegment) reopenIdxIfNeed(dir string, optimistic bool) (err error) {
	if sn.idxBodyNumber != nil {
		return nil
	}
	err = sn.reopenIdx(dir)
	if err != nil {
		if !errors.Is(err, os.ErrNotExist) {
			if optimistic {
				log.Warn("[snapshots] open index", "err", err)
			} else {
				return err
			}
		}
	}
	return nil
}

func (sn *BodySegment) reopenIdx(dir string) (err error) {
	sn.closeIdx()
	if sn.seg == nil {
		return nil
	}
	fileName := snaptype.IdxFileName(sn.version, sn.from, sn.to, snaptype.Bodies.String())
	sn.idxBodyNumber, err = recsplit.OpenIndex(filepath.Join(dir, fileName))
	if err != nil {
		return fmt.Errorf("%w, fileName: %s", err, fileName)
	}
	return nil
}

func (sn *TxnSegment) closeIdx() {
	if sn.IdxTxnHash != nil {
		sn.IdxTxnHash.Close()
		sn.IdxTxnHash = nil
	}
	if sn.IdxTxnHash2BlockNum != nil {
		sn.IdxTxnHash2BlockNum.Close()
		sn.IdxTxnHash2BlockNum = nil
	}
}
func (sn *TxnSegment) closeSeg() {
	if sn.Seg != nil {
		sn.Seg.Close()
		sn.Seg = nil
	}
}
func (sn *TxnSegment) close() {
	sn.closeSeg()
	sn.closeIdx()
}

func (sn *TxnSegment) openFiles() []string {
	var files []string

	if sn.Seg.IsOpen() {
		files = append(files, sn.Seg.FilePath())
	}

	if sn.IdxTxnHash != nil && sn.IdxTxnHash.IsOpen() {
		files = append(files, sn.IdxTxnHash.FilePath())
	}

	if sn.IdxTxnHash2BlockNum != nil && sn.IdxTxnHash2BlockNum.IsOpen() {
		files = append(files, sn.IdxTxnHash2BlockNum.FilePath())
	}

	return files
}

func (sn *TxnSegment) reopenSeg(dir string) (err error) {
	sn.closeSeg()
	fileName := snaptype.SegmentFileName(sn.version, sn.from, sn.to, snaptype.Transactions)
	sn.Seg, err = compress.NewDecompressor(filepath.Join(dir, fileName))
	if err != nil {
		return fmt.Errorf("%w, fileName: %s", err, fileName)
	}
	return nil
}
func (sn *TxnSegment) reopenIdx(dir string) (err error) {
	sn.closeIdx()
	if sn.Seg == nil {
		return nil
	}
	fileName := snaptype.IdxFileName(sn.version, sn.from, sn.to, snaptype.Transactions.String())
	sn.IdxTxnHash, err = recsplit.OpenIndex(filepath.Join(dir, fileName))
	if err != nil {
		return fmt.Errorf("%w, fileName: %s", err, fileName)
	}

	/*
		// Historically we had several times when:
		//  - erigon downloaded new version of .seg file
		//  - or didn't finish download and start indexing
		// this was a "quick-fix protection" against this cases
		// but now we have other protections for this cases
		// let's try to remove this one - because it's not compatible with "copy datadir" and "restore datadir from backup" scenarios
		if sn.IdxTxnHash.ModTime().Before(sn.Seg.ModTime()) {
			log.Trace("[snapshots] skip index because it modify time is ahead before .seg file", "name", sn.IdxTxnHash.FileName())
			//Index has been created before the segment file, needs to be ignored (and rebuilt) as inconsistent
			sn.IdxTxnHash.Close()
			sn.IdxTxnHash = nil
		}
	*/

	fileName = snaptype.IdxFileName(sn.version, sn.from, sn.to, snaptype.Transactions2Block.String())
	sn.IdxTxnHash2BlockNum, err = recsplit.OpenIndex(filepath.Join(dir, fileName))
	if err != nil {
		return fmt.Errorf("%w, fileName: %s", err, fileName)
	}
	return nil
}

func (sn *TxnSegment) reopenIdxIfNeed(dir string, optimistic bool) (err error) {
	if sn.IdxTxnHash != nil && sn.IdxTxnHash2BlockNum != nil {
		return nil
	}
	err = sn.reopenIdx(dir)
	if err != nil {
		if !errors.Is(err, os.ErrNotExist) {
			if optimistic {
				log.Warn("[snapshots] open index", "err", err)
			} else {
				return err
			}
		}
	}
	return nil
}

type headerSegments struct {
	lock     sync.RWMutex
	segments []*HeaderSegment
}

func (s *headerSegments) View(f func(segments []*HeaderSegment) error) error {
	s.lock.RLock()
	defer s.lock.RUnlock()
	return f(s.segments)
}

type bodySegments struct {
	lock     sync.RWMutex
	segments []*BodySegment
}

func (s *bodySegments) View(f func([]*BodySegment) error) error {
	s.lock.RLock()
	defer s.lock.RUnlock()
	return f(s.segments)
}
func (s *bodySegments) ViewSegment(blockNum uint64, f func(*BodySegment) error) (found bool, err error) {
	s.lock.RLock()
	defer s.lock.RUnlock()
	for _, seg := range s.segments {
		if !(blockNum >= seg.from && blockNum < seg.to) {
			continue
		}
		return true, f(seg)
	}
	return false, nil
}

type txnSegments struct {
	lock     sync.RWMutex
	segments []*TxnSegment
}

func (s *txnSegments) View(f func([]*TxnSegment) error) error {
	s.lock.RLock()
	defer s.lock.RUnlock()
	return f(s.segments)
}
func (s *txnSegments) ViewSegment(blockNum uint64, f func(*TxnSegment) error) (found bool, err error) {
	s.lock.RLock()
	defer s.lock.RUnlock()
	for _, seg := range s.segments {
		if !(blockNum >= seg.from && blockNum < seg.to) {
			continue
		}
		return true, f(seg)
	}
	return false, nil
}

type RoSnapshots struct {
	indicesReady  atomic.Bool
	segmentsReady atomic.Bool

	Headers *headerSegments
	Bodies  *bodySegments
	Txs     *txnSegments

	dir         string
	segmentsMax atomic.Uint64 // all types of .seg files are available - up to this number
	idxMax      atomic.Uint64 // all types of .idx files are available - up to this number
	cfg         ethconfig.BlocksFreezing
	version     uint8
	logger      log.Logger

	// allows for pruning segments - this is the min availible segment
	segmentsMin atomic.Uint64
}

// NewRoSnapshots - opens all snapshots. But to simplify everything:
//   - it opens snapshots only on App start and immutable after
//   - all snapshots of given blocks range must exist - to make this blocks range available
//   - gaps are not allowed
//   - segment have [from:to) semantic
func NewRoSnapshots(cfg ethconfig.BlocksFreezing, snapDir string, version uint8, logger log.Logger) *RoSnapshots {
	return &RoSnapshots{dir: snapDir, cfg: cfg, version: version, Headers: &headerSegments{}, Bodies: &bodySegments{}, Txs: &txnSegments{}, logger: logger}
}

func (s *RoSnapshots) Version() uint8                { return s.version }
func (s *RoSnapshots) Cfg() ethconfig.BlocksFreezing { return s.cfg }
func (s *RoSnapshots) Dir() string                   { return s.dir }
func (s *RoSnapshots) SegmentsReady() bool           { return s.segmentsReady.Load() }
func (s *RoSnapshots) IndicesReady() bool            { return s.indicesReady.Load() }
func (s *RoSnapshots) IndicesMax() uint64            { return s.idxMax.Load() }
func (s *RoSnapshots) SegmentsMax() uint64           { return s.segmentsMax.Load() }
func (s *RoSnapshots) SegmentsMin() uint64           { return s.segmentsMin.Load() }
func (s *RoSnapshots) SetSegmentsMin(min uint64)     { s.segmentsMin.Store(min) }
<<<<<<< HEAD
func (s *RoSnapshots) blocksAvailable() uint64       { return s.idxMax.Load() }
=======
func (s *RoSnapshots) BlocksAvailable() uint64 {
	if s == nil {
		return 0
	}

	return cmp.Min(s.segmentsMax.Load(), s.idxMax.Load())
}
>>>>>>> d8b91c4d
func (s *RoSnapshots) LogStat(label string) {
	var m runtime.MemStats
	dbg.ReadMemStats(&m)
	s.logger.Info(fmt.Sprintf("[snapshots:%s] Blocks Stat", label),
		"blocks", fmt.Sprintf("%dk", (s.blocksAvailable()+1)/1000),
		"indices", fmt.Sprintf("%dk", (s.IndicesMax()+1)/1000),
		"alloc", common2.ByteCount(m.Alloc), "sys", common2.ByteCount(m.Sys))
}

func (s *RoSnapshots) EnsureExpectedBlocksAreAvailable(cfg *snapcfg.Cfg) error {
	if s.blocksAvailable() < cfg.ExpectBlocks {
		return fmt.Errorf("app must wait until all expected snapshots are available. Expected: %d, Available: %d", cfg.ExpectBlocks, s.blocksAvailable())
	}
	return nil
}

func (s *RoSnapshots) idxAvailability() uint64 {
	var headers, bodies, txs uint64
	for _, seg := range s.Headers.segments {
		if seg.idxHeaderHash == nil {
			break
		}
		headers = seg.to - 1
	}
	for _, seg := range s.Bodies.segments {
		if seg.idxBodyNumber == nil {
			break
		}
		bodies = seg.to - 1
	}
	for _, seg := range s.Txs.segments {
		if seg.IdxTxnHash == nil || seg.IdxTxnHash2BlockNum == nil {
			break
		}
		txs = seg.to - 1
	}
	return cmp.Min(headers, cmp.Min(bodies, txs))
}

// OptimisticReopenWithDB - optimistically open snapshots (ignoring error), useful at App startup because:
// - user must be able: delete any snapshot file and Erigon will self-heal by re-downloading
// - RPC return Nil for historical blocks if snapshots are not open
func (s *RoSnapshots) OptimisticReopenWithDB(db kv.RoDB) {
	_ = db.View(context.Background(), func(tx kv.Tx) error {
		snList, _, err := rawdb.ReadSnapshots(tx)
		if err != nil {
			return err
		}
		return s.ReopenList(snList, true)
	})
}

func (s *RoSnapshots) Files() (list []string) {
	s.Headers.lock.RLock()
	defer s.Headers.lock.RUnlock()
	s.Bodies.lock.RLock()
	defer s.Bodies.lock.RUnlock()
	s.Txs.lock.RLock()
	defer s.Txs.lock.RUnlock()
	maxBlockNumInFiles := s.blocksAvailable()
	for _, seg := range s.Bodies.segments {
		if seg.seg == nil {
			continue
		}
		if seg.from > maxBlockNumInFiles {
			continue
		}
		_, fName := filepath.Split(seg.seg.FilePath())
		list = append(list, fName)
	}
	for _, seg := range s.Headers.segments {
		if seg.seg == nil {
			continue
		}
		if seg.from > maxBlockNumInFiles {
			continue
		}
		_, fName := filepath.Split(seg.seg.FilePath())
		list = append(list, fName)
	}
	for _, seg := range s.Txs.segments {
		if seg.Seg == nil {
			continue
		}
		if seg.from > maxBlockNumInFiles {
			continue
		}
		_, fName := filepath.Split(seg.Seg.FilePath())
		list = append(list, fName)
	}
	slices.Sort(list)
	return list
}

func (s *RoSnapshots) OpenFiles() (list []string) {
	s.Headers.lock.RLock()
	defer s.Headers.lock.RUnlock()
	s.Bodies.lock.RLock()
	defer s.Bodies.lock.RUnlock()
	s.Txs.lock.RLock()
	defer s.Txs.lock.RUnlock()

	for _, header := range s.Headers.segments {
		list = append(list, header.openFiles()...)
	}

	for _, body := range s.Bodies.segments {
		list = append(list, body.openFiles()...)
	}

	for _, txs := range s.Txs.segments {
		list = append(list, txs.openFiles()...)
	}

	return list
}

// ReopenList stops on optimistic=false, continue opening files on optimistic=true
func (s *RoSnapshots) ReopenList(fileNames []string, optimistic bool) error {
	return s.rebuildSegments(fileNames, true, optimistic)
}

func (s *RoSnapshots) InitSegments(fileNames []string) error {
	return s.rebuildSegments(fileNames, false, true)
}

func (s *RoSnapshots) rebuildSegments(fileNames []string, open bool, optimistic bool) error {
	s.Headers.lock.Lock()
	defer s.Headers.lock.Unlock()
	s.Bodies.lock.Lock()
	defer s.Bodies.lock.Unlock()
	s.Txs.lock.Lock()
	defer s.Txs.lock.Unlock()

	s.closeWhatNotInList(fileNames)
	var segmentsMax uint64
	var segmentsMaxSet bool
Loop:
	for _, fName := range fileNames {
		f, ok := snaptype.ParseFileName(s.dir, fName)
		if !ok {
			continue
		}
		var processed bool = true

		switch f.T {
		case snaptype.Headers:
			var sn *HeaderSegment
			var exists bool
			for _, sn2 := range s.Headers.segments {
				if sn2.seg == nil { // it's ok if some segment was not able to open
					continue
				}
				if fName == sn2.seg.FileName() {
					sn = sn2
					exists = true
					break
				}
			}
			if !exists {
				sn = &HeaderSegment{version: f.Version, Range: Range{f.From, f.To}}
			}

			if open {
				if err := sn.reopenSeg(s.dir); err != nil {
					if errors.Is(err, os.ErrNotExist) {
						if optimistic {
							continue Loop
						} else {
							break Loop
						}
					}
					if optimistic {
						s.logger.Warn("[snapshots] open segment", "err", err)
						continue Loop
					} else {
						return err
					}
				}
			}

			if !exists {
				// it's possible to iterate over .seg file even if you don't have index
				// then make segment available even if index open may fail
				s.Headers.segments = append(s.Headers.segments, sn)
			}

			if open {
				if err := sn.reopenIdxIfNeed(s.dir, optimistic); err != nil {
					return err
				}
			}
		case snaptype.Bodies:
			var sn *BodySegment
			var exists bool
			for _, sn2 := range s.Bodies.segments {
				if sn2.seg == nil { // it's ok if some segment was not able to open
					continue
				}
				if fName == sn2.seg.FileName() {
					sn = sn2
					exists = true
					break
				}
			}
			if !exists {
				sn = &BodySegment{version: f.Version, Range: Range{f.From, f.To}}
			}

			if open {
				if err := sn.reopenSeg(s.dir); err != nil {
					if errors.Is(err, os.ErrNotExist) {
						if optimistic {
							continue Loop
						} else {
							break Loop
						}
					}
					if optimistic {
						s.logger.Warn("[snapshots] open segment", "err", err)
						continue Loop
					} else {
						return err
					}
				}
			}
			if !exists {
				s.Bodies.segments = append(s.Bodies.segments, sn)
			}

			if open {
				if err := sn.reopenIdxIfNeed(s.dir, optimistic); err != nil {
					return err
				}
			}
		case snaptype.Transactions:
			var sn *TxnSegment
			var exists bool
			for _, sn2 := range s.Txs.segments {
				if sn2.Seg == nil { // it's ok if some segment was not able to open
					continue
				}
				if fName == sn2.Seg.FileName() {
					sn = sn2
					exists = true
					break
				}
			}
			if !exists {
				sn = &TxnSegment{version: f.Version, Range: Range{f.From, f.To}}
			}

			if open {
				if err := sn.reopenSeg(s.dir); err != nil {
					if errors.Is(err, os.ErrNotExist) {
						if optimistic {
							continue Loop
						} else {
							break Loop
						}
					}
					if optimistic {
						s.logger.Warn("[snapshots] open segment", "err", err)
						continue Loop
					} else {
						return err
					}
				}
			}

			if !exists {
				s.Txs.segments = append(s.Txs.segments, sn)
			}

			if open {
				if err := sn.reopenIdxIfNeed(s.dir, optimistic); err != nil {
					return err
				}
			}
		default:
			processed = false
		}

		if processed {
			if f.To > 0 {
				segmentsMax = f.To - 1
			} else {
				segmentsMax = 0
			}
			segmentsMaxSet = true
		}
	}
	if segmentsMaxSet {
		s.segmentsMax.Store(segmentsMax)
	}
	s.segmentsReady.Store(true)
	s.idxMax.Store(s.idxAvailability())
	s.indicesReady.Store(true)

	return nil
}

func (s *RoSnapshots) Ranges() (ranges []Range) {
	view := s.View()
	defer view.Close()

	for _, sn := range view.Headers() {
		ranges = append(ranges, sn.Range)
	}
	return ranges
}

func (s *RoSnapshots) OptimisticalyReopenFolder()           { _ = s.ReopenFolder() }
func (s *RoSnapshots) OptimisticalyReopenWithDB(db kv.RoDB) { _ = s.ReopenWithDB(db) }
func (s *RoSnapshots) ReopenFolder() error {
	return s.ReopenSegments(snaptype.BlockSnapshotTypes)
}

func (s *RoSnapshots) ReopenSegments(types []snaptype.Type) error {
	files, _, err := segments(s.dir, s.version, 0, func(dir string, in []snaptype.FileInfo) (res []snaptype.FileInfo) {
		return typeOfSegmentsMustExist(dir, in, types)
	})

	if err != nil {
		return err
	}
	list := make([]string, 0, len(files))
	for _, f := range files {
		_, fName := filepath.Split(f.Path)
		list = append(list, fName)
	}
	return s.ReopenList(list, false)
}

func (s *RoSnapshots) ReopenWithDB(db kv.RoDB) error {
	if err := db.View(context.Background(), func(tx kv.Tx) error {
		snList, _, err := rawdb.ReadSnapshots(tx)
		if err != nil {
			return err
		}
		return s.ReopenList(snList, true)
	}); err != nil {
		return err
	}
	return nil
}

func (s *RoSnapshots) Close() {
	s.Headers.lock.Lock()
	defer s.Headers.lock.Unlock()
	s.Bodies.lock.Lock()
	defer s.Bodies.lock.Unlock()
	s.Txs.lock.Lock()
	defer s.Txs.lock.Unlock()
	s.closeWhatNotInList(nil)
}

func (s *RoSnapshots) closeWhatNotInList(l []string) {
Loop1:
	for i, sn := range s.Headers.segments {
		if sn.seg == nil {
			continue Loop1
		}
		_, name := filepath.Split(sn.seg.FilePath())
		for _, fName := range l {
			if fName == name {
				continue Loop1
			}
		}
		sn.close()
		s.Headers.segments[i] = nil
	}
Loop2:
	for i, sn := range s.Bodies.segments {
		if sn.seg == nil {
			continue Loop2
		}
		_, name := filepath.Split(sn.seg.FilePath())
		for _, fName := range l {
			if fName == name {
				continue Loop2
			}
		}
		sn.close()
		s.Bodies.segments[i] = nil
	}
Loop3:
	for i, sn := range s.Txs.segments {
		if sn.Seg == nil {
			continue Loop3
		}
		_, name := filepath.Split(sn.Seg.FilePath())
		for _, fName := range l {
			if fName == name {
				continue Loop3
			}
		}
		sn.close()
		s.Txs.segments[i] = nil
	}
	var i int
	for i = 0; i < len(s.Headers.segments) && s.Headers.segments[i] != nil && s.Headers.segments[i].seg != nil; i++ {
	}
	tail := s.Headers.segments[i:]
	s.Headers.segments = s.Headers.segments[:i]
	for i = 0; i < len(tail); i++ {
		if tail[i] != nil {
			tail[i].close()
			tail[i] = nil
		}
	}

	for i = 0; i < len(s.Bodies.segments) && s.Bodies.segments[i] != nil && s.Bodies.segments[i].seg != nil; i++ {
	}
	tailB := s.Bodies.segments[i:]
	s.Bodies.segments = s.Bodies.segments[:i]
	for i = 0; i < len(tailB); i++ {
		if tailB[i] != nil {
			tailB[i].close()
			tailB[i] = nil
		}
	}

	for i = 0; i < len(s.Txs.segments) && s.Txs.segments[i] != nil && s.Txs.segments[i].Seg != nil; i++ {
	}
	tailC := s.Txs.segments[i:]
	s.Txs.segments = s.Txs.segments[:i]
	for i = 0; i < len(tailC); i++ {
		if tailC[i] != nil {
			tailC[i].close()
			tailC[i] = nil
		}
	}
}

func (s *RoSnapshots) PrintDebug() {
	s.Headers.lock.RLock()
	defer s.Headers.lock.RUnlock()
	s.Bodies.lock.RLock()
	defer s.Bodies.lock.RUnlock()
	s.Txs.lock.RLock()
	defer s.Txs.lock.RUnlock()
	fmt.Println("    == Snapshots, Header")
	for _, sn := range s.Headers.segments {
		fmt.Printf("%d,  %t\n", sn.from, sn.idxHeaderHash == nil)
	}
	fmt.Println("    == Snapshots, Body")
	for _, sn := range s.Bodies.segments {
		fmt.Printf("%d,  %t\n", sn.from, sn.idxBodyNumber == nil)
	}
	fmt.Println("    == Snapshots, Txs")
	for _, sn := range s.Txs.segments {
		fmt.Printf("%d,  %t, %t\n", sn.from, sn.IdxTxnHash == nil, sn.IdxTxnHash2BlockNum == nil)
	}
}

func (s *RoSnapshots) AddSnapshotsToSilkworm(silkwormInstance *silkworm.Silkworm) error {
	mappedHeaderSnapshots := make([]*silkworm.MappedHeaderSnapshot, 0)
	err := s.Headers.View(func(segments []*HeaderSegment) error {
		for _, headerSegment := range segments {
			mappedHeaderSnapshots = append(mappedHeaderSnapshots, headerSegment.mappedSnapshot())
		}
		return nil
	})
	if err != nil {
		return err
	}

	mappedBodySnapshots := make([]*silkworm.MappedBodySnapshot, 0)
	err = s.Bodies.View(func(segments []*BodySegment) error {
		for _, bodySegment := range segments {
			mappedBodySnapshots = append(mappedBodySnapshots, bodySegment.mappedSnapshot())
		}
		return nil
	})
	if err != nil {
		return err
	}

	mappedTxnSnapshots := make([]*silkworm.MappedTxnSnapshot, 0)
	err = s.Txs.View(func(segments []*TxnSegment) error {
		for _, txnSegment := range segments {
			mappedTxnSnapshots = append(mappedTxnSnapshots, txnSegment.mappedSnapshot())
		}
		return nil
	})
	if err != nil {
		return err
	}

	if len(mappedHeaderSnapshots) != len(mappedBodySnapshots) || len(mappedBodySnapshots) != len(mappedTxnSnapshots) {
		return fmt.Errorf("addSnapshots: the number of headers/bodies/txs snapshots must be the same")
	}

	for i := 0; i < len(mappedHeaderSnapshots); i++ {
		mappedSnapshot := &silkworm.MappedChainSnapshot{
			Headers: mappedHeaderSnapshots[i],
			Bodies:  mappedBodySnapshots[i],
			Txs:     mappedTxnSnapshots[i],
		}
		err := silkwormInstance.AddSnapshot(mappedSnapshot)
		if err != nil {
			return err
		}
	}

	return nil
}

func buildIdx(ctx context.Context, sn snaptype.FileInfo, chainConfig *chain.Config, tmpDir string, p *background.Progress, lvl log.Lvl, logger log.Logger) error {
	//_, fName := filepath.Split(sn.Path)
	//log.Info("[snapshots] build idx", "file", fName)
	switch sn.T {
	case snaptype.Headers:
		if err := HeadersIdx(ctx, sn.Path, sn.Version, sn.From, tmpDir, p, lvl, logger); err != nil {
			return err
		}
	case snaptype.Bodies:
		if err := BodiesIdx(ctx, sn.Path, sn.From, tmpDir, p, lvl, logger); err != nil {
			return err
		}
	case snaptype.Transactions:
		dir, _ := filepath.Split(sn.Path)
		if err := TransactionsIdx(ctx, chainConfig, sn.Version, sn.From, sn.To, dir, tmpDir, p, lvl, logger); err != nil {
			return err
		}
	case snaptype.BorEvents:
		dir, _ := filepath.Split(sn.Path)
		if err := BorEventsIdx(ctx, sn.Path, sn.Version, sn.From, sn.To, dir, tmpDir, p, lvl, logger); err != nil {
			return err
		}
	case snaptype.BorSpans:
		dir, _ := filepath.Split(sn.Path)
		if err := BorSpansIdx(ctx, sn.Path, sn.Version, sn.From, sn.To, dir, tmpDir, p, lvl, logger); err != nil {
			return err
		}
	}
	//log.Info("[snapshots] finish build idx", "file", fName)
	return nil
}

func BuildMissedIndices(logPrefix string, ctx context.Context, dirs datadir.Dirs, version uint8, minIndex uint64, chainConfig *chain.Config, workers int, logger log.Logger) error {
	dir, tmpDir := dirs.Snap, dirs.Tmp
	//log.Log(lvl, "[snapshots] Build indices", "from", min)

	segments, _, err := Segments(dir, version, minIndex)
	if err != nil {
		return err
	}
	ps := background.NewProgressSet()
	startIndexingTime := time.Now()

	logEvery := time.NewTicker(20 * time.Second)
	defer logEvery.Stop()

	g, gCtx := errgroup.WithContext(ctx)
	g.SetLimit(workers)
	finish := make(chan struct{})

	go func() {
		for {
			select {
			case <-logEvery.C:
				var m runtime.MemStats
				dbg.ReadMemStats(&m)
				sendDiagnostics(startIndexingTime, ps.DiagnossticsData(), m.Alloc, m.Sys)
				logger.Info(fmt.Sprintf("[%s] Indexing", logPrefix), "progress", ps.String(), "total-indexing-time", time.Since(startIndexingTime).Round(time.Second).String(), "alloc", common2.ByteCount(m.Alloc), "sys", common2.ByteCount(m.Sys))
			case <-finish:
				return
			case <-ctx.Done():
				return
			}
		}
	}()

	for _, t := range snaptype.BlockSnapshotTypes {
		for index := range segments {
			segment := segments[index]
			if segment.T != t {
				continue
			}
			if hasIdxFile(segment, logger) {
				continue
			}
			sn := segment
			g.Go(func() error {
				p := &background.Progress{}
				ps.Add(p)
				defer notifySegmentIndexingFinished(sn.Name())
				defer ps.Delete(p)
				if err := buildIdx(gCtx, sn, chainConfig, tmpDir, p, log.LvlInfo, logger); err != nil {
					return fmt.Errorf("%s: %w", sn.Name(), err)
				}
				return nil
			})
		}
	}
	go func() {
		defer close(finish)
		g.Wait()
	}()

	// Block main thread
	select {
	case <-finish:
		return g.Wait()
	case <-ctx.Done():
		return ctx.Err()
	}
}

func BuildBorMissedIndices(logPrefix string, ctx context.Context, dirs datadir.Dirs, version uint8, minIndex uint64, chainConfig *chain.Config, workers int, logger log.Logger) error {
	dir, tmpDir := dirs.Snap, dirs.Tmp

	segments, _, err := BorSegments(dir, version, minIndex)
	if err != nil {
		return err
	}
	ps := background.NewProgressSet()
	startIndexingTime := time.Now()

	g, gCtx := errgroup.WithContext(ctx)
	g.SetLimit(workers)
	for _, t := range snaptype.BorSnapshotTypes {
		for _, segment := range segments {
			if segment.T != t {
				continue
			}
			if hasIdxFile(segment, logger) {
				continue
			}
			sn := segment
			g.Go(func() error {
				p := &background.Progress{}
				ps.Add(p)
				defer notifySegmentIndexingFinished(sn.Name())
				defer ps.Delete(p)
				return buildIdx(gCtx, sn, chainConfig, tmpDir, p, log.LvlInfo, logger)
			})
		}
	}
	finish := make(chan struct{})
	go func() {
		defer close(finish)
		g.Wait()
	}()

	logEvery := time.NewTicker(20 * time.Second)
	defer logEvery.Stop()
	for {
		select {
		case <-finish:
			return g.Wait()
		case <-ctx.Done():
			return ctx.Err()
		case <-logEvery.C:
			var m runtime.MemStats
			dbg.ReadMemStats(&m)
			sendDiagnostics(startIndexingTime, ps.DiagnossticsData(), m.Alloc, m.Sys)
			logger.Info(fmt.Sprintf("[%s] Indexing", logPrefix), "progress", ps.String(), "total-indexing-time", time.Since(startIndexingTime).Round(time.Second).String(), "alloc", common2.ByteCount(m.Alloc), "sys", common2.ByteCount(m.Sys))
		}
	}
}

func notifySegmentIndexingFinished(name string) {
	diagnostics.Send(
		diagnostics.SnapshotSegmentIndexingFinishedUpdate{
			SegmentName: name,
		},
	)
}

func sendDiagnostics(startIndexingTime time.Time, indexPercent map[string]int, alloc uint64, sys uint64) {
	segmentsStats := make([]diagnostics.SnapshotSegmentIndexingStatistics, 0, len(indexPercent))
	for k, v := range indexPercent {
		segmentsStats = append(segmentsStats, diagnostics.SnapshotSegmentIndexingStatistics{
			SegmentName: k,
			Percent:     v,
			Alloc:       alloc,
			Sys:         sys,
		})
	}
	diagnostics.Send(diagnostics.SnapshotIndexingStatistics{
		Segments:    segmentsStats,
		TimeElapsed: time.Since(startIndexingTime).Round(time.Second).Seconds(),
	})
}

func noGaps(in []snaptype.FileInfo, from uint64) (out []snaptype.FileInfo, missingSnapshots []Range) {
	prevTo := from
	for _, f := range in {
		if f.To <= prevTo {
			continue
		}
		if f.From != prevTo { // no gaps
			missingSnapshots = append(missingSnapshots, Range{prevTo, f.From})
			continue
		}
		prevTo = f.To
		out = append(out, f)
	}
	return out, missingSnapshots
}

func typeOfSegmentsMustExist(dir string, in []snaptype.FileInfo, types []snaptype.Type) (res []snaptype.FileInfo) {
MainLoop:
	for _, f := range in {
		if f.From == f.To {
			continue
		}
		for _, t := range types {
			p := filepath.Join(dir, snaptype.SegmentFileName(f.Version, f.From, f.To, t))
			if !dir2.FileExist(p) {
				continue MainLoop
			}
		}
		res = append(res, f)
	}
	return res
}

func allTypeOfSegmentsMustExist(dir string, in []snaptype.FileInfo) (res []snaptype.FileInfo) {
	return typeOfSegmentsMustExist(dir, in, snaptype.BlockSnapshotTypes)
}

func borSegmentsMustExist(dir string, in []snaptype.FileInfo) (res []snaptype.FileInfo) {
	return typeOfSegmentsMustExist(dir, in, []snaptype.Type{snaptype.BorEvents, snaptype.BorSpans})
}

// noOverlaps - keep largest ranges and avoid overlap
func noOverlaps(in []snaptype.FileInfo) (res []snaptype.FileInfo) {
	for i := range in {
		f := in[i]
		if f.From == f.To {
			continue
		}

		for j := i + 1; j < len(in); j++ { // if there is file with larger range - use it instead
			f2 := in[j]
			if f.From == f.To {
				continue
			}
			if f2.From > f.From {
				break
			}
			f = f2
			i++
		}

		res = append(res, f)
	}
	return res
}

func SegmentsCaplin(dir string, version uint8, minBlock uint64) (res []snaptype.FileInfo, missingSnapshots []Range, err error) {
	list, err := snaptype.Segments(dir, version)
	if err != nil {
		return nil, missingSnapshots, err
	}

	{
		var l []snaptype.FileInfo
		var m []Range
		for _, f := range list {
			if f.T != snaptype.BeaconBlocks {
				continue
			}
			l = append(l, f)
		}
		l, m = noGaps(noOverlaps(l), minBlock)
		res = append(res, l...)
		missingSnapshots = append(missingSnapshots, m...)
	}
	return res, missingSnapshots, nil
}

func Segments(dir string, version uint8, minBlock uint64) (res []snaptype.FileInfo, missingSnapshots []Range, err error) {
	return segments(dir, version, minBlock, allTypeOfSegmentsMustExist)
}

func segments(dir string, version uint8, minBlock uint64, segmentsTypeCheck func(dir string, in []snaptype.FileInfo) []snaptype.FileInfo) (res []snaptype.FileInfo, missingSnapshots []Range, err error) {
	list, err := snaptype.Segments(dir, version)
	if err != nil {
		return nil, missingSnapshots, err
	}
	{
		var l []snaptype.FileInfo
		var m []Range
		for _, f := range list {
			if f.T != snaptype.Headers {
				continue
			}
			l = append(l, f)
		}
		l, m = noGaps(noOverlaps(segmentsTypeCheck(dir, l)), minBlock)
		res = append(res, l...)
		missingSnapshots = append(missingSnapshots, m...)
	}
	{
		var l []snaptype.FileInfo
		for _, f := range list {
			if f.T != snaptype.Bodies {
				continue
			}
			l = append(l, f)
		}
		l, _ = noGaps(noOverlaps(segmentsTypeCheck(dir, l)), minBlock)
		res = append(res, l...)
	}
	{
		var l []snaptype.FileInfo
		for _, f := range list {
			if f.T != snaptype.Transactions {
				continue
			}
			l = append(l, f)
		}
		l, _ = noGaps(noOverlaps(segmentsTypeCheck(dir, l)), minBlock)
		res = append(res, l...)
	}

	return res, missingSnapshots, nil
}

func chooseSegmentEnd(from, to, blocksPerFile uint64) uint64 {
	next := (from/blocksPerFile + 1) * blocksPerFile
	to = cmp.Min(next, to)

	if to < snaptype.Erigon2MinSegmentSize {
		return to
	}

	return to - (to % snaptype.Erigon2MinSegmentSize) // round down to the nearest 1k
}

type BlockRetire struct {
	maxScheduledBlock     atomic.Uint64
	working               atomic.Bool
	needSaveFilesListInDB atomic.Bool

	// shared semaphore with AggregatorV3 to allow only one type of snapshot building at a time
	snBuildAllowed *semaphore.Weighted

	workers int
	tmpDir  string
	db      kv.RoDB

	notifier    services.DBEventNotifier
	logger      log.Logger
	blockReader services.FullBlockReader
	blockWriter *blockio.BlockWriter
	dirs        datadir.Dirs
	chainConfig *chain.Config
}

func NewBlockRetire(
	compressWorkers int,
	dirs datadir.Dirs,
	blockReader services.FullBlockReader,
	blockWriter *blockio.BlockWriter,
	db kv.RoDB,
	chainConfig *chain.Config,
	notifier services.DBEventNotifier,
	snBuildAllowed *semaphore.Weighted,
	logger log.Logger,
) *BlockRetire {
	return &BlockRetire{
		workers:        compressWorkers,
		tmpDir:         dirs.Tmp,
		dirs:           dirs,
		blockReader:    blockReader,
		blockWriter:    blockWriter,
		db:             db,
		snBuildAllowed: snBuildAllowed,
		chainConfig:    chainConfig,
		notifier:       notifier,
		logger:         logger,
	}
}

func (br *BlockRetire) SetWorkers(workers int) {
	br.workers = workers
}

func (br *BlockRetire) IO() (services.FullBlockReader, *blockio.BlockWriter) {
	return br.blockReader, br.blockWriter
}

func (br *BlockRetire) Writer() *RoSnapshots { return br.blockReader.Snapshots().(*RoSnapshots) }

func (br *BlockRetire) snapshots() *RoSnapshots { return br.blockReader.Snapshots().(*RoSnapshots) }

func (br *BlockRetire) borSnapshots() *BorRoSnapshots {
	return br.blockReader.BorSnapshots().(*BorRoSnapshots)
}

func (br *BlockRetire) HasNewFrozenFiles() bool {
	return br.needSaveFilesListInDB.CompareAndSwap(true, false)
}

func CanRetire(curBlockNum uint64, blocksInSnapshots uint64) (blockFrom, blockTo uint64, can bool) {
	if curBlockNum <= params.FullImmutabilityThreshold {
		return
	}
	blockFrom = blocksInSnapshots + 1
	return canRetire(blockFrom, curBlockNum-params.FullImmutabilityThreshold)
}

func canRetire(from, to uint64) (blockFrom, blockTo uint64, can bool) {
	if to <= from {
		return
	}
	blockFrom = (from / 1_000) * 1_000
	roundedTo1K := (to / 1_000) * 1_000
	var maxJump uint64 = 1_000
	if blockFrom%snaptype.Erigon2MergeLimit == 0 {
		maxJump = snaptype.Erigon2MergeLimit
	} else if blockFrom%100_000 == 0 {
		maxJump = 100_000
	} else if blockFrom%10_000 == 0 {
		maxJump = 10_000
	}
	//roundedTo1K := (to / 1_000) * 1_000
	jump := cmp.Min(maxJump, roundedTo1K-blockFrom)
	switch { // only next segment sizes are allowed
	case jump >= snaptype.Erigon2MergeLimit:
		blockTo = blockFrom + snaptype.Erigon2MergeLimit
	case jump >= 100_000:
		blockTo = blockFrom + 100_000
	case jump >= 10_000:
		blockTo = blockFrom + 10_000
	case jump >= 1_000:
		blockTo = blockFrom + 1_000
	default:
		blockTo = blockFrom
	}
	return blockFrom, blockTo, blockTo-blockFrom >= 1_000
}

func CanDeleteTo(curBlockNum uint64, blocksInSnapshots uint64) (blockTo uint64) {
	if curBlockNum+999 < params.FullImmutabilityThreshold {
		// To prevent overflow of uint64 below
		return blocksInSnapshots + 1
	}
	hardLimit := (curBlockNum/1_000)*1_000 - params.FullImmutabilityThreshold
	return cmp.Min(hardLimit, blocksInSnapshots+1)
}

func (br *BlockRetire) retireBlocks(ctx context.Context, minBlockNum uint64, maxBlockNum uint64, lvl log.Lvl, seedNewSnapshots func(downloadRequest []services.DownloadRequest) error, onDelete func(l []string) error) (bool, error) {
	notifier, logger, blockReader, tmpDir, db, workers := br.notifier, br.logger, br.blockReader, br.tmpDir, br.db, br.workers
	snapshots := br.snapshots()

	blockFrom, blockTo, ok := CanRetire(maxBlockNum, minBlockNum)

	if ok {
		logger.Log(lvl, "[snapshots] Retire Blocks", "range", fmt.Sprintf("%dk-%dk", blockFrom/1000, blockTo/1000))
		// in future we will do it in background
		if err := DumpBlocks(ctx, snapshots.version, blockFrom, blockTo, snaptype.Erigon2MergeLimit, tmpDir, snapshots.Dir(), db, workers, lvl, logger, blockReader); err != nil {
			return ok, fmt.Errorf("DumpBlocks: %w", err)
		}
		if err := snapshots.ReopenFolder(); err != nil {
			return ok, fmt.Errorf("reopen: %w", err)
		}
		snapshots.LogStat("retire")
		if notifier != nil && !reflect.ValueOf(notifier).IsNil() { // notify about new snapshots of any size
			notifier.OnNewSnapshot()
		}
	}

	merger := NewMerger(tmpDir, workers, lvl, db, br.chainConfig, logger)
	rangesToMerge := merger.FindMergeRanges(snapshots.Ranges(), snapshots.blocksAvailable())
	if len(rangesToMerge) == 0 {
		return ok, nil
	}
	ok = true // have something to merge
	onMerge := func(r Range) error {
		if notifier != nil && !reflect.ValueOf(notifier).IsNil() { // notify about new snapshots of any size
			notifier.OnNewSnapshot()
		}

		if seedNewSnapshots != nil {
			downloadRequest := []services.DownloadRequest{
				services.NewDownloadRequest("", ""),
			}
			if err := seedNewSnapshots(downloadRequest); err != nil {
				return err
			}
		}
		return nil
	}
	err := merger.Merge(ctx, snapshots, rangesToMerge, snapshots.Dir(), true /* doIndex */, onMerge, onDelete)
	if err != nil {
		return ok, err
	}

	return ok, nil
}

func (br *BlockRetire) PruneAncientBlocks(tx kv.RwTx, limit int) error {
	if br.blockReader.FreezingCfg().KeepBlocks {
		return nil
	}
	currentProgress, err := stages.GetStageProgress(tx, stages.Senders)
	if err != nil {
		return err
	}
	canDeleteTo := CanDeleteTo(currentProgress, br.blockReader.FrozenBlocks())

	br.logger.Info("[snapshots] Prune Blocks", "to", canDeleteTo, "limit", limit)
	if err := br.blockWriter.PruneBlocks(context.Background(), tx, canDeleteTo, limit); err != nil {
		return err
	}
	includeBor := br.chainConfig.Bor != nil
	if includeBor {
		canDeleteTo := CanDeleteTo(currentProgress, br.blockReader.FrozenBorBlocks())
		br.logger.Info("[snapshots] Prune Bor Blocks", "to", canDeleteTo, "limit", limit)

		if err := br.blockWriter.PruneBorBlocks(context.Background(), tx, canDeleteTo, limit, span.IDAt); err != nil {
			return err
		}
	}
	return nil
}

const blockRetireAllowedWeight int64 = 1

func (br *BlockRetire) RetireBlocksInBackground(ctx context.Context, minBlockNum, maxBlockNum uint64, lvl log.Lvl, seedNewSnapshots func(downloadRequest []services.DownloadRequest) error, onDeleteSnapshots func(l []string) error) {
	if maxBlockNum > br.maxScheduledBlock.Load() {
		br.maxScheduledBlock.Store(maxBlockNum)
	}

	if !br.working.CompareAndSwap(false, true) {
		return
	}

	go func() {

		defer br.working.Store(false)
		if br.snBuildAllowed != nil {
			if !br.snBuildAllowed.TryAcquire(blockRetireAllowedWeight) {
				return
			}
			defer br.snBuildAllowed.Release(blockRetireAllowedWeight)
		}

		for {
			maxBlockNum := br.maxScheduledBlock.Load()

			err := br.RetireBlocks(ctx, minBlockNum, maxBlockNum, lvl, seedNewSnapshots, onDeleteSnapshots)

			if err != nil {
				br.logger.Warn("[snapshots] retire blocks", "err", err)
				return
			}

			if maxBlockNum == br.maxScheduledBlock.Load() {
				return
			}
		}
	}()
}

func (br *BlockRetire) RetireBlocks(ctx context.Context, minBlockNum uint64, maxBlockNum uint64, lvl log.Lvl, seedNewSnapshots func(downloadRequest []services.DownloadRequest) error, onDeleteSnapshots func(l []string) error) (err error) {
	includeBor := br.chainConfig.Bor != nil

	if includeBor {
		// "bor snaps" can be behind "block snaps", it's ok: for example because of `kill -9` in the middle of merge
		if frozen := br.blockReader.FrozenBlocks(); frozen > minBlockNum {
			minBlockNum = frozen
		}

		for br.blockReader.FrozenBorBlocks() < minBlockNum {
			ok, err := br.retireBorBlocks(ctx, minBlockNum, maxBlockNum, lvl, seedNewSnapshots, onDeleteSnapshots)
			if err != nil {
				return err
			}
			if !ok {
				break
			}
		}
	}

	var ok, okBor bool
	for {
		if frozen := br.blockReader.FrozenBlocks(); frozen > minBlockNum {
			minBlockNum = frozen
		}

		ok, err = br.retireBlocks(ctx, minBlockNum, maxBlockNum, lvl, seedNewSnapshots, onDeleteSnapshots)
		if err != nil {
			return err
		}

		if includeBor {
			okBor, err = br.retireBorBlocks(ctx, minBlockNum, maxBlockNum, lvl, seedNewSnapshots, onDeleteSnapshots)
			if err != nil {
				return err
			}
		}
		haveMore := ok || okBor
		if !haveMore {
			break
		}
	}

	return nil
}

func (br *BlockRetire) BuildMissedIndicesIfNeed(ctx context.Context, logPrefix string, notifier services.DBEventNotifier, cc *chain.Config) error {
	if err := br.buildMissedIndicesIfNeed(ctx, logPrefix, notifier, cc); err != nil {
		return err
	}

	if err := br.buildBorMissedIndicesIfNeed(ctx, logPrefix, notifier, cc); err != nil {
		return err
	}

	return nil
}

func (br *BlockRetire) buildMissedIndicesIfNeed(ctx context.Context, logPrefix string, notifier services.DBEventNotifier, cc *chain.Config) error {
	snapshots := br.snapshots()
	if snapshots.IndicesMax() >= snapshots.SegmentsMax() {
		return nil
	}
	snapshots.LogStat("missed-idx")
	if !snapshots.Cfg().Produce && snapshots.IndicesMax() == 0 {
		return fmt.Errorf("please remove --snap.stop, erigon can't work without creating basic indices")
	}
	if !snapshots.Cfg().Produce {
		return nil
	}
	if !snapshots.SegmentsReady() {
		return fmt.Errorf("not all snapshot segments are available")
	}

	// wait for Downloader service to download all expected snapshots
	indexWorkers := estimate.IndexSnapshot.Workers()
	if err := BuildMissedIndices(logPrefix, ctx, br.dirs, snapshots.Version(), snapshots.SegmentsMin(), cc, indexWorkers, br.logger); err != nil {
		return fmt.Errorf("BuildMissedIndices: %w", err)
	}

	if err := snapshots.ReopenFolder(); err != nil {
		return err
	}
	snapshots.LogStat("missed-idx:reopen")
	if notifier != nil {
		notifier.OnNewSnapshot()
	}
	return nil
}

func (br *BlockRetire) buildBorMissedIndicesIfNeed(ctx context.Context, logPrefix string, notifier services.DBEventNotifier, cc *chain.Config) error {
	if cc.Bor == nil {
		return nil
	}

	borSnapshots := br.borSnapshots()
	if borSnapshots.IndicesMax() >= borSnapshots.SegmentsMax() {
		return nil
	}

	borSnapshots.LogStat("bor:missed-idx")
	if !borSnapshots.Cfg().Produce && borSnapshots.IndicesMax() == 0 {
		return fmt.Errorf("please remove --snap.stop, erigon can't work without creating basic indices")
	}
	if !borSnapshots.Cfg().Produce {
		return nil
	}
	if !borSnapshots.SegmentsReady() {
		return fmt.Errorf("not all bor snapshot segments are available")
	}

	// wait for Downloader service to download all expected snapshots
	indexWorkers := estimate.IndexSnapshot.Workers()
	if err := BuildBorMissedIndices(logPrefix, ctx, br.dirs, borSnapshots.Version(), borSnapshots.SegmentsMin(), cc, indexWorkers, br.logger); err != nil {
		return fmt.Errorf("BuildBorMissedIndices: %w", err)
	}

	if err := borSnapshots.ReopenFolder(); err != nil {
		return err
	}
	borSnapshots.LogStat("bor:missed-idx:reopen")
	if notifier != nil {
		notifier.OnNewSnapshot()
	}
	return nil
}

func DumpBlocks(ctx context.Context, version uint8, blockFrom, blockTo, blocksPerFile uint64, tmpDir, snapDir string, chainDB kv.RoDB, workers int, lvl log.Lvl, logger log.Logger, blockReader services.FullBlockReader) error {
	if blocksPerFile == 0 {
		return nil
	}
	chainConfig := fromdb.ChainConfig(chainDB)

	firstTxNum := blockReader.(*BlockReader).FirstTxNumNotInSnapshots()
	for i := blockFrom; i < blockTo; i = chooseSegmentEnd(i, blockTo, blocksPerFile) {
		lastTxNum, err := dumpBlocksRange(ctx, version, i, chooseSegmentEnd(i, blockTo, blocksPerFile), tmpDir, snapDir, firstTxNum, chainDB, *chainConfig, workers, lvl, logger)
		if err != nil {
			return err
		}
		firstTxNum = lastTxNum + 1
	}
	return nil
}

func dumpBlocksRange(ctx context.Context, version uint8, blockFrom, blockTo uint64, tmpDir, snapDir string, firstTxNum uint64, chainDB kv.RoDB, chainConfig chain.Config, workers int, lvl log.Lvl, logger log.Logger) (lastTxNum uint64, err error) {
	logEvery := time.NewTicker(20 * time.Second)
	defer logEvery.Stop()

	{
		segName := snaptype.SegmentFileName(version, blockFrom, blockTo, snaptype.Headers)
		f, _ := snaptype.ParseFileName(snapDir, segName)

		sn, err := compress.NewCompressor(ctx, "Snapshot Headers", f.Path, tmpDir, compress.MinPatternScore, workers, log.LvlTrace, logger)
		if err != nil {
			return lastTxNum, err
		}
		defer sn.Close()
		if err := DumpHeaders(ctx, chainDB, blockFrom, blockTo, workers, lvl, logger, func(v []byte) error {
			return sn.AddWord(v)
		}); err != nil {
			return lastTxNum, fmt.Errorf("DumpHeaders: %w", err)
		}
		if err := sn.Compress(); err != nil {
			return lastTxNum, fmt.Errorf("compress: %w", err)
		}

		p := &background.Progress{}
		if err := buildIdx(ctx, f, &chainConfig, tmpDir, p, lvl, logger); err != nil {
			return lastTxNum, err
		}
	}

	{
		segName := snaptype.SegmentFileName(version, blockFrom, blockTo, snaptype.Bodies)
		f, _ := snaptype.ParseFileName(snapDir, segName)

		sn, err := compress.NewCompressor(ctx, "Snapshot Bodies", f.Path, tmpDir, compress.MinPatternScore, workers, log.LvlTrace, logger)
		if err != nil {
			return lastTxNum, err
		}
		defer sn.Close()
		lastTxNum, err = DumpBodies(ctx, chainDB, blockFrom, blockTo, firstTxNum, lvl, logger, func(v []byte) error {
			return sn.AddWord(v)
		})
		if err != nil {
			return lastTxNum, fmt.Errorf("DumpBodies: %w", err)
		}
		if err := sn.Compress(); err != nil {
			return lastTxNum, fmt.Errorf("compress: %w", err)
		}

		p := &background.Progress{}
		if err := buildIdx(ctx, f, &chainConfig, tmpDir, p, lvl, logger); err != nil {
			return lastTxNum, err
		}
	}

	{
		segName := snaptype.SegmentFileName(version, blockFrom, blockTo, snaptype.Transactions)
		f, _ := snaptype.ParseFileName(snapDir, segName)

		sn, err := compress.NewCompressor(ctx, "Snapshot Txs", f.Path, tmpDir, compress.MinPatternScore, workers, log.LvlTrace, logger)
		if err != nil {
			return lastTxNum, fmt.Errorf("NewCompressor: %w, %s", err, f.Path)
		}
		defer sn.Close()

		expectedCount, err := DumpTxs(ctx, chainDB, blockFrom, blockTo, &chainConfig, workers, lvl, logger, func(v []byte) error {
			return sn.AddWord(v)
		})
		if err != nil {
			return lastTxNum, fmt.Errorf("DumpTxs: %w", err)
		}
		if expectedCount != sn.Count() {
			return lastTxNum, fmt.Errorf("incorrect tx count: %d, expected from db: %d", sn.Count(), expectedCount)
		}
		snapDir, fileName := filepath.Split(f.Path)
		ext := filepath.Ext(fileName)
		logger.Log(lvl, "[snapshots] Compression start", "file", fileName[:len(fileName)-len(ext)], "workers", sn.Workers())
		t := time.Now()
		_, expectedCount, err = txsAmountBasedOnBodiesSnapshots(snapDir, version, blockFrom, blockTo)
		if err != nil {
			return lastTxNum, err
		}
		if expectedCount != sn.Count() {
			return lastTxNum, fmt.Errorf("incorrect tx count: %d, expected from snapshots: %d", sn.Count(), expectedCount)
		}
		if err := sn.Compress(); err != nil {
			return lastTxNum, fmt.Errorf("compress: %w", err)
		}
		logger.Log(lvl, "[snapshots] Compression", "took", time.Since(t), "ratio", sn.Ratio.String(), "file", fileName[:len(fileName)-len(ext)])

		p := &background.Progress{}
		if err := buildIdx(ctx, f, &chainConfig, tmpDir, p, lvl, logger); err != nil {
			return lastTxNum, err
		}
	}

	return lastTxNum, nil
}

func hasIdxFile(sn snaptype.FileInfo, logger log.Logger) bool {
	dir, _ := filepath.Split(sn.Path)
	fName := snaptype.IdxFileName(sn.Version, sn.From, sn.To, sn.T.String())
	var result = true
	switch sn.T {
	case snaptype.Headers, snaptype.Bodies, snaptype.BorEvents, snaptype.BorSpans, snaptype.BeaconBlocks:
		idx, err := recsplit.OpenIndex(filepath.Join(dir, fName))
		if err != nil {
			return false
		}
		idx.Close()
	case snaptype.Transactions:
		idx, err := recsplit.OpenIndex(filepath.Join(dir, fName))
		if err != nil {
			return false
		}
		idx.Close()

		fName = snaptype.IdxFileName(sn.Version, sn.From, sn.To, snaptype.Transactions2Block.String())
		idx, err = recsplit.OpenIndex(filepath.Join(dir, fName))
		if err != nil {
			return false
		}
		idx.Close()
	}
	return result
}

var bufPool = sync.Pool{
	New: func() any {
		return make([]byte, 16*4096)
	},
}

// DumpTxs - [from, to)
// Format: hash[0]_1byte + sender_address_2bytes + txnRlp
func DumpTxs(ctx context.Context, db kv.RoDB, blockFrom, blockTo uint64, chainConfig *chain.Config, workers int, lvl log.Lvl, logger log.Logger, collect func([]byte) error) (expectedCount int, err error) {
	logEvery := time.NewTicker(20 * time.Second)
	defer logEvery.Stop()
	warmupCtx, cancel := context.WithCancel(ctx)
	defer cancel()

	chainID, _ := uint256.FromBig(chainConfig.ChainID)

	numBuf := make([]byte, 8)

	parse := func(ctx *types2.TxParseContext, v, valueBuf []byte, senders []common2.Address, j int) ([]byte, error) {
		var sender [20]byte
		slot := types2.TxSlot{}

		if _, err := ctx.ParseTransaction(v, 0, &slot, sender[:], false /* hasEnvelope */, false /* wrappedWithBlobs */, nil); err != nil {
			return valueBuf, err
		}
		if len(senders) > 0 {
			sender = senders[j]
		}

		valueBuf = valueBuf[:0]
		valueBuf = append(valueBuf, slot.IDHash[:1]...)
		valueBuf = append(valueBuf, sender[:]...)
		valueBuf = append(valueBuf, v...)
		return valueBuf, nil
	}

	addSystemTx := func(ctx *types2.TxParseContext, tx kv.Tx, txId uint64) error {
		binary.BigEndian.PutUint64(numBuf, txId)
		tv, err := tx.GetOne(kv.EthTx, numBuf)
		if err != nil {
			return err
		}
		if tv == nil {
			if err := collect(nil); err != nil {
				return err
			}
			return nil
		}

		ctx.WithSender(false)

		valueBuf := bufPool.Get().([]byte)
		defer bufPool.Put(valueBuf) //nolint

		valueBuf, err = parse(ctx, tv, valueBuf, nil, 0)
		if err != nil {
			return err
		}
		if err := collect(valueBuf); err != nil {
			return err
		}
		return nil
	}

	doWarmup, warmupTxs, warmupSenders := blockTo-blockFrom >= 100_000 && workers > 4, &atomic.Bool{}, &atomic.Bool{}
	from := hexutility.EncodeTs(blockFrom)
	if err := kv.BigChunks(db, kv.HeaderCanonical, from, func(tx kv.Tx, k, v []byte) (bool, error) {
		blockNum := binary.BigEndian.Uint64(k)
		if blockNum >= blockTo { // [from, to)
			return false, nil
		}

		h := common2.BytesToHash(v)
		dataRLP := rawdb.ReadStorageBodyRLP(tx, h, blockNum)
		if dataRLP == nil {
			return false, fmt.Errorf("body not found: %d, %x", blockNum, h)
		}
		var body types.BodyForStorage
		if e := rlp.DecodeBytes(dataRLP, &body); e != nil {
			return false, e
		}
		if body.TxAmount == 0 {
			return true, nil
		}
		expectedCount += int(body.TxAmount)

		if doWarmup && !warmupSenders.Load() && blockNum%1_000 == 0 {
			clean := kv.ReadAhead(warmupCtx, db, warmupSenders, kv.Senders, hexutility.EncodeTs(blockNum), 10_000)
			defer clean()
		}
		if doWarmup && !warmupTxs.Load() && blockNum%1_000 == 0 {
			clean := kv.ReadAhead(warmupCtx, db, warmupTxs, kv.EthTx, hexutility.EncodeTs(body.BaseTxId), 100*10_000)
			defer clean()
		}
		senders, err := rawdb.ReadSenders(tx, h, blockNum)
		if err != nil {
			return false, err
		}

		workers := estimate.AlmostAllCPUs()

		if workers > 3 {
			workers = workers / 3 * 2
		}

		if workers > int(body.TxAmount-2) {
			if int(body.TxAmount-2) > 1 {
				workers = int(body.TxAmount - 2)
			} else {
				workers = 1
			}
		}

		parsers := errgroup.Group{}
		parsers.SetLimit(workers)

		valueBufs := make([][]byte, workers)
		parseCtxs := make([]*types2.TxParseContext, workers)

		for i := 0; i < workers; i++ {
			valueBuf := bufPool.Get().([]byte)
			defer bufPool.Put(valueBuf) //nolint
			valueBufs[i] = valueBuf
			parseCtxs[i] = types2.NewTxParseContext(*chainID)
		}

		if err := addSystemTx(parseCtxs[0], tx, body.BaseTxId); err != nil {
			return false, err
		}

		binary.BigEndian.PutUint64(numBuf, body.BaseTxId+1)

		collected := -1
		collectorLock := sync.Mutex{}
		collections := sync.NewCond(&collectorLock)

		var j int

		if err := tx.ForAmount(kv.EthTx, numBuf, body.TxAmount-2, func(_, tv []byte) error {
			tx := j
			j++

			parsers.Go(func() error {
				parseCtx := parseCtxs[tx%workers]

				parseCtx.WithSender(len(senders) == 0)
				parseCtx.WithAllowPreEip2s(blockNum <= chainConfig.HomesteadBlock.Uint64())

				valueBuf, err := parse(parseCtx, tv, valueBufs[tx%workers], senders, tx)

				if err != nil {
					return fmt.Errorf("%w, block: %d", err, blockNum)
				}

				collectorLock.Lock()
				defer collectorLock.Unlock()

				for collected < tx-1 {
					collections.Wait()
				}

				// first tx byte => sender adress => tx rlp
				if err := collect(valueBuf); err != nil {
					return err
				}

				collected = tx
				collections.Broadcast()

				return nil
			})

			return nil
		}); err != nil {
			return false, fmt.Errorf("ForAmount: %w", err)
		}

		if err := parsers.Wait(); err != nil {
			return false, fmt.Errorf("ForAmount parser: %w", err)
		}

		if err := addSystemTx(parseCtxs[0], tx, body.BaseTxId+uint64(body.TxAmount)-1); err != nil {
			return false, err
		}

		select {
		case <-ctx.Done():
			return false, ctx.Err()
		case <-logEvery.C:
			var m runtime.MemStats
			if lvl >= log.LvlInfo {
				dbg.ReadMemStats(&m)
			}
			logger.Log(lvl, "[snapshots] Dumping txs", "block num", blockNum,
				"alloc", common2.ByteCount(m.Alloc), "sys", common2.ByteCount(m.Sys),
			)
		default:
		}
		return true, nil
	}); err != nil {
		return 0, fmt.Errorf("BigChunks: %w", err)
	}
	return expectedCount, nil
}

// DumpHeaders - [from, to)
func DumpHeaders(ctx context.Context, db kv.RoDB, blockFrom, blockTo uint64, workers int, lvl log.Lvl, logger log.Logger, collect func([]byte) error) error {
	logEvery := time.NewTicker(20 * time.Second)
	defer logEvery.Stop()

	key := make([]byte, 8+32)
	from := hexutility.EncodeTs(blockFrom)
	if err := kv.BigChunks(db, kv.HeaderCanonical, from, func(tx kv.Tx, k, v []byte) (bool, error) {
		blockNum := binary.BigEndian.Uint64(k)
		if blockNum >= blockTo {
			return false, nil
		}
		copy(key, k)
		copy(key[8:], v)
		dataRLP, err := tx.GetOne(kv.Headers, key)
		if err != nil {
			return false, err
		}
		if dataRLP == nil {
			return false, fmt.Errorf("header missed in db: block_num=%d,  hash=%x", blockNum, v)
		}
		h := types.Header{}
		if err := rlp.DecodeBytes(dataRLP, &h); err != nil {
			return false, err
		}

		value := make([]byte, len(dataRLP)+1) // first_byte_of_header_hash + header_rlp
		value[0] = h.Hash()[0]
		copy(value[1:], dataRLP)
		if err := collect(value); err != nil {
			return false, err
		}

		select {
		case <-ctx.Done():
			return false, ctx.Err()
		case <-logEvery.C:
			var m runtime.MemStats
			if lvl >= log.LvlInfo {
				dbg.ReadMemStats(&m)
			}
			logger.Log(lvl, "[snapshots] Dumping headers", "block num", blockNum,
				"alloc", common2.ByteCount(m.Alloc), "sys", common2.ByteCount(m.Sys),
			)
		default:
		}
		return true, nil
	}); err != nil {
		return err
	}
	return nil
}

// DumpBodies - [from, to)
func DumpBodies(ctx context.Context, db kv.RoDB, blockFrom, blockTo uint64, firstTxNum uint64, lvl log.Lvl, logger log.Logger, collect func([]byte) error) (uint64, error) {
	logEvery := time.NewTicker(20 * time.Second)
	defer logEvery.Stop()

	blockNumByteLength := 8
	blockHashByteLength := 32
	key := make([]byte, blockNumByteLength+blockHashByteLength)
	from := hexutility.EncodeTs(blockFrom)
	if err := kv.BigChunks(db, kv.HeaderCanonical, from, func(tx kv.Tx, k, v []byte) (bool, error) {
		blockNum := binary.BigEndian.Uint64(k)
		if blockNum >= blockTo {
			return false, nil
		}
		copy(key, k)
		copy(key[8:], v)

		// Important: DB does store canonical and non-canonical txs in same table. And using same body.BaseTxID
		// But snapshots using canonical TxNum in field body.BaseTxID
		// So, we manually calc this field here and serialize again.
		//
		// FYI: we also have other table to map canonical BlockNum->TxNum: kv.MaxTxNum
		body, err := rawdb.ReadBodyForStorageByKey(tx, key)
		if err != nil {
			return false, err
		}
		if body == nil {
			logger.Warn("body missed", "block_num", blockNum, "hash", hex.EncodeToString(v))
			return true, nil
		}

		body.BaseTxId = firstTxNum
		firstTxNum += uint64(body.TxAmount)

		dataRLP, err := rlp.EncodeToBytes(body)
		if err != nil {
			return false, err
		}

		if err := collect(dataRLP); err != nil {
			return false, err
		}

		select {
		case <-ctx.Done():
			return false, ctx.Err()
		case <-logEvery.C:
			var m runtime.MemStats
			if lvl >= log.LvlInfo {
				dbg.ReadMemStats(&m)
			}
			logger.Log(lvl, "[snapshots] Wrote into file", "block num", blockNum,
				"alloc", common2.ByteCount(m.Alloc), "sys", common2.ByteCount(m.Sys),
			)
		default:
		}
		return true, nil
	}); err != nil {
		return firstTxNum, err
	}

	return firstTxNum, nil
}

var EmptyTxHash = common2.Hash{}

func txsAmountBasedOnBodiesSnapshots(snapDir string, version uint8, blockFrom, blockTo uint64) (firstTxID uint64, expectedCount int, err error) {
	bodySegmentPath := filepath.Join(snapDir, snaptype.SegmentFileName(version, blockFrom, blockTo, snaptype.Bodies))
	bodiesSegment, err := compress.NewDecompressor(bodySegmentPath)
	if err != nil {
		return
	}
	defer bodiesSegment.Close()

	gg := bodiesSegment.MakeGetter()
	buf, _ := gg.Next(nil)
	firstBody := &types.BodyForStorage{}
	if err = rlp.DecodeBytes(buf, firstBody); err != nil {
		return
	}
	firstTxID = firstBody.BaseTxId

	lastBody := new(types.BodyForStorage)
	i := uint64(0)
	for gg.HasNext() {
		i++
		if i == blockTo-blockFrom-1 {
			buf, _ = gg.Next(buf[:0])
			if err = rlp.DecodeBytes(buf, lastBody); err != nil {
				return
			}
			if gg.HasNext() {
				panic(1)
			}
		} else {
			gg.Skip()
		}
	}

	expectedCount = int(lastBody.BaseTxId+uint64(lastBody.TxAmount)) - int(firstBody.BaseTxId)
	return
}

func TransactionsIdx(ctx context.Context, chainConfig *chain.Config, version uint8, blockFrom, blockTo uint64, snapDir string, tmpDir string, p *background.Progress, lvl log.Lvl, logger log.Logger) (err error) {
	defer func() {
		if rec := recover(); rec != nil {
			err = fmt.Errorf("TransactionsIdx: at=%d-%d, %v, %s", blockFrom, blockTo, rec, dbg.Stack())
		}
	}()
	firstBlockNum := blockFrom
	firstTxID, expectedCount, err := txsAmountBasedOnBodiesSnapshots(snapDir, version, blockFrom, blockTo)
	if err != nil {
		return err
	}
	bodySegmentPath := filepath.Join(snapDir, snaptype.SegmentFileName(version, blockFrom, blockTo, snaptype.Bodies))
	bodiesSegment, err := compress.NewDecompressor(bodySegmentPath)
	if err != nil {
		return
	}
	defer bodiesSegment.Close()

	segFileName := snaptype.SegmentFileName(version, blockFrom, blockTo, snaptype.Transactions)
	segmentFilePath := filepath.Join(snapDir, segFileName)
	d, err := compress.NewDecompressor(segmentFilePath)
	if err != nil {
		return err
	}
	defer d.Close()
	if d.Count() != expectedCount {
		return fmt.Errorf("TransactionsIdx: at=%d-%d, pre index building, expect: %d, got %d", blockFrom, blockTo, expectedCount, d.Count())
	}

	if p != nil {
		p.Name.Store(&segFileName)
		p.Total.Store(uint64(d.Count() * 2))
	}

	txnHashIdx, err := recsplit.NewRecSplit(recsplit.RecSplitArgs{
		KeyCount:   d.Count(),
		Enums:      true,
		BucketSize: 2000,
		LeafSize:   8,
		TmpDir:     tmpDir,
		IndexFile:  filepath.Join(snapDir, snaptype.IdxFileName(version, blockFrom, blockTo, snaptype.Transactions.String())),
		BaseDataID: firstTxID,
	}, logger)
	if err != nil {
		return err
	}

	txnHash2BlockNumIdx, err := recsplit.NewRecSplit(recsplit.RecSplitArgs{
		KeyCount:   d.Count(),
		Enums:      false,
		BucketSize: 2000,
		LeafSize:   8,
		TmpDir:     tmpDir,
		IndexFile:  filepath.Join(snapDir, snaptype.IdxFileName(version, blockFrom, blockTo, snaptype.Transactions2Block.String())),
		BaseDataID: firstBlockNum,
	}, logger)
	if err != nil {
		return err
	}
	txnHashIdx.LogLvl(log.LvlDebug)
	txnHash2BlockNumIdx.LogLvl(log.LvlDebug)

	chainId, _ := uint256.FromBig(chainConfig.ChainID)

	parseCtx := types2.NewTxParseContext(*chainId)
	parseCtx.WithSender(false)
	slot := types2.TxSlot{}
	bodyBuf, word := make([]byte, 0, 4096), make([]byte, 0, 4096)

RETRY:
	g, bodyGetter := d.MakeGetter(), bodiesSegment.MakeGetter()
	var i, offset, nextPos uint64
	blockNum := firstBlockNum
	body := &types.BodyForStorage{}

	bodyBuf, _ = bodyGetter.Next(bodyBuf[:0])
	if err := rlp.DecodeBytes(bodyBuf, body); err != nil {
		return err
	}

	for g.HasNext() {
		if p != nil {
			p.Processed.Add(1)
		}

		word, nextPos = g.Next(word[:0])
		select {
		case <-ctx.Done():
			return ctx.Err()
		default:
		}

		for body.BaseTxId+uint64(body.TxAmount) <= firstTxID+i { // skip empty blocks
			if !bodyGetter.HasNext() {
				return fmt.Errorf("not enough bodies")
			}

			bodyBuf, _ = bodyGetter.Next(bodyBuf[:0])
			if err := rlp.DecodeBytes(bodyBuf, body); err != nil {
				return err
			}

			blockNum++
		}

		firstTxByteAndlengthOfAddress := 21
		isSystemTx := len(word) == 0
		if isSystemTx { // system-txs hash:pad32(txnID)
			binary.BigEndian.PutUint64(slot.IDHash[:], firstTxID+i)
		} else {
			if _, err = parseCtx.ParseTransaction(word[firstTxByteAndlengthOfAddress:], 0, &slot, nil, true /* hasEnvelope */, false /* wrappedWithBlobs */, nil /* validateHash */); err != nil {
				return fmt.Errorf("ParseTransaction: %w, blockNum: %d, i: %d", err, blockNum, i)
			}
		}

		if err := txnHashIdx.AddKey(slot.IDHash[:], offset); err != nil {
			return err
		}
		if err := txnHash2BlockNumIdx.AddKey(slot.IDHash[:], blockNum); err != nil {
			return err
		}

		i++
		offset = nextPos
	}

	if int(i) != expectedCount {
		return fmt.Errorf("TransactionsIdx: at=%d-%d, post index building, expect: %d, got %d", blockFrom, blockTo, expectedCount, i)
	}

	if err := txnHashIdx.Build(ctx); err != nil {
		if errors.Is(err, recsplit.ErrCollision) {
			logger.Warn("Building recsplit. Collision happened. It's ok. Restarting with another salt...", "err", err)
			txnHashIdx.ResetNextSalt()
			txnHash2BlockNumIdx.ResetNextSalt()
			goto RETRY
		}
		return fmt.Errorf("txnHashIdx: %w", err)
	}
	if err := txnHash2BlockNumIdx.Build(ctx); err != nil {
		if errors.Is(err, recsplit.ErrCollision) {
			logger.Warn("Building recsplit. Collision happened. It's ok. Restarting with another salt...", "err", err)
			txnHashIdx.ResetNextSalt()
			txnHash2BlockNumIdx.ResetNextSalt()
			goto RETRY
		}
		return fmt.Errorf("txnHash2BlockNumIdx: %w", err)
	}

	return nil
}

// HeadersIdx - headerHash -> offset (analog of kv.HeaderNumber)
func HeadersIdx(ctx context.Context, segmentFilePath string, version uint8, firstBlockNumInSegment uint64, tmpDir string, p *background.Progress, lvl log.Lvl, logger log.Logger) (err error) {
	defer func() {
		if rec := recover(); rec != nil {
			_, fName := filepath.Split(segmentFilePath)
			err = fmt.Errorf("HeadersIdx: at=%s, %v, %s", fName, rec, dbg.Stack())
		}
	}()

	d, err := compress.NewDecompressor(segmentFilePath)
	if err != nil {
		return err
	}
	defer d.Close()

	if p != nil {
		_, fname := filepath.Split(segmentFilePath)
		p.Name.Store(&fname)
		p.Total.Store(uint64(d.Count()))
	}

	hasher := crypto.NewKeccakState()
	defer cryptopool.ReturnToPoolKeccak256(hasher)
	var h common2.Hash
	if err := Idx(ctx, d, firstBlockNumInSegment, tmpDir, log.LvlDebug, func(idx *recsplit.RecSplit, i, offset uint64, word []byte) error {
		if p != nil {
			p.Processed.Add(1)
		}

		headerRlp := word[1:]
		hasher.Reset()
		hasher.Write(headerRlp)
		hasher.Read(h[:])
		if err := idx.AddKey(h[:], offset); err != nil {
			return err
		}
		return nil
	}, logger); err != nil {
		return fmt.Errorf("HeadersIdx: %w", err)
	}
	return nil
}

func BodiesIdx(ctx context.Context, segmentFilePath string, firstBlockNumInSegment uint64, tmpDir string, p *background.Progress, lvl log.Lvl, logger log.Logger) (err error) {
	defer func() {
		if rec := recover(); rec != nil {
			_, fName := filepath.Split(segmentFilePath)
			err = fmt.Errorf("BodiesIdx: at=%s, %v, %s", fName, rec, dbg.Stack())
		}
	}()

	num := make([]byte, 8)

	d, err := compress.NewDecompressor(segmentFilePath)
	if err != nil {
		return err
	}
	defer d.Close()

	if p != nil {
		_, fname := filepath.Split(segmentFilePath)
		p.Name.Store(&fname)
		p.Total.Store(uint64(d.Count()))
	}

	if err := Idx(ctx, d, firstBlockNumInSegment, tmpDir, log.LvlDebug, func(idx *recsplit.RecSplit, i, offset uint64, word []byte) error {
		if p != nil {
			p.Processed.Add(1)
		}
		n := binary.PutUvarint(num, i)
		if err := idx.AddKey(num[:n], offset); err != nil {
			return err
		}
		return nil
	}, logger); err != nil {
		return fmt.Errorf("BodyNumberIdx: %w", err)
	}
	return nil
}

// Idx - iterate over segment and building .idx file
func Idx(ctx context.Context, d *compress.Decompressor, firstDataID uint64, tmpDir string, lvl log.Lvl, walker func(idx *recsplit.RecSplit, i, offset uint64, word []byte) error, logger log.Logger) error {
	segmentFileName := d.FilePath()
	var extension = filepath.Ext(segmentFileName)
	var idxFilePath = segmentFileName[0:len(segmentFileName)-len(extension)] + ".idx"

	rs, err := recsplit.NewRecSplit(recsplit.RecSplitArgs{
		KeyCount:   d.Count(),
		Enums:      true,
		BucketSize: 2000,
		LeafSize:   8,
		TmpDir:     tmpDir,
		IndexFile:  idxFilePath,
		BaseDataID: firstDataID,
	}, logger)
	if err != nil {
		return err
	}
	rs.LogLvl(log.LvlDebug)

RETRY:
	g := d.MakeGetter()
	var i, offset, nextPos uint64
	word := make([]byte, 0, 4096)
	for g.HasNext() {
		word, nextPos = g.Next(word[:0])
		if err := walker(rs, i, offset, word); err != nil {
			return err
		}
		i++
		offset = nextPos

		select {
		case <-ctx.Done():
			return ctx.Err()
		default:
		}
	}
	if err = rs.Build(ctx); err != nil {
		if errors.Is(err, recsplit.ErrCollision) {
			logger.Info("Building recsplit. Collision happened. It's ok. Restarting with another salt...", "err", err)
			rs.ResetNextSalt()
			goto RETRY
		}
		return err
	}
	return nil
}

func ForEachHeader(ctx context.Context, s *RoSnapshots, walker func(header *types.Header) error) error {
	r := bytes.NewReader(nil)
	word := make([]byte, 0, 2*4096)

	view := s.View()
	defer view.Close()

	for _, sn := range view.Headers() {
		if err := sn.seg.WithReadAhead(func() error {
			g := sn.seg.MakeGetter()
			for g.HasNext() {
				word, _ = g.Next(word[:0])
				var header types.Header
				r.Reset(word[1:])
				if err := rlp.Decode(r, &header); err != nil {
					return err
				}
				if err := walker(&header); err != nil {
					return err
				}
			}
			return nil
		}); err != nil {
			return err
		}
	}

	return nil
}

type Merger struct {
	lvl             log.Lvl
	compressWorkers int
	tmpDir          string
	chainConfig     *chain.Config
	chainDB         kv.RoDB
	logger          log.Logger
	noFsync         bool // fsync is enabled by default, but tests can manually disable
}

func NewMerger(tmpDir string, compressWorkers int, lvl log.Lvl, chainDB kv.RoDB, chainConfig *chain.Config, logger log.Logger) *Merger {
	return &Merger{tmpDir: tmpDir, compressWorkers: compressWorkers, lvl: lvl, chainDB: chainDB, chainConfig: chainConfig, logger: logger}
}
func (m *Merger) DisableFsync() { m.noFsync = true }

type Range struct {
	from, to uint64
}

func (r Range) From() uint64 { return r.from }
func (r Range) To() uint64   { return r.to }

type Ranges []Range

func (r Ranges) String() string {
	return fmt.Sprintf("%d", r)
}

func (m *Merger) FindMergeRanges(currentRanges []Range, maxBlockNum uint64) (toMerge []Range) {
	for i := len(currentRanges) - 1; i > 0; i-- {
		r := currentRanges[i]
		mergeLimit := uint64(snaptype.Erigon2MergeLimit)
		if r.to-r.from >= mergeLimit {
			continue
		}
		for _, span := range snaptype.MergeSteps {
			if r.to%span != 0 {
				continue
			}
			if r.to-r.from == span {
				break
			}
			aggFrom := r.to - span
			toMerge = append(toMerge, Range{from: aggFrom, to: r.to})
			for currentRanges[i].from > aggFrom {
				i--
			}
			break
		}
	}
	slices.SortFunc(toMerge, func(i, j Range) int { return cmp.Compare(i.from, j.from) })
	return toMerge
}

type View struct {
	s      *RoSnapshots
	closed bool
}

func (s *RoSnapshots) View() *View {
	v := &View{s: s}
	v.s.Headers.lock.RLock()
	v.s.Bodies.lock.RLock()
	v.s.Txs.lock.RLock()
	return v
}

func (v *View) Close() {
	if v.closed {
		return
	}
	v.closed = true
	v.s.Headers.lock.RUnlock()
	v.s.Bodies.lock.RUnlock()
	v.s.Txs.lock.RUnlock()
}
func (v *View) Headers() []*HeaderSegment { return v.s.Headers.segments }
func (v *View) Bodies() []*BodySegment    { return v.s.Bodies.segments }
func (v *View) Txs() []*TxnSegment        { return v.s.Txs.segments }
func (v *View) HeadersSegment(blockNum uint64) (*HeaderSegment, bool) {
	for _, seg := range v.Headers() {
		if !(blockNum >= seg.from && blockNum < seg.to) {
			continue
		}
		return seg, true
	}
	return nil, false
}
func (v *View) BodiesSegment(blockNum uint64) (*BodySegment, bool) {
	for _, seg := range v.Bodies() {
		if !(blockNum >= seg.from && blockNum < seg.to) {
			continue
		}
		return seg, true
	}
	return nil, false
}
func (v *View) TxsSegment(blockNum uint64) (*TxnSegment, bool) {
	for _, seg := range v.Txs() {
		if !(blockNum >= seg.from && blockNum < seg.to) {
			continue
		}
		return seg, true
	}
	return nil, false
}

func (m *Merger) filesByRange(snapshots *RoSnapshots, from, to uint64) (map[snaptype.Type][]string, error) {
	toMerge := map[snaptype.Type][]string{}
	view := snapshots.View()
	defer view.Close()

	hSegments := view.Headers()
	bSegments := view.Bodies()
	tSegments := view.Txs()

	for i, sn := range hSegments {
		if sn.from < from {
			continue
		}
		if sn.to > to {
			break
		}
		toMerge[snaptype.Headers] = append(toMerge[snaptype.Headers], hSegments[i].seg.FilePath())
		toMerge[snaptype.Bodies] = append(toMerge[snaptype.Bodies], bSegments[i].seg.FilePath())
		toMerge[snaptype.Transactions] = append(toMerge[snaptype.Transactions], tSegments[i].Seg.FilePath())
	}

	return toMerge, nil
}

// Merge does merge segments in given ranges
func (m *Merger) Merge(ctx context.Context, snapshots *RoSnapshots, mergeRanges []Range, snapDir string, doIndex bool, onMerge func(r Range) error, onDelete func(l []string) error) error {
	if len(mergeRanges) == 0 {
		return nil
	}
	logEvery := time.NewTicker(30 * time.Second)
	defer logEvery.Stop()
	for _, r := range mergeRanges {
		toMerge, err := m.filesByRange(snapshots, r.from, r.to)
		if err != nil {
			return err
		}

		for _, t := range snaptype.BlockSnapshotTypes {
			segName := snaptype.SegmentFileName(snapshots.version, r.from, r.to, t)
			f, ok := snaptype.ParseFileName(snapDir, segName)
			if !ok {
				continue
			}

			if err := m.merge(ctx, toMerge[t], f.Path, logEvery); err != nil {
				return fmt.Errorf("mergeByAppendSegments: %w", err)
			}
			if doIndex {
				p := &background.Progress{}
				if err := buildIdx(ctx, f, m.chainConfig, m.tmpDir, p, m.lvl, m.logger); err != nil {
					return err
				}
			}
		}
		if err := snapshots.ReopenFolder(); err != nil {
			return fmt.Errorf("ReopenSegments: %w", err)
		}

		snapshots.LogStat("merge")

		if onMerge != nil {
			if err := onMerge(r); err != nil {
				return err
			}
		}

		for _, t := range snaptype.BlockSnapshotTypes {
			if len(toMerge[t]) == 0 {
				continue
			}
			if onDelete != nil {
				if err := onDelete(toMerge[t]); err != nil {
					return err
				}
			}
			m.removeOldFiles(toMerge[t], snapDir, snapshots.Version())
		}
	}
	m.logger.Log(m.lvl, "[snapshots] Merge done", "from", mergeRanges[0].from, "to", mergeRanges[0].to)
	return nil
}

func (m *Merger) merge(ctx context.Context, toMerge []string, targetFile string, logEvery *time.Ticker) error {
	var word = make([]byte, 0, 4096)
	var expectedTotal int
	cList := make([]*compress.Decompressor, len(toMerge))
	for i, cFile := range toMerge {
		d, err := compress.NewDecompressor(cFile)
		if err != nil {
			return err
		}
		defer d.Close()
		cList[i] = d
		expectedTotal += d.Count()
	}

	f, err := compress.NewCompressor(ctx, "Snapshots merge", targetFile, m.tmpDir, compress.MinPatternScore, m.compressWorkers, log.LvlTrace, m.logger)
	if err != nil {
		return err
	}
	defer f.Close()
	if m.noFsync {
		f.DisableFsync()
	}

	_, fName := filepath.Split(targetFile)
	m.logger.Debug("[snapshots] merge", "file", fName)

	for _, d := range cList {
		if err := d.WithReadAhead(func() error {
			g := d.MakeGetter()
			for g.HasNext() {
				word, _ = g.Next(word[:0])
				if err := f.AddWord(word); err != nil {
					return err
				}
			}
			return nil
		}); err != nil {
			return err
		}
	}
	if f.Count() != expectedTotal {
		return fmt.Errorf("unexpected amount after segments merge. got: %d, expected: %d", f.Count(), expectedTotal)
	}
	if err = f.Compress(); err != nil {
		return err
	}
	return nil
}

func (m *Merger) removeOldFiles(toDel []string, snapDir string, version uint8) {
	for _, f := range toDel {
		_ = os.Remove(f)
		_ = os.Remove(f + ".torrent")
		ext := filepath.Ext(f)
		withoutExt := f[:len(f)-len(ext)]
		_ = os.Remove(withoutExt + ".idx")
		isTxnType := strings.HasSuffix(withoutExt, snaptype.Transactions.String())
		if isTxnType {
			_ = os.Remove(withoutExt + "-to-block.idx")
		}
	}
	tmpFiles, err := snaptype.TmpFiles(snapDir, version)
	if err != nil {
		return
	}
	for _, f := range tmpFiles {
		_ = os.Remove(f)
	}
}

func (sn *HeaderSegment) mappedSnapshot() *silkworm.MappedHeaderSnapshot {
	segmentRegion := silkworm.NewMemoryMappedRegion(sn.seg.FilePath(), sn.seg.DataHandle(), sn.seg.Size())
	idxRegion := silkworm.NewMemoryMappedRegion(sn.idxHeaderHash.FilePath(), sn.idxHeaderHash.DataHandle(), sn.idxHeaderHash.Size())
	return silkworm.NewMappedHeaderSnapshot(segmentRegion, idxRegion)
}

func (sn *BodySegment) mappedSnapshot() *silkworm.MappedBodySnapshot {
	segmentRegion := silkworm.NewMemoryMappedRegion(sn.seg.FilePath(), sn.seg.DataHandle(), sn.seg.Size())
	idxRegion := silkworm.NewMemoryMappedRegion(sn.idxBodyNumber.FilePath(), sn.idxBodyNumber.DataHandle(), sn.idxBodyNumber.Size())
	return silkworm.NewMappedBodySnapshot(segmentRegion, idxRegion)
}

func (sn *TxnSegment) mappedSnapshot() *silkworm.MappedTxnSnapshot {
	segmentRegion := silkworm.NewMemoryMappedRegion(sn.Seg.FilePath(), sn.Seg.DataHandle(), sn.Seg.Size())
	idxTxnHashRegion := silkworm.NewMemoryMappedRegion(sn.IdxTxnHash.FilePath(), sn.IdxTxnHash.DataHandle(), sn.IdxTxnHash.Size())
	idxTxnHash2BlockRegion := silkworm.NewMemoryMappedRegion(sn.IdxTxnHash2BlockNum.FilePath(), sn.IdxTxnHash2BlockNum.DataHandle(), sn.IdxTxnHash2BlockNum.Size())
	return silkworm.NewMappedTxnSnapshot(segmentRegion, idxTxnHashRegion, idxTxnHash2BlockRegion)
}<|MERGE_RESOLUTION|>--- conflicted
+++ resolved
@@ -408,17 +408,13 @@
 func (s *RoSnapshots) SegmentsMax() uint64           { return s.segmentsMax.Load() }
 func (s *RoSnapshots) SegmentsMin() uint64           { return s.segmentsMin.Load() }
 func (s *RoSnapshots) SetSegmentsMin(min uint64)     { s.segmentsMin.Store(min) }
-<<<<<<< HEAD
-func (s *RoSnapshots) blocksAvailable() uint64       { return s.idxMax.Load() }
-=======
-func (s *RoSnapshots) BlocksAvailable() uint64 {
+func (s *RoSnapshots) blocksAvailable() uint64 {
 	if s == nil {
 		return 0
 	}
 
-	return cmp.Min(s.segmentsMax.Load(), s.idxMax.Load())
-}
->>>>>>> d8b91c4d
+	return s.idxMax.Load()
+}
 func (s *RoSnapshots) LogStat(label string) {
 	var m runtime.MemStats
 	dbg.ReadMemStats(&m)
