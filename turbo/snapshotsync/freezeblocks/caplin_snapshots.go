// Copyright 2024 The Erigon Authors
// This file is part of Erigon.
//
// Erigon is free software: you can redistribute it and/or modify
// it under the terms of the GNU Lesser General Public License as published by
// the Free Software Foundation, either version 3 of the License, or
// (at your option) any later version.
//
// Erigon is distributed in the hope that it will be useful,
// but WITHOUT ANY WARRANTY; without even the implied warranty of
// MERCHANTABILITY or FITNESS FOR A PARTICULAR PURPOSE. See the
// GNU Lesser General Public License for more details.
//
// You should have received a copy of the GNU Lesser General Public License
// along with Erigon. If not, see <http://www.gnu.org/licenses/>.

package freezeblocks

import (
	"bytes"
	"context"
	"encoding/binary"
	"errors"
	"fmt"
	"math"
	"os"
	"path/filepath"
	"sync"
	"sync/atomic"
	"time"

	"github.com/klauspost/compress/zstd"
	"github.com/tidwall/btree"

	"github.com/erigontech/erigon-lib/log/v3"

	"github.com/erigontech/erigon-lib/chain/snapcfg"
	libcommon "github.com/erigontech/erigon-lib/common"
	"github.com/erigontech/erigon-lib/common/background"
	"github.com/erigontech/erigon-lib/common/datadir"
	"github.com/erigontech/erigon-lib/common/dbg"
	"github.com/erigontech/erigon-lib/downloader/snaptype"
	"github.com/erigontech/erigon-lib/kv"
	"github.com/erigontech/erigon-lib/kv/dbutils"
	"github.com/erigontech/erigon-lib/recsplit"
	"github.com/erigontech/erigon-lib/seg"

	"github.com/erigontech/erigon/cl/clparams"
	"github.com/erigontech/erigon/cl/cltypes"
	"github.com/erigontech/erigon/cl/persistence/beacon_indicies"
	"github.com/erigontech/erigon/cl/persistence/blob_storage"
	"github.com/erigontech/erigon/cl/persistence/format/snapshot_format"
	"github.com/erigontech/erigon/eth/ethconfig"
	"github.com/erigontech/erigon/turbo/snapshotsync"
)

var sidecarSSZSize = (&cltypes.BlobSidecar{}).EncodingSizeSSZ()

func BeaconSimpleIdx(ctx context.Context, sn snaptype.FileInfo, salt uint32, tmpDir string, p *background.Progress, lvl log.Lvl, logger log.Logger) (err error) {
	num := make([]byte, binary.MaxVarintLen64)
	cfg := recsplit.RecSplitArgs{
		Enums:      true,
		BucketSize: 2000,
		LeafSize:   8,
		TmpDir:     tmpDir,
		Salt:       &salt,
		BaseDataID: sn.From,
	}
	if err := snaptype.BuildIndex(ctx, sn, cfg, log.LvlDebug, p, func(idx *recsplit.RecSplit, i, offset uint64, word []byte) error {
		if i%20_000 == 0 {
			logger.Log(lvl, "Generating idx for "+sn.Type.Name(), "progress", i)
		}
		p.Processed.Add(1)
		n := binary.PutUvarint(num, i)
		if err := idx.AddKey(num[:n], offset); err != nil {
			return err
		}
		return nil
	}, logger); err != nil {
		return fmt.Errorf("idx: %w", err)
	}

	return nil
}

// value: chunked(ssz(SignedBeaconBlocks))
// slot       -> beacon_slot_segment_offset

type CaplinSnapshots struct {
	indicesReady  atomic.Bool
	segmentsReady atomic.Bool

	Salt uint32

	dirtySegmentsLock   sync.RWMutex
	visibleSegmentsLock sync.RWMutex

	BeaconBlocks *snapshotsync.Segments
	BlobSidecars *snapshotsync.Segments

	dir         string
	tmpdir      string
	segmentsMax atomic.Uint64 // all types of .seg files are available - up to this number
	idxMax      atomic.Uint64 // all types of .idx files are available - up to this number
	cfg         ethconfig.BlocksFreezing
	logger      log.Logger
	// allows for pruning segments - this is the min availible segment
	segmentsMin atomic.Uint64
	// chain cfg
	beaconCfg *clparams.BeaconChainConfig
}

// NewCaplinSnapshots - opens all snapshots. But to simplify everything:
//   - it opens snapshots only on App start and immutable after
//   - all snapshots of given blocks range must exist - to make this blocks range available
//   - gaps are not allowed
//   - segment have [from:to) semantic
func NewCaplinSnapshots(cfg ethconfig.BlocksFreezing, beaconCfg *clparams.BeaconChainConfig, dirs datadir.Dirs, logger log.Logger) *CaplinSnapshots {
	BeaconBlocks := &snapshotsync.Segments{
		DirtySegments: btree.NewBTreeGOptions[*snapshotsync.DirtySegment](snapshotsync.DirtySegmentLess, btree.Options{Degree: 128, NoLocks: false}),
	}
	BlobSidecars := &snapshotsync.Segments{
		DirtySegments: btree.NewBTreeGOptions[*snapshotsync.DirtySegment](snapshotsync.DirtySegmentLess, btree.Options{Degree: 128, NoLocks: false}),
	}
	c := &CaplinSnapshots{dir: dirs.Snap, tmpdir: dirs.Tmp, cfg: cfg, BeaconBlocks: BeaconBlocks, BlobSidecars: BlobSidecars, logger: logger, beaconCfg: beaconCfg}
	c.recalcVisibleFiles()
	return c
}

func (s *CaplinSnapshots) IndicesMax() uint64  { return s.idxMax.Load() }
func (s *CaplinSnapshots) SegmentsMax() uint64 { return s.segmentsMax.Load() }

func (s *CaplinSnapshots) LogStat(str string) {
	s.logger.Info(fmt.Sprintf("[snapshots:%s] Stat", str),
		"blocks", libcommon.PrettyCounter(s.SegmentsMax()+1), "indices", libcommon.PrettyCounter(s.IndicesMax()+1))
}

func (s *CaplinSnapshots) LS() {
	if s == nil {
		return
	}
	view := s.View()
	defer view.Close()

	if view.BeaconBlockRotx != nil {
		for _, seg := range view.BeaconBlockRotx.VisibleSegments {
			log.Info("[agg] ", "f", seg.Src().FileName(), "words", seg.Src().Count())
		}
	}
	if view.BlobSidecarRotx != nil {
		for _, seg := range view.BlobSidecarRotx.VisibleSegments {
			log.Info("[agg] ", "f", seg.Src().FileName(), "words", seg.Src().Count())
		}
	}
}

func (s *CaplinSnapshots) SegFileNames(from, to uint64) []string {
	view := s.View()
	defer view.Close()

	var res []string
	for _, seg := range view.BeaconBlockRotx.VisibleSegments {
		if seg.From() >= from && seg.To() <= to {
			res = append(res, seg.Src().FileName())
		}
	}
	for _, seg := range view.BlobSidecarRotx.VisibleSegments {
		if seg.From() >= from && seg.To() <= to {
			res = append(res, seg.Src().FileName())
		}
	}
	return res
}

func (s *CaplinSnapshots) BlocksAvailable() uint64 {
	return min(s.segmentsMax.Load(), s.idxMax.Load())
}

func (s *CaplinSnapshots) Close() {
	if s == nil {
		return
	}
	s.dirtySegmentsLock.Lock()
	defer s.dirtySegmentsLock.Unlock()

	s.closeWhatNotInList(nil)
}

// ReopenList stops on optimistic=false, continue opening files on optimistic=true
func (s *CaplinSnapshots) ReopenList(fileNames []string, optimistic bool) error {
	defer s.recalcVisibleFiles()

	s.dirtySegmentsLock.Lock()
	defer s.dirtySegmentsLock.Unlock()

	s.closeWhatNotInList(fileNames)
	var segmentsMax uint64
	var segmentsMaxSet bool
Loop:
	for _, fName := range fileNames {
		f, _, ok := snaptype.ParseFileName(s.dir, fName)
		if !ok {
			continue
		}
		var processed bool = true
		switch f.Type.Enum() {
		case snaptype.CaplinEnums.BeaconBlocks:
			var sn *snapshotsync.DirtySegment
			var exists bool
			s.BeaconBlocks.DirtySegments.Walk(func(segments []*snapshotsync.DirtySegment) bool {
				for _, sn2 := range segments {
					if sn2.Decompressor == nil { // it's ok if some segment was not able to open
						continue
					}
					if fName == sn2.FileName() {
						sn = sn2
						exists = true
						break
					}
				}
				return true
			})
			if !exists {
				sn = snapshotsync.NewDirtySegment(
					snaptype.BeaconBlocks,
					f.Version,
					f.From, f.To,
					snapcfg.Seedable(s.cfg.ChainName, f))
			}
			if err := sn.Reopen(s.dir); err != nil {
				if errors.Is(err, os.ErrNotExist) {
					if optimistic {
						continue Loop
					} else {
						break Loop
					}
				}
				if optimistic {
					s.logger.Warn("[snapshots] open segment", "err", err)
					continue Loop
				} else {
					return err
				}
			}

			if !exists {
				// it's possible to iterate over .seg file even if you don't have index
				// then make segment available even if index open may fail
				s.BeaconBlocks.DirtySegments.Set(sn)
			}
			if err := sn.ReopenIdxIfNeed(s.dir, optimistic); err != nil {
				return err
			}
			// Only bob sidecars count for progression
			if processed {
				if f.To > 0 {
					segmentsMax = f.To - 1
				} else {
					segmentsMax = 0
				}
				segmentsMaxSet = true
			}
		case snaptype.CaplinEnums.BlobSidecars:
			var sn *snapshotsync.DirtySegment
			var exists bool
			s.BlobSidecars.DirtySegments.Walk(func(segments []*snapshotsync.DirtySegment) bool {
				for _, sn2 := range segments {
					if sn2.Decompressor == nil { // it's ok if some segment was not able to open
						continue
					}
					if fName == sn2.FileName() {
						sn = sn2
						exists = true
						break
					}
				}
				return true
			})
			if !exists {
				sn = snapshotsync.NewDirtySegment(
					snaptype.BlobSidecars,
					f.Version,
					f.From, f.To,
					snapcfg.Seedable(s.cfg.ChainName, f))
			}
			if err := sn.Reopen(s.dir); err != nil {
				if errors.Is(err, os.ErrNotExist) {
					if optimistic {
						continue Loop
					} else {
						break Loop
					}
				}
				if optimistic {
					s.logger.Warn("[snapshots] open segment", "err", err)
					continue Loop
				} else {
					return err
				}
			}

			if !exists {
				// it's possible to iterate over .seg file even if you don't have index
				// then make segment available even if index open may fail
				s.BlobSidecars.DirtySegments.Set(sn)
			}
			if err := sn.ReopenIdxIfNeed(s.dir, optimistic); err != nil {
				return err
			}
		}

	}
	if segmentsMaxSet {
		s.segmentsMax.Store(segmentsMax)
	}
	s.segmentsReady.Store(true)
	return nil
}

func (s *CaplinSnapshots) recalcVisibleFiles() {
	defer func() {
		s.idxMax.Store(s.idxAvailability())
		s.indicesReady.Store(true)
	}()

	s.visibleSegmentsLock.Lock()
	defer s.visibleSegmentsLock.Unlock()

	s.BeaconBlocks.VisibleSegments = snapshotsync.RecalcVisibleSegments(s.BeaconBlocks.DirtySegments)
	s.BlobSidecars.VisibleSegments = snapshotsync.RecalcVisibleSegments(s.BlobSidecars.DirtySegments)

	var maxIdx uint64
	if len(s.BeaconBlocks.VisibleSegments) > 0 {
<<<<<<< HEAD
		s.BeaconBlocks.SetMaxVisibleBlock(s.BeaconBlocks.VisibleSegments[len(s.BeaconBlocks.VisibleSegments)-1].To() - 1)
=======
		maxIdx = s.BeaconBlocks.VisibleSegments[len(s.BeaconBlocks.VisibleSegments)-1].to - 1
>>>>>>> f86c8928
	}
	s.BeaconBlocks.maxVisibleBlock.Store(maxIdx)
}

func (s *CaplinSnapshots) idxAvailability() uint64 {
	return s.BeaconBlocks.MaxVisibleBlock()
}

func (s *CaplinSnapshots) ReopenFolder() error {
	files, _, err := snapshotsync.SegmentsCaplin(s.dir, s.segmentsMin.Load())
	if err != nil {
		return err
	}
	list := make([]string, 0, len(files))
	for _, f := range files {
		_, fName := filepath.Split(f.Path)
		list = append(list, fName)
	}
	return s.ReopenList(list, false)
}

func (s *CaplinSnapshots) closeWhatNotInList(l []string) {
	toClose := make([]*snapshotsync.DirtySegment, 0)
	s.BeaconBlocks.DirtySegments.Walk(func(segments []*snapshotsync.DirtySegment) bool {
	Loop1:
		for _, sn := range segments {
			if sn.Decompressor == nil {
				continue Loop1
			}
			_, name := filepath.Split(sn.FilePath())
			for _, fName := range l {
				if fName == name {
					continue Loop1
				}
			}
			toClose = append(toClose, sn)
		}
		return true
	})
	for _, sn := range toClose {
		sn.Close()
		s.BeaconBlocks.DirtySegments.Delete(sn)
	}

	toClose = make([]*snapshotsync.DirtySegment, 0)
	s.BlobSidecars.DirtySegments.Walk(func(segments []*snapshotsync.DirtySegment) bool {
	Loop2:
		for _, sn := range segments {
			if sn.Decompressor == nil {
				continue Loop2
			}
			_, name := filepath.Split(sn.FilePath())
			for _, fName := range l {
				if fName == name {
					continue Loop2
				}
			}
			toClose = append(toClose, sn)
		}
		return true
	})
	for _, sn := range toClose {
		sn.Close()
		s.BlobSidecars.DirtySegments.Delete(sn)
	}
}

type CaplinView struct {
	s               *CaplinSnapshots
	BeaconBlockRotx *snapshotsync.RoTx
	BlobSidecarRotx *snapshotsync.RoTx
	closed          bool
}

func (s *CaplinSnapshots) View() *CaplinView {
	s.visibleSegmentsLock.RLock()
	defer s.visibleSegmentsLock.RUnlock()

	v := &CaplinView{s: s}
	if s.BeaconBlocks != nil {
		v.BeaconBlockRotx = s.BeaconBlocks.BeginRo()
	}
	if s.BlobSidecars != nil {
		v.BlobSidecarRotx = s.BlobSidecars.BeginRo()
	}
	return v
}

func (v *CaplinView) Close() {
	if v.closed {
		return
	}
	v.BeaconBlockRotx.Close()
	v.BlobSidecarRotx.Close()
	v.s = nil
	v.closed = true
}

func (v *CaplinView) BeaconBlocks() []*snapshotsync.VisibleSegment {
	return v.BeaconBlockRotx.VisibleSegments
}
func (v *CaplinView) BlobSidecars() []*snapshotsync.VisibleSegment {
	return v.BlobSidecarRotx.VisibleSegments
}

func (v *CaplinView) BeaconBlocksSegment(slot uint64) (*snapshotsync.VisibleSegment, bool) {
	for _, seg := range v.BeaconBlocks() {
		if !(slot >= seg.From() && slot < seg.To()) {
			continue
		}
		return seg, true
	}
	return nil, false
}

func (v *CaplinView) BlobSidecarsSegment(slot uint64) (*snapshotsync.VisibleSegment, bool) {
	for _, seg := range v.BlobSidecars() {
		if !(slot >= seg.From() && slot < seg.To()) {
			continue
		}
		return seg, true
	}
	return nil, false
}

func dumpBeaconBlocksRange(ctx context.Context, db kv.RoDB, fromSlot uint64, toSlot uint64, salt uint32, dirs datadir.Dirs, workers int, lvl log.Lvl, logger log.Logger) error {
	tmpDir, snapDir := dirs.Tmp, dirs.Snap

	segName := snaptype.BeaconBlocks.FileName(0, fromSlot, toSlot)
	f, _, _ := snaptype.ParseFileName(snapDir, segName)

	compressCfg := seg.DefaultCfg
	compressCfg.Workers = workers
	sn, err := seg.NewCompressor(ctx, "Snapshot BeaconBlocks", f.Path, tmpDir, compressCfg, lvl, logger)
	if err != nil {
		return err
	}
	defer sn.Close()

	tx, err := db.BeginRo(ctx)
	if err != nil {
		return err
	}
	defer tx.Rollback()

	skippedInARow := 0
	var prevBlockRoot libcommon.Hash

	// Generate .seg file, which is just the list of beacon blocks.
	for i := fromSlot; i < toSlot; i++ {
		// read root.
		blockRoot, err := beacon_indicies.ReadCanonicalBlockRoot(tx, i)
		if err != nil {
			return err
		}
		parentRoot, err := beacon_indicies.ReadParentBlockRoot(ctx, tx, blockRoot)
		if err != nil {
			return err
		}
		if blockRoot != (libcommon.Hash{}) && prevBlockRoot != (libcommon.Hash{}) && parentRoot != prevBlockRoot {
			return fmt.Errorf("parent block root mismatch at slot %d", i)
		}

		dump, err := tx.GetOne(kv.BeaconBlocks, dbutils.BlockBodyKey(i, blockRoot))
		if err != nil {
			return err
		}
		if i%20_000 == 0 {
			logger.Log(lvl, "Dumping beacon blocks", "progress", i)
		}
		if dump == nil {
			skippedInARow++
		} else {
			prevBlockRoot = blockRoot
			skippedInARow = 0
		}
		if skippedInARow > 1000 {
			return fmt.Errorf("skipped too many blocks in a row during snapshot generation, range %d-%d at slot %d", fromSlot, toSlot, i)
		}
		if err := sn.AddWord(dump); err != nil {
			return err
		}
	}
	if sn.Count() != snaptype.CaplinMergeLimit {
		return fmt.Errorf("expected %d blocks, got %d", snaptype.CaplinMergeLimit, sn.Count())
	}
	if err := sn.Compress(); err != nil {
		return fmt.Errorf("compress: %w", err)
	}
	// Generate .idx file, which is the slot => offset mapping.
	p := &background.Progress{}

	// Ugly hack to wait for fsync
	time.Sleep(15 * time.Second)

	return BeaconSimpleIdx(ctx, f, salt, tmpDir, p, lvl, logger)
}

func dumpBlobSidecarsRange(ctx context.Context, db kv.RoDB, storage blob_storage.BlobStorage, fromSlot uint64, toSlot uint64, salt uint32, dirs datadir.Dirs, workers int, lvl log.Lvl, logger log.Logger) error {
	tmpDir, snapDir := dirs.Tmp, dirs.Snap

	segName := snaptype.BlobSidecars.FileName(0, fromSlot, toSlot)
	f, _, _ := snaptype.ParseFileName(snapDir, segName)

	compressCfg := seg.DefaultCfg
	compressCfg.Workers = workers
	sn, err := seg.NewCompressor(ctx, "Snapshot BlobSidecars", f.Path, tmpDir, compressCfg, lvl, logger)
	if err != nil {
		return err
	}
	defer sn.Close()

	tx, err := db.BeginRo(ctx)
	if err != nil {
		return err
	}
	defer tx.Rollback()

	reusableBuf := []byte{}

	// Generate .seg file, which is just the list of beacon blocks.
	for i := fromSlot; i < toSlot; i++ {
		// read root.
		blockRoot, err := beacon_indicies.ReadCanonicalBlockRoot(tx, i)
		if err != nil {
			return err
		}

		commitmentsCount, err := storage.KzgCommitmentsCount(ctx, blockRoot)
		if err != nil {
			return err
		}
		if commitmentsCount == 0 {
			sn.AddWord(nil)
			continue
		}
		sidecars, found, err := storage.ReadBlobSidecars(ctx, i, blockRoot)
		if err != nil {
			return err
		}
		if !found {
			return fmt.Errorf("blob sidecars not found for block %d", i)
		}
		reusableBuf = reusableBuf[:0]
		// Make a concatenated SSZ of all sidecars.
		for _, sidecar := range sidecars {
			reusableBuf, err = sidecar.EncodeSSZ(reusableBuf)
			if err != nil {
				return err
			}
		}

		if i%20_000 == 0 {
			logger.Log(lvl, "Dumping beacon blobs", "progress", i)
		}
		if err := sn.AddWord(reusableBuf); err != nil {
			return err
		}

	}
	if err := sn.Compress(); err != nil {
		return fmt.Errorf("compress: %w", err)
	}
	// Generate .idx file, which is the slot => offset mapping.
	p := &background.Progress{}

	return BeaconSimpleIdx(ctx, f, salt, tmpDir, p, lvl, logger)
}

func DumpBeaconBlocks(ctx context.Context, db kv.RoDB, fromSlot, toSlot uint64, salt uint32, dirs datadir.Dirs, workers int, lvl log.Lvl, logger log.Logger) error {
	cfg := snapcfg.KnownCfg("")
	for i := fromSlot; i < toSlot; i = chooseSegmentEnd(i, toSlot, snaptype.CaplinEnums.BeaconBlocks, nil) {
		blocksPerFile := snapcfg.MergeLimitFromCfg(cfg, snaptype.CaplinEnums.BeaconBlocks, i)

		if toSlot-i < blocksPerFile {
			break
		}
		to := chooseSegmentEnd(i, toSlot, snaptype.CaplinEnums.BeaconBlocks, nil)
		logger.Log(lvl, "Dumping beacon blocks", "from", i, "to", to)
		if err := dumpBeaconBlocksRange(ctx, db, i, to, salt, dirs, workers, lvl, logger); err != nil {
			return err
		}
	}
	return nil
}

func DumpBlobsSidecar(ctx context.Context, blobStorage blob_storage.BlobStorage, db kv.RoDB, fromSlot, toSlot uint64, salt uint32, dirs datadir.Dirs, compressWorkers int, lvl log.Lvl, logger log.Logger) error {
	cfg := snapcfg.KnownCfg("")
	for i := fromSlot; i < toSlot; i = chooseSegmentEnd(i, toSlot, snaptype.CaplinEnums.BlobSidecars, nil) {
		blocksPerFile := snapcfg.MergeLimitFromCfg(cfg, snaptype.CaplinEnums.BlobSidecars, i)

		if toSlot-i < blocksPerFile {
			break
		}
		to := chooseSegmentEnd(i, toSlot, snaptype.CaplinEnums.BlobSidecars, nil)
		logger.Log(lvl, "Dumping blobs sidecars", "from", i, "to", to)
		if err := dumpBlobSidecarsRange(ctx, db, blobStorage, i, to, salt, dirs, compressWorkers, lvl, logger); err != nil {
			return err
		}
	}
	return nil
}

func (s *CaplinSnapshots) BuildMissingIndices(ctx context.Context, logger log.Logger) error {
	if s == nil {
		return nil
	}
	// if !s.segmentsReady.Load() {
	// 	return fmt.Errorf("not all snapshot segments are available")
	// }

	// wait for Downloader service to download all expected snapshots
	segments, _, err := snapshotsync.SegmentsCaplin(s.dir, 0)
	if err != nil {
		return err
	}
	noneDone := true
	for index := range segments {
		segment := segments[index]
		// The same slot=>offset mapping is used for both beacon blocks and blob sidecars.
		if segment.Type.Enum() != snaptype.CaplinEnums.BeaconBlocks && segment.Type.Enum() != snaptype.CaplinEnums.BlobSidecars {
			continue
		}
		if segment.Type.HasIndexFiles(segment, logger) {
			continue
		}
		p := &background.Progress{}
		noneDone = false
		if err := BeaconSimpleIdx(ctx, segment, s.Salt, s.tmpdir, p, log.LvlDebug, logger); err != nil {
			return err
		}
	}
	if noneDone {
		return nil
	}

	return s.ReopenFolder()
}

func (s *CaplinSnapshots) ReadHeader(slot uint64) (*cltypes.SignedBeaconBlockHeader, uint64, libcommon.Hash, error) {
	defer func() {
		if rec := recover(); rec != nil {
			panic(fmt.Sprintf("ReadHeader(%d), %s, %s\n", slot, rec, dbg.Stack()))
		}
	}()

	view := s.View()
	defer view.Close()

	var buf []byte

	seg, ok := view.BeaconBlocksSegment(slot)
	if !ok {
		return nil, 0, libcommon.Hash{}, nil
	}

	idxSlot := seg.Src().Index()

	if idxSlot == nil {
		return nil, 0, libcommon.Hash{}, nil
	}
	blockOffset := idxSlot.OrdinalLookup(slot - idxSlot.BaseDataID())

	gg := seg.Src().MakeGetter()
	gg.Reset(blockOffset)
	if !gg.HasNext() {
		return nil, 0, libcommon.Hash{}, nil
	}

	buf, _ = gg.Next(buf)
	if len(buf) == 0 {
		return nil, 0, libcommon.Hash{}, nil
	}
	// Decompress this thing
	buffer := buffersPool.Get().(*bytes.Buffer)
	defer buffersPool.Put(buffer)

	buffer.Reset()
	buffer.Write(buf)
	reader := decompressorPool.Get().(*zstd.Decoder)
	defer decompressorPool.Put(reader)
	reader.Reset(buffer)

	// Use pooled buffers and readers to avoid allocations.
	return snapshot_format.ReadBlockHeaderFromSnapshotWithExecutionData(reader, s.beaconCfg)
}

func (s *CaplinSnapshots) ReadBlobSidecars(slot uint64) ([]*cltypes.BlobSidecar, error) {
	view := s.View()
	defer view.Close()

	var buf []byte

	seg, ok := view.BlobSidecarsSegment(slot)
	if !ok {
		return nil, nil
	}

	idxSlot := seg.Src().Index()

	if idxSlot == nil {
		return nil, nil
	}
	blockOffset := idxSlot.OrdinalLookup(slot - idxSlot.BaseDataID())

	gg := seg.Src().MakeGetter()
	gg.Reset(blockOffset)
	if !gg.HasNext() {
		return nil, nil
	}

	buf, _ = gg.Next(buf)
	if len(buf) == 0 {
		return nil, nil
	}
	if len(buf)%sidecarSSZSize != 0 {
		return nil, errors.New("invalid sidecar list length")
	}
	sidecars := make([]*cltypes.BlobSidecar, len(buf)/sidecarSSZSize)
	for i := 0; i < len(buf); i += sidecarSSZSize {
		sidecars[i/sidecarSSZSize] = &cltypes.BlobSidecar{}
		if err := sidecars[i/sidecarSSZSize].DecodeSSZ(buf[i:i+sidecarSSZSize], int(clparams.DenebVersion)); err != nil {
			return nil, err
		}
	}
	return sidecars, nil
}

func (s *CaplinSnapshots) FrozenBlobs() uint64 {
	if s.beaconCfg.DenebForkEpoch == math.MaxUint64 {
		return 0
	}
	ret := uint64(0)
	for _, seg := range s.BlobSidecars.VisibleSegments {
<<<<<<< HEAD
		if seg.From() == minSegFrom {
			foundMinSeg = true
		}
		ret = max(ret, seg.To())
=======
		ret = max(ret, seg.to)
>>>>>>> f86c8928
	}

	return ret
}<|MERGE_RESOLUTION|>--- conflicted
+++ resolved
@@ -331,11 +331,7 @@
 
 	var maxIdx uint64
 	if len(s.BeaconBlocks.VisibleSegments) > 0 {
-<<<<<<< HEAD
-		s.BeaconBlocks.SetMaxVisibleBlock(s.BeaconBlocks.VisibleSegments[len(s.BeaconBlocks.VisibleSegments)-1].To() - 1)
-=======
-		maxIdx = s.BeaconBlocks.VisibleSegments[len(s.BeaconBlocks.VisibleSegments)-1].to - 1
->>>>>>> f86c8928
+		maxIdx = s.BeaconBlocks.VisibleSegments[len(s.BeaconBlocks.VisibleSegments)-1].To() - 1
 	}
 	s.BeaconBlocks.maxVisibleBlock.Store(maxIdx)
 }
@@ -770,14 +766,7 @@
 	}
 	ret := uint64(0)
 	for _, seg := range s.BlobSidecars.VisibleSegments {
-<<<<<<< HEAD
-		if seg.From() == minSegFrom {
-			foundMinSeg = true
-		}
 		ret = max(ret, seg.To())
-=======
-		ret = max(ret, seg.to)
->>>>>>> f86c8928
 	}
 
 	return ret
