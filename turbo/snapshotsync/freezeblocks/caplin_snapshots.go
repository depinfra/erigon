--- conflicted
+++ resolved
@@ -121,13 +121,9 @@
 	BlobSidecars := &segments{
 		DirtySegments: btree.NewBTreeGOptions[*DirtySegment](DirtySegmentLess, btree.Options{Degree: 128, NoLocks: false}),
 	}
-<<<<<<< HEAD
-	return &CaplinSnapshots{dir: dirs.Snap, tmpdir: dirs.Tmp, cfg: cfg, BeaconBlocks: BeaconBlocks, BlobSidecars: BlobSidecars, logger: logger, beaconCfg: beaconCfg}
-=======
 	c := &CaplinSnapshots{dir: dirs.Snap, tmpdir: dirs.Tmp, cfg: cfg, BeaconBlocks: BeaconBlocks, BlobSidecars: BlobSidecars, logger: logger, beaconCfg: beaconCfg}
 	c.recalcVisibleFiles()
 	return nil
->>>>>>> e5ccebad
 }
 
 func (s *CaplinSnapshots) IndicesMax() uint64  { return s.idxMax.Load() }
