package eth1

import (
	"context"
	"fmt"
	"time"

	libcommon "github.com/ledgerwatch/erigon-lib/common"
	"github.com/ledgerwatch/erigon-lib/gointerfaces"
	"github.com/ledgerwatch/erigon-lib/gointerfaces/execution"
	"github.com/ledgerwatch/erigon-lib/kv"
	"github.com/ledgerwatch/erigon-lib/kv/rawdbv3"
	"github.com/ledgerwatch/erigon/core/rawdb"
	"github.com/ledgerwatch/erigon/eth/stagedsync"
	"github.com/ledgerwatch/erigon/eth/stagedsync/stages"
)

type forkchoiceOutcome struct {
	receipt *execution.ForkChoiceReceipt
	err     error
}

func sendForkchoiceReceiptWithoutWaiting(ch chan forkchoiceOutcome, receipt *execution.ForkChoiceReceipt) {
	select {
	case ch <- forkchoiceOutcome{receipt: receipt}:
	default:
	}
}

func sendForkchoiceErrorWithoutWaiting(ch chan forkchoiceOutcome, err error) {
	select {
	case ch <- forkchoiceOutcome{err: err}:
	default:
	}
}

// verifyForkchoiceHashes verifies the finalized and safe hash of the forkchoice state
func (e *EthereumExecutionModule) verifyForkchoiceHashes(ctx context.Context, tx kv.Tx, blockHash, finalizedHash, safeHash libcommon.Hash) (bool, error) {
	// Client software MUST return -38002: Invalid forkchoice state error if the payload referenced by
	// forkchoiceState.headBlockHash is VALID and a payload referenced by either forkchoiceState.finalizedBlockHash or
	// forkchoiceState.safeBlockHash does not belong to the chain defined by forkchoiceState.headBlockHash
	headNumber := rawdb.ReadHeaderNumber(tx, blockHash)
	finalizedNumber := rawdb.ReadHeaderNumber(tx, finalizedHash)
	safeNumber := rawdb.ReadHeaderNumber(tx, safeHash)

	if finalizedHash != (libcommon.Hash{}) && finalizedHash != blockHash {
		canonical, err := e.isCanonicalHash(ctx, tx, finalizedHash)
		if err != nil {
			return false, err
		}
		if !canonical || *headNumber <= *finalizedNumber {
			return false, nil
		}

	}
	if safeHash != (libcommon.Hash{}) && safeHash != blockHash {
		canonical, err := e.isCanonicalHash(ctx, tx, safeHash)
		if err != nil {
			return false, err
		}
		if !canonical || *headNumber <= *safeNumber {
			return false, nil
		}
	}
	return true, nil
}

func (e *EthereumExecutionModule) UpdateForkChoice(ctx context.Context, req *execution.ForkChoice) (*execution.ForkChoiceReceipt, error) {
	blockHash := gointerfaces.ConvertH256ToHash(req.HeadBlockHash)
	safeHash := gointerfaces.ConvertH256ToHash(req.SafeBlockHash)
	finalizedHash := gointerfaces.ConvertH256ToHash(req.FinalizedBlockHash)

	outcomeCh := make(chan forkchoiceOutcome)

	// So we wait at most the amount specified by req.Timeout before just sending out
	go e.updateForkChoice(ctx, blockHash, safeHash, finalizedHash, outcomeCh)
	fcuTimer := time.NewTimer(time.Duration(req.Timeout) * time.Millisecond)

	select {
	case <-fcuTimer.C:
		e.logger.Debug("treating forkChoiceUpdated as asynchronous as it is taking too long")
		return &execution.ForkChoiceReceipt{
			LatestValidHash: gointerfaces.ConvertHashToH256(libcommon.Hash{}),
			Status:          execution.ExecutionStatus_Busy,
		}, nil
	case outcome := <-outcomeCh:
		return outcome.receipt, outcome.err
	}

}

func writeForkChoiceHashes(tx kv.RwTx, blockHash, safeHash, finalizedHash libcommon.Hash) {
	if finalizedHash != (libcommon.Hash{}) {
		rawdb.WriteForkchoiceFinalized(tx, finalizedHash)
	}
	if safeHash != (libcommon.Hash{}) {
		rawdb.WriteForkchoiceSafe(tx, safeHash)
	}
	rawdb.WriteHeadBlockHash(tx, blockHash)
	rawdb.WriteForkchoiceHead(tx, blockHash)
}

func (e *EthereumExecutionModule) updateForkChoice(ctx context.Context, blockHash, safeHash, finalizedHash libcommon.Hash, outcomeCh chan forkchoiceOutcome) {
	if !e.semaphore.TryAcquire(1) {
		sendForkchoiceReceiptWithoutWaiting(outcomeCh, &execution.ForkChoiceReceipt{
			LatestValidHash: gointerfaces.ConvertHashToH256(libcommon.Hash{}),
			Status:          execution.ExecutionStatus_Busy,
		})
		return
	}
	defer e.semaphore.Release(1)

	type canonicalEntry struct {
		hash   libcommon.Hash
		number uint64
	}
	tx, err := e.db.BeginRwNosync(ctx)
	if err != nil {
		sendForkchoiceErrorWithoutWaiting(outcomeCh, err)
		return
	}
	defer tx.Rollback()

	defer e.forkValidator.ClearWithUnwind(e.accumulator, e.stateChangeConsumer)
	// Step one, find reconnection point, and mark all of those headers as canonical.
	fcuHeader, err := e.blockReader.HeaderByHash(ctx, tx, blockHash)
	if err != nil {
		sendForkchoiceErrorWithoutWaiting(outcomeCh, err)
		return
	}
	if fcuHeader == nil {
		sendForkchoiceErrorWithoutWaiting(outcomeCh, fmt.Errorf("forkchoice: block %x not found or was marked invalid", blockHash))
		return
	}
	canonicalHash, err := e.blockReader.CanonicalHash(ctx, tx, fcuHeader.Number.Uint64())
	if err != nil {
		sendForkchoiceErrorWithoutWaiting(outcomeCh, err)
		return
	}

	if canonicalHash == blockHash {
		// if block hash is part of the canonical chain treat it as no-op.
		writeForkChoiceHashes(tx, blockHash, safeHash, finalizedHash)
		valid, err := e.verifyForkchoiceHashes(ctx, tx, blockHash, finalizedHash, safeHash)
		if err != nil {
			sendForkchoiceErrorWithoutWaiting(outcomeCh, err)
			return
		}
		if !valid {
			sendForkchoiceReceiptWithoutWaiting(outcomeCh, &execution.ForkChoiceReceipt{
				LatestValidHash: gointerfaces.ConvertHashToH256(libcommon.Hash{}),
				Status:          execution.ExecutionStatus_InvalidForkchoice,
			})
			return
		}
		sendForkchoiceReceiptWithoutWaiting(outcomeCh, &execution.ForkChoiceReceipt{
			LatestValidHash: gointerfaces.ConvertHashToH256(blockHash),
			Status:          execution.ExecutionStatus_Success,
		})
		return
	}

	// If we don't have it, too bad
	if fcuHeader == nil {
		sendForkchoiceReceiptWithoutWaiting(outcomeCh, &execution.ForkChoiceReceipt{
			LatestValidHash: gointerfaces.ConvertHashToH256(libcommon.Hash{}),
			Status:          execution.ExecutionStatus_MissingSegment,
		})
		return
	}
	currentParentHash := fcuHeader.ParentHash
	currentParentNumber := fcuHeader.Number.Uint64() - 1
	isCanonicalHash, err := rawdb.IsCanonicalHash(tx, currentParentHash, currentParentNumber)
	if err != nil {
		sendForkchoiceErrorWithoutWaiting(outcomeCh, err)
		return
	}
	// Find such point, and collect all hashes
	newCanonicals := make([]*canonicalEntry, 0, 64)
	newCanonicals = append(newCanonicals, &canonicalEntry{
		hash:   fcuHeader.Hash(),
		number: fcuHeader.Number.Uint64(),
	})
	for !isCanonicalHash {
		newCanonicals = append(newCanonicals, &canonicalEntry{
			hash:   currentParentHash,
			number: currentParentNumber,
		})
		currentHeader, err := e.blockReader.Header(ctx, tx, currentParentHash, currentParentNumber)
		if err != nil {
			sendForkchoiceErrorWithoutWaiting(outcomeCh, err)
			return
		}
		if currentHeader == nil {
			sendForkchoiceReceiptWithoutWaiting(outcomeCh, &execution.ForkChoiceReceipt{
				LatestValidHash: gointerfaces.ConvertHashToH256(libcommon.Hash{}),
				Status:          execution.ExecutionStatus_MissingSegment,
			})
			return
		}
		currentParentHash = currentHeader.ParentHash
		currentParentNumber = currentHeader.Number.Uint64() - 1
		isCanonicalHash, err = rawdb.IsCanonicalHash(tx, currentParentHash, currentParentNumber)
		if err != nil {
			sendForkchoiceErrorWithoutWaiting(outcomeCh, err)
			return
		}
	}

	e.executionPipeline.UnwindTo(currentParentNumber, libcommon.Hash{})

	var finishProgressBefore, headersProgressBefore uint64
	if finishProgressBefore, err = stages.GetStageProgress(tx, stages.Finish); err != nil {
		sendForkchoiceErrorWithoutWaiting(outcomeCh, err)
		return
	}
	if headersProgressBefore, err = stages.GetStageProgress(tx, stages.Headers); err != nil {
		sendForkchoiceErrorWithoutWaiting(outcomeCh, err)
		return
	}

	isSynced := finishProgressBefore > 0 && finishProgressBefore > e.blockReader.FrozenBlocks() && finishProgressBefore == headersProgressBefore
	if e.hook != nil {
		if err = e.hook.BeforeRun(tx, isSynced); err != nil {
			sendForkchoiceErrorWithoutWaiting(outcomeCh, err)
			return
		}
	}

	// Run the unwind
	if err := e.executionPipeline.RunUnwind(e.db, tx); err != nil {
		sendForkchoiceErrorWithoutWaiting(outcomeCh, err)
		return
	}

	// Mark all new canonicals as canonicals
	for _, canonicalSegment := range newCanonicals {
		if err := rawdb.WriteCanonicalHash(tx, canonicalSegment.hash, canonicalSegment.number); err != nil {
			sendForkchoiceErrorWithoutWaiting(outcomeCh, err)
			return
		}
	}
<<<<<<< HEAD
	if e.historyV3 {
		if err := rawdbv3.TxNums.Truncate(tx, currentParentNumber+1); err != nil {
=======
	// Mark all new canonicals as canonicals
	for _, canonicalSegment := range newCanonicals {
		chainReader := stagedsync.NewChainReaderImpl(e.config, tx, e.blockReader, e.logger)

		b := rawdb.ReadBlock(tx, canonicalSegment.hash, canonicalSegment.number)

		if b == nil {
			sendForkchoiceErrorWithoutWaiting(outcomeCh, fmt.Errorf("unexpected chain cap: %d", canonicalSegment.number))
			return
		}

		if err := e.engine.VerifyHeader(chainReader, b.Header(), true); err != nil {
			sendForkchoiceErrorWithoutWaiting(outcomeCh, err)
			return
		}

		if err := e.engine.VerifyUncles(chainReader, b.Header(), b.Uncles()); err != nil {
			sendForkchoiceErrorWithoutWaiting(outcomeCh, err)
			return
		}

		if err := rawdb.WriteCanonicalHash(tx, canonicalSegment.hash, canonicalSegment.number); err != nil {
>>>>>>> c6f63ff3
			sendForkchoiceErrorWithoutWaiting(outcomeCh, err)
			return
		}
		if err := rawdb.AppendCanonicalTxNums(tx, currentParentNumber+1); err != nil {
			sendForkchoiceErrorWithoutWaiting(outcomeCh, err)
			return
		}
	}

	// Set Progress for headers and bodies accordingly.
	if err := stages.SaveStageProgress(tx, stages.Headers, fcuHeader.Number.Uint64()); err != nil {
		sendForkchoiceErrorWithoutWaiting(outcomeCh, err)
		return
	}
	if err := stages.SaveStageProgress(tx, stages.Bodies, fcuHeader.Number.Uint64()); err != nil {
		sendForkchoiceErrorWithoutWaiting(outcomeCh, err)
		return
	}
	if err = rawdb.WriteHeadHeaderHash(tx, blockHash); err != nil {
		sendForkchoiceErrorWithoutWaiting(outcomeCh, err)
		return
	}
	if blockHash == e.forkValidator.ExtendingForkHeadHash() {
		e.logger.Info("[updateForkchoice] Fork choice update: flushing in-memory state (built by previous newPayload)")
		if err := e.forkValidator.FlushExtendingFork(tx, e.accumulator); err != nil {
			sendForkchoiceErrorWithoutWaiting(outcomeCh, err)
			return
		}
	}
	if e.forcePartialCommit {
		if err := tx.Commit(); err != nil {
			sendForkchoiceErrorWithoutWaiting(outcomeCh, err)
			return
		}
		tx = nil
	}
	// Run the forkchoice
	if err := e.executionPipeline.Run(e.db, tx, false); err != nil {
		sendForkchoiceErrorWithoutWaiting(outcomeCh, err)
		return
	}
	if e.forcePartialCommit {
		tx, err = e.db.BeginRwNosync(ctx)
		if err != nil {
			sendForkchoiceErrorWithoutWaiting(outcomeCh, err)
			return
		}
		defer tx.Rollback()
	}

	// if head hash was set then success otherwise no
	headHash := rawdb.ReadHeadBlockHash(tx)
	headNumber := rawdb.ReadHeaderNumber(tx, headHash)
	log := headNumber != nil && e.logger != nil
	// Update forks...
	writeForkChoiceHashes(tx, blockHash, safeHash, finalizedHash)
	status := execution.ExecutionStatus_Success
	if headHash != blockHash {
		status = execution.ExecutionStatus_BadBlock
		if log {
			e.logger.Warn("bad forkchoice", "head", headHash, "hash", blockHash)
			h, _ := e.getHeader(ctx, tx, headHash, *headNumber)
			fmt.Println(h.Hash())
		}
	} else {
		valid, err := e.verifyForkchoiceHashes(ctx, tx, blockHash, finalizedHash, safeHash)
		if err != nil {
			sendForkchoiceErrorWithoutWaiting(outcomeCh, err)
			return
		}
		if !valid {
			sendForkchoiceReceiptWithoutWaiting(outcomeCh, &execution.ForkChoiceReceipt{
				Status:          execution.ExecutionStatus_InvalidForkchoice,
				LatestValidHash: gointerfaces.ConvertHashToH256(libcommon.Hash{}),
			})
			return
		}
		if err := rawdb.TruncateCanonicalChain(ctx, tx, *headNumber+1); err != nil {
			sendForkchoiceErrorWithoutWaiting(outcomeCh, err)
			return
		}

		if err := tx.Commit(); err != nil {
			sendForkchoiceErrorWithoutWaiting(outcomeCh, err)
			return
		}
		if e.hook != nil {
			if err := e.db.View(ctx, func(tx kv.Tx) error {
				return e.hook.AfterRun(tx, finishProgressBefore)
			}); err != nil {
				sendForkchoiceErrorWithoutWaiting(outcomeCh, err)
				return
			}
		}
		if log {
			e.logger.Info("head updated", "hash", headHash, "number", *headNumber)
		}

		if err := e.db.Update(ctx, func(tx kv.RwTx) error { return e.executionPipeline.RunPrune(e.db, tx, false) }); err != nil {
			sendForkchoiceErrorWithoutWaiting(outcomeCh, err)
			return
		}
	}

	sendForkchoiceReceiptWithoutWaiting(outcomeCh, &execution.ForkChoiceReceipt{
		LatestValidHash: gointerfaces.ConvertHashToH256(headHash),
		Status:          status,
	})
}<|MERGE_RESOLUTION|>--- conflicted
+++ resolved
@@ -235,38 +235,32 @@
 
 	// Mark all new canonicals as canonicals
 	for _, canonicalSegment := range newCanonicals {
+		chainReader := stagedsync.NewChainReaderImpl(e.config, tx, e.blockReader, e.logger)
+
+		b := rawdb.ReadBlock(tx, canonicalSegment.hash, canonicalSegment.number)
+
+		if b == nil {
+			sendForkchoiceErrorWithoutWaiting(outcomeCh, fmt.Errorf("unexpected chain cap: %d", canonicalSegment.number))
+			return
+		}
+
+		if err := e.engine.VerifyHeader(chainReader, b.Header(), true); err != nil {
+			sendForkchoiceErrorWithoutWaiting(outcomeCh, err)
+			return
+		}
+
+		if err := e.engine.VerifyUncles(chainReader, b.Header(), b.Uncles()); err != nil {
+			sendForkchoiceErrorWithoutWaiting(outcomeCh, err)
+			return
+		}
+
 		if err := rawdb.WriteCanonicalHash(tx, canonicalSegment.hash, canonicalSegment.number); err != nil {
 			sendForkchoiceErrorWithoutWaiting(outcomeCh, err)
 			return
 		}
 	}
-<<<<<<< HEAD
 	if e.historyV3 {
 		if err := rawdbv3.TxNums.Truncate(tx, currentParentNumber+1); err != nil {
-=======
-	// Mark all new canonicals as canonicals
-	for _, canonicalSegment := range newCanonicals {
-		chainReader := stagedsync.NewChainReaderImpl(e.config, tx, e.blockReader, e.logger)
-
-		b := rawdb.ReadBlock(tx, canonicalSegment.hash, canonicalSegment.number)
-
-		if b == nil {
-			sendForkchoiceErrorWithoutWaiting(outcomeCh, fmt.Errorf("unexpected chain cap: %d", canonicalSegment.number))
-			return
-		}
-
-		if err := e.engine.VerifyHeader(chainReader, b.Header(), true); err != nil {
-			sendForkchoiceErrorWithoutWaiting(outcomeCh, err)
-			return
-		}
-
-		if err := e.engine.VerifyUncles(chainReader, b.Header(), b.Uncles()); err != nil {
-			sendForkchoiceErrorWithoutWaiting(outcomeCh, err)
-			return
-		}
-
-		if err := rawdb.WriteCanonicalHash(tx, canonicalSegment.hash, canonicalSegment.number); err != nil {
->>>>>>> c6f63ff3
 			sendForkchoiceErrorWithoutWaiting(outcomeCh, err)
 			return
 		}
