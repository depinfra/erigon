--- conflicted
+++ resolved
@@ -132,14 +132,11 @@
 	}
 	defer e.semaphore.Release(1)
 
-<<<<<<< HEAD
-=======
 	//if err := stages2.ProcessFrozenBlocks(ctx, e.db, e.blockReader, e.executionPipeline); err != nil {
 	//	sendForkchoiceErrorWithoutWaiting(outcomeCh, err)
 	//	e.logger.Warn("ProcessFrozenBlocks", "error", err)
 	//	return
 	//}
->>>>>>> ccde7c09
 	defer e.forkValidator.ClearWithUnwind(e.accumulator, e.stateChangeConsumer)
 
 	// Update the last new block seen.
