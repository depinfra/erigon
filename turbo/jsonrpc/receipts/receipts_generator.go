--- conflicted
+++ resolved
@@ -2,11 +2,8 @@
 
 import (
 	"context"
-<<<<<<< HEAD
 	"github.com/erigontech/erigon/core/rawdb/rawtemporaldb"
-=======
 	"fmt"
->>>>>>> cfd5ca13
 
 	lru "github.com/hashicorp/golang-lru/v2"
 
