// Copyright 2024 The Erigon Authors
// This file is part of Erigon.
//
// Erigon is free software: you can redistribute it and/or modify
// it under the terms of the GNU Lesser General Public License as published by
// the Free Software Foundation, either version 3 of the License, or
// (at your option) any later version.
//
// Erigon is distributed in the hope that it will be useful,
// but WITHOUT ANY WARRANTY; without even the implied warranty of
// MERCHANTABILITY or FITNESS FOR A PARTICULAR PURPOSE. See the
// GNU Lesser General Public License for more details.
//
// You should have received a copy of the GNU Lesser General Public License
// along with Erigon. If not, see <http://www.gnu.org/licenses/>.

package jsonrpc

import (
	"context"
	"fmt"

	"github.com/RoaringBitmap/roaring"
	"github.com/erigontech/erigon-lib/log/v3"
	"github.com/erigontech/erigon/core/rawdb/rawtemporaldb"

	"github.com/erigontech/erigon-lib/common"
	"github.com/erigontech/erigon-lib/kv"
	"github.com/erigontech/erigon-lib/kv/bitmapdb"
	"github.com/erigontech/erigon-lib/kv/order"
	"github.com/erigontech/erigon-lib/kv/rawdbv3"
	"github.com/erigontech/erigon-lib/kv/stream"

	"github.com/erigontech/erigon/cmd/state/exec3"
	"github.com/erigontech/erigon/core/rawdb"
	"github.com/erigontech/erigon/core/types"
	"github.com/erigontech/erigon/eth/ethutils"
	"github.com/erigontech/erigon/eth/filters"
	bortypes "github.com/erigontech/erigon/polygon/bor/types"
	"github.com/erigontech/erigon/rpc"
	"github.com/erigontech/erigon/turbo/rpchelper"
	"github.com/erigontech/erigon/turbo/services"
	"github.com/erigontech/erigon/turbo/snapshotsync/freezeblocks"
)

// getReceipts - checking in-mem cache, or else fallback to db, or else fallback to re-exec of block to re-gen receipts
func (api *BaseAPI) getReceipts(ctx context.Context, tx kv.Tx, block *types.Block) (types.Receipts, error) {
	chainConfig, err := api.chainConfig(ctx, tx)
	if err != nil {
		return nil, err
	}

	return api.receiptsGenerator.GetReceipts(ctx, chainConfig, tx, block)
}

// GetLogs implements eth_getLogs. Returns an array of logs matching a given filter object.
func (api *APIImpl) GetLogs(ctx context.Context, crit filters.FilterCriteria) (types.Logs, error) {
	var begin, end uint64
	logs := types.Logs{}

	tx, beginErr := api.db.BeginRo(ctx)
	if beginErr != nil {
		return logs, beginErr
	}
	defer tx.Rollback()

	if crit.BlockHash != nil {
		block, err := api.blockByHashWithSenders(ctx, tx, *crit.BlockHash)
		if err != nil {
			return nil, err
		}
		if block == nil {
			return nil, fmt.Errorf("block not found: %x", *crit.BlockHash)
		}

		num := block.NumberU64()
		begin = num
		end = num
	} else {
		// Convert the RPC block numbers into internal representations
		latest, _, _, err := rpchelper.GetBlockNumber(ctx, rpc.BlockNumberOrHashWithNumber(rpc.LatestExecutedBlockNumber), tx, api._blockReader, nil)
		if err != nil {
			return nil, err
		}

		begin = latest
		if crit.FromBlock != nil {
			fromBlock := crit.FromBlock.Int64()
			if fromBlock > 0 {
				begin = uint64(fromBlock)
			} else {
				blockNum := rpc.BlockNumber(fromBlock)
				begin, _, _, err = rpchelper.GetBlockNumber(ctx, rpc.BlockNumberOrHashWithNumber(blockNum), tx, api._blockReader, api.filters)
				if err != nil {
					return nil, err
				}
			}

		}
		end = latest
		if crit.ToBlock != nil {
			toBlock := crit.ToBlock.Int64()
			if toBlock > 0 {
				end = uint64(toBlock)
			} else {
				blockNum := rpc.BlockNumber(toBlock)
				end, _, _, err = rpchelper.GetBlockNumber(ctx, rpc.BlockNumberOrHashWithNumber(blockNum), tx, api._blockReader, api.filters)
				if err != nil {
					return nil, err
				}
			}
		}
	}

	if end < begin {
		return nil, fmt.Errorf("end (%d) < begin (%d)", end, begin)
	}
	if end > roaring.MaxUint32 {
		latest, err := rpchelper.GetLatestBlockNumber(tx)
		if err != nil {
			return nil, err
		}
		if begin > latest {
			return nil, fmt.Errorf("begin (%d) > latest (%d)", begin, latest)
		}
		end = latest
	}

	erigonLogs, err := api.getLogsV3(ctx, tx.(kv.TemporalTx), begin, end, crit)
	if err != nil {
		return nil, err
	}
	logs = make(types.Logs, len(erigonLogs))
	for i, log := range erigonLogs {
		logs[i] = &types.Log{
			Address:     log.Address,
			Topics:      log.Topics,
			Data:        log.Data,
			BlockNumber: log.BlockNumber,
			TxHash:      log.TxHash,
			TxIndex:     log.TxIndex,
			BlockHash:   log.BlockHash,
			Index:       log.Index,
			Removed:     log.Removed,
		}
	}
	return logs, nil
}

// The Topic list restricts matches to particular event topics. Each event has a list
// of topics. Topics matches a prefix of that list. An empty element slice matches any
// topic. Non-empty elements represent an alternative that matches any of the
// contained topics.
//
// Examples:
// {} or nil          matches any topic list
// {{A}}              matches topic A in first position
// {{}, {B}}          matches any topic in first position AND B in second position
// {{A}, {B}}         matches topic A in first position AND B in second position
// {{A, B}, {C, D}}   matches topic (A OR B) in first position AND (C OR D) in second position
func getTopicsBitmap(c kv.Tx, topics [][]common.Hash, from, to uint64) (*roaring.Bitmap, error) {
	var result *roaring.Bitmap
	for _, sub := range topics {
		var bitmapForORing *roaring.Bitmap
		for _, topic := range sub {
			m, err := bitmapdb.Get(c, kv.LogTopicIndex, topic[:], uint32(from), uint32(to))
			if err != nil {
				return nil, err
			}
			if bitmapForORing == nil {
				bitmapForORing = m
				continue
			}
			bitmapForORing.Or(m)
		}

		if bitmapForORing == nil {
			continue
		}
		if result == nil {
			result = bitmapForORing
			continue
		}

		result = roaring.And(bitmapForORing, result)
	}
	return result, nil
}
func getAddrsBitmap(tx kv.Tx, addrs []common.Address, from, to uint64) (*roaring.Bitmap, error) {
	if len(addrs) == 0 {
		return nil, nil
	}
	rx := make([]*roaring.Bitmap, len(addrs))
	defer func() {
		for _, bm := range rx {
			bitmapdb.ReturnToPool(bm)
		}
	}()
	for idx, addr := range addrs {
		m, err := bitmapdb.Get(tx, kv.LogAddressIndex, addr[:], uint32(from), uint32(to))
		if err != nil {
			return nil, err
		}
		rx[idx] = m
	}
	return roaring.FastOr(rx...), nil
}

func applyFilters(out *roaring.Bitmap, tx kv.Tx, begin, end uint64, crit filters.FilterCriteria) error {
	out.AddRange(begin, end+1) // [from,to)
	topicsBitmap, err := getTopicsBitmap(tx, crit.Topics, begin, end)
	if err != nil {
		return err
	}
	if topicsBitmap != nil {
		out.And(topicsBitmap)
	}
	addrBitmap, err := getAddrsBitmap(tx, crit.Addresses, begin, end)
	if err != nil {
		return err
	}
	if addrBitmap != nil {
		out.And(addrBitmap)
	}
	return nil
}

func applyFiltersV3(ctx context.Context, br services.FullBlockReader, tx kv.TemporalTx, begin, end uint64, crit filters.FilterCriteria) (out stream.U64, err error) {
	//[from,to)
	txNumsReader := rawdbv3.TxNums.WithCustomReadTxNumFunc(freezeblocks.ReadTxNumFuncFromBlockReader(ctx, br))

	var fromTxNum, toTxNum uint64
	if begin > 0 {
		fromTxNum, err = txNumsReader.Min(tx, begin)
		if err != nil {
			return out, err
		}
	}
	toTxNum, err = txNumsReader.Max(tx, end)
	if err != nil {
		return out, err
	}
	toTxNum++

	topicsBitmap, err := getTopicsBitmapV3(tx, crit.Topics, fromTxNum, toTxNum)
	if err != nil {
		return out, err
	}
	if topicsBitmap != nil {
		out = topicsBitmap
	}
	addrBitmap, err := getAddrsBitmapV3(tx, crit.Addresses, fromTxNum, toTxNum)
	if err != nil {
		return out, err
	}
	if addrBitmap != nil {
		if out == nil {
			out = addrBitmap
		} else {
			out = stream.Intersect[uint64](out, addrBitmap, -1)
		}
	}
	if out == nil {
		out = stream.Range[uint64](fromTxNum, toTxNum)
	}
	return out, nil
}

func (api *BaseAPI) getLogsV3(ctx context.Context, tx kv.TemporalTx, begin, end uint64, crit filters.FilterCriteria) ([]*types.ErigonLog, error) {
	logs := []*types.ErigonLog{} //nolint

	addrMap := make(map[common.Address]struct{}, len(crit.Addresses))
	for _, v := range crit.Addresses {
		addrMap[v] = struct{}{}
	}

	chainConfig, err := api.chainConfig(ctx, tx)
	if err != nil {
		return nil, err
	}
	exec := exec3.NewTraceWorker(tx, chainConfig, api.engine(), api._blockReader, nil)
	defer exec.Close()

	var blockHash common.Hash
	var header *types.Header

	txNumbers, err := applyFiltersV3(ctx, api._blockReader, tx, begin, end, crit)
	if err != nil {
		return logs, err
	}
<<<<<<< HEAD

	var baseBlockTxnID kv.TxnId
	it := rawdbv3.TxNums2BlockNums(tx, txNumbers, order.Asc)
=======
	it := rawdbv3.TxNums2BlockNums(tx,
		rawdbv3.TxNums.WithCustomReadTxNumFunc(freezeblocks.ReadTxNumFuncFromBlockReader(ctx, api._blockReader)),
		txNumbers, order.Asc)
>>>>>>> 0008a4c8
	defer it.Close()
	for it.HasNext() {
		if err = ctx.Err(); err != nil {
			return nil, err
		}
		txNum, blockNum, txIndex, isFinalTxn, blockNumChanged, err := it.Next()
		if err != nil {
			return nil, err
		}
		if isFinalTxn {
			continue
		}

		// if block number changed, calculate all related field

		if blockNumChanged {
			if header, err = api._blockReader.HeaderByNumber(ctx, tx, blockNum); err != nil {
				return nil, err
			}
			if header == nil {
				log.Warn("[rpc] header is nil", "blockNum", blockNum)
				continue
			}
			blockHash = header.Hash()

			rrrr := rawdb.NewCanonicalReader()
			baseBlockTxnID, err = rrrr.BaseTxnID(tx, blockNum, blockHash)
			if err != nil {
				return nil, err
			}
			exec.ChangeBlock(header)
		}

		//fmt.Printf("txNum=%d, blockNum=%d, txIndex=%d, maxTxNumInBlock=%d,mixTxNumInBlock=%d\n", txNum, blockNum, txIndex, maxTxNumInBlock, minTxNumInBlock)
		txn, err := api._txnReader.TxnByIdxInBlock(ctx, tx, blockNum, txIndex)
		if err != nil {
			return nil, err
		}
		if txn == nil {
			continue
		}

		_, err = exec.ExecTxn(txNum, txIndex, txn)
		if err != nil {
			return nil, err
		}
		rawLogs := exec.GetLogs(txIndex, txn)

		// `ReadReceipt` does fill `rawLogs` calulated fields. but we don't need it anymore.
		r, err := rawtemporaldb.ReadReceipt(tx, baseBlockTxnID+kv.TxnId(txIndex), rawLogs, txIndex, blockHash, blockNum, txn)
		if err != nil {
			return nil, err
		}
		var filtered types.Logs
		if r == nil { // if receipt data is not released yet. fallback to manual field filling. can remove in future.
			filtered = rawLogs.Filter(addrMap, crit.Topics, 0)
			for _, log := range filtered {
				log.BlockNumber = blockNum
				log.BlockHash = blockHash
				log.TxHash = txn.Hash()
			}
		} else {
			filtered = r.Logs
		}

		for _, filteredLog := range filtered {
			logs = append(logs, &types.ErigonLog{
				Address:     filteredLog.Address,
				Topics:      filteredLog.Topics,
				Data:        filteredLog.Data,
				BlockNumber: filteredLog.BlockNumber,
				TxHash:      filteredLog.TxHash,
				TxIndex:     filteredLog.TxIndex,
				BlockHash:   filteredLog.BlockHash,
				Index:       filteredLog.Index,
				Removed:     filteredLog.Removed,
				Timestamp:   header.Time,
			})
		}
	}

	return logs, nil
}

// The Topic list restricts matches to particular event topics. Each event has a list
// of topics. Topics matches a prefix of that list. An empty element slice matches any
// topic. Non-empty elements represent an alternative that matches any of the
// contained topics.
//
// Examples:
// {} or nil          matches any topic list
// {{A}}              matches topic A in first position
// {{}, {B}}          matches any topic in first position AND B in second position
// {{A}, {B}}         matches topic A in first position AND B in second position
// {{A, B}, {C, D}}   matches topic (A OR B) in first position AND (C OR D) in second position
func getTopicsBitmapV3(tx kv.TemporalTx, topics [][]common.Hash, from, to uint64) (res stream.U64, err error) {
	for _, sub := range topics {

		var topicsUnion stream.U64
		for _, topic := range sub {
			it, err := tx.IndexRange(kv.LogTopicIdx, topic.Bytes(), int(from), int(to), order.Asc, kv.Unlim)
			if err != nil {
				return nil, err
			}
			topicsUnion = stream.Union[uint64](topicsUnion, it, order.Asc, -1)
		}

		if res == nil {
			res = topicsUnion
			continue
		}
		res = stream.Intersect[uint64](res, topicsUnion, -1)
	}
	return res, nil
}

func getAddrsBitmapV3(tx kv.TemporalTx, addrs []common.Address, from, to uint64) (res stream.U64, err error) {
	for _, addr := range addrs {
		it, err := tx.IndexRange(kv.LogAddrIdx, addr[:], int(from), int(to), true, kv.Unlim)
		if err != nil {
			return nil, err
		}
		res = stream.Union[uint64](res, it, order.Asc, -1)
	}
	return res, nil
}

// GetTransactionReceipt implements eth_getTransactionReceipt. Returns the receipt of a transaction given the transaction's hash.
func (api *APIImpl) GetTransactionReceipt(ctx context.Context, txnHash common.Hash) (map[string]interface{}, error) {
	tx, err := api.db.BeginRo(ctx)
	if err != nil {
		return nil, err
	}
	defer tx.Rollback()

	var blockNum uint64
	var ok bool

	blockNum, ok, err = api.txnLookup(ctx, tx, txnHash)
	if err != nil {
		return nil, err
	}

	cc, err := api.chainConfig(ctx, tx)
	if err != nil {
		return nil, err
	}
	// Private API returns 0 if transaction is not found.
	if blockNum == 0 && cc.Bor != nil {
		if api.bridgeReader != nil {
			blockNum, ok, err = api.bridgeReader.EventTxnLookup(ctx, txnHash)
		} else {
			blockNum, ok, err = api._blockReader.EventLookup(ctx, tx, txnHash)
		}
		if err != nil {
			return nil, err
		}
	}

	if !ok {
		return nil, nil
	}

	block, err := api.blockByNumberWithSenders(ctx, tx, blockNum)
	if err != nil {
		return nil, err
	}
	if block == nil {
		return nil, nil // not error, see https://github.com/erigontech/erigon/issues/1645
	}

	var txnIndex uint64
	var txn types.Transaction
	for idx, transaction := range block.Transactions() {
		if transaction.Hash() == txnHash {
			txn = transaction
			txnIndex = uint64(idx)
			break
		}
	}

	var borTx types.Transaction
	if txn == nil && cc.Bor != nil {
		borTx = rawdb.ReadBorTransactionForBlock(tx, blockNum)
		if borTx == nil {
			borTx = bortypes.NewBorTransaction()
		}
	}
	receipts, err := api.getReceipts(ctx, tx, block)
	if err != nil {
		return nil, fmt.Errorf("getReceipts error: %w", err)
	}

	if txn == nil && cc.Bor != nil {
		borReceipt, err := rawdb.ReadBorReceipt(tx, block.Hash(), blockNum, receipts)
		if err != nil {
			return nil, err
		}
		if borReceipt == nil {
			return nil, nil
		}
		return ethutils.MarshalReceipt(borReceipt, borTx, cc, block.HeaderNoCopy(), txnHash, false), nil
	}

	if len(receipts) <= int(txnIndex) {
		return nil, fmt.Errorf("block has less receipts than expected: %d <= %d, block: %d", len(receipts), int(txnIndex), blockNum)
	}

	return ethutils.MarshalReceipt(receipts[txnIndex], block.Transactions()[txnIndex], cc, block.HeaderNoCopy(), txnHash, true), nil
}

// GetBlockReceipts - receipts for individual block
func (api *APIImpl) GetBlockReceipts(ctx context.Context, numberOrHash rpc.BlockNumberOrHash) ([]map[string]interface{}, error) {
	tx, err := api.db.BeginRo(ctx)
	if err != nil {
		return nil, err
	}
	defer tx.Rollback()

	blockNum, blockHash, _, err := rpchelper.GetBlockNumber(ctx, numberOrHash, tx, api._blockReader, api.filters)
	if err != nil {
		return nil, err
	}
	block, err := api.blockWithSenders(ctx, tx, blockHash, blockNum)
	if err != nil {
		return nil, err
	}
	if block == nil {
		return nil, nil
	}
	chainConfig, err := api.chainConfig(ctx, tx)
	if err != nil {
		return nil, err
	}
	receipts, err := api.getReceipts(ctx, tx, block)
	if err != nil {
		return nil, fmt.Errorf("getReceipts error: %w", err)
	}
	result := make([]map[string]interface{}, 0, len(receipts))
	for _, receipt := range receipts {
		txn := block.Transactions()[receipt.TransactionIndex]
		result = append(result, ethutils.MarshalReceipt(receipt, txn, chainConfig, block.HeaderNoCopy(), txn.Hash(), true))
	}

	if chainConfig.Bor != nil {
		borTx := rawdb.ReadBorTransactionForBlock(tx, blockNum)
		if borTx != nil {
			borReceipt, err := rawdb.ReadBorReceipt(tx, block.Hash(), blockNum, receipts)
			if err != nil {
				return nil, err
			}
			if borReceipt != nil {
				result = append(result, ethutils.MarshalReceipt(borReceipt, borTx, chainConfig, block.HeaderNoCopy(), borReceipt.TxHash, false))
			}
		}
	}

	return result, nil
}

// MapTxNum2BlockNumIter - enrich iterator by TxNumbers, adding more info:
//   - blockNum
//   - txIndex in block: -1 means first system tx
//   - isFinalTxn: last system-txn. BlockRewards and similar things - are attribute to this virtual txn.
//   - blockNumChanged: means this and previous txNum belongs to different blockNumbers
//
// Expect: `it` to return sorted txNums, then blockNum will not change until `it.Next() < maxTxNumInBlock`
//
//	it allow certain optimizations.
type MapTxNum2BlockNumIter struct {
	it          stream.U64
	tx          kv.Tx
	orderAscend bool

	blockNum                         uint64
	minTxNumInBlock, maxTxNumInBlock uint64

	txNumsReader rawdbv3.TxNumsReader
}

func MapTxNum2BlockNum(tx kv.Tx, txNumsReader rawdbv3.TxNumsReader, it stream.U64) *MapTxNum2BlockNumIter {
	return &MapTxNum2BlockNumIter{tx: tx, it: it, orderAscend: true, txNumsReader: txNumsReader}
}
func MapDescendTxNum2BlockNum(tx kv.Tx, txNumsReader rawdbv3.TxNumsReader, it stream.U64) *MapTxNum2BlockNumIter {
	return &MapTxNum2BlockNumIter{tx: tx, it: it, orderAscend: false, txNumsReader: txNumsReader}
}
func (i *MapTxNum2BlockNumIter) HasNext() bool { return i.it.HasNext() }
func (i *MapTxNum2BlockNumIter) Next() (txNum, blockNum uint64, txIndex int, isFinalTxn, blockNumChanged bool, err error) {
	txNum, err = i.it.Next()
	if err != nil {
		return txNum, blockNum, txIndex, isFinalTxn, blockNumChanged, err
	}

	// txNums are sorted, it means blockNum will not change until `txNum < maxTxNumInBlock`
	if i.maxTxNumInBlock == 0 || (i.orderAscend && txNum > i.maxTxNumInBlock) || (!i.orderAscend && txNum < i.minTxNumInBlock) {
		blockNumChanged = true

		var ok bool
		ok, i.blockNum, err = i.txNumsReader.FindBlockNum(i.tx, txNum)
		if err != nil {
			return
		}
		if !ok {
			return txNum, i.blockNum, txIndex, isFinalTxn, blockNumChanged, fmt.Errorf("can't find blockNumber by txnID=%d", txNum)
		}
	}
	blockNum = i.blockNum

	// if block number changed, calculate all related field
	if blockNumChanged {
		i.minTxNumInBlock, err = i.txNumsReader.Min(i.tx, blockNum)
		if err != nil {
			return
		}
		i.maxTxNumInBlock, err = i.txNumsReader.Max(i.tx, blockNum)
		if err != nil {
			return
		}
	}

	txIndex = int(txNum) - int(i.minTxNumInBlock) - 1
	isFinalTxn = txNum == i.maxTxNumInBlock
	return
}<|MERGE_RESOLUTION|>--- conflicted
+++ resolved
@@ -288,15 +288,11 @@
 	if err != nil {
 		return logs, err
 	}
-<<<<<<< HEAD
 
 	var baseBlockTxnID kv.TxnId
-	it := rawdbv3.TxNums2BlockNums(tx, txNumbers, order.Asc)
-=======
 	it := rawdbv3.TxNums2BlockNums(tx,
 		rawdbv3.TxNums.WithCustomReadTxNumFunc(freezeblocks.ReadTxNumFuncFromBlockReader(ctx, api._blockReader)),
 		txNumbers, order.Asc)
->>>>>>> 0008a4c8
 	defer it.Close()
 	for it.HasNext() {
 		if err = ctx.Err(); err != nil {
