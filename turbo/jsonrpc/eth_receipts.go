// Copyright 2024 The Erigon Authors
// This file is part of Erigon.
//
// Erigon is free software: you can redistribute it and/or modify
// it under the terms of the GNU Lesser General Public License as published by
// the Free Software Foundation, either version 3 of the License, or
// (at your option) any later version.
//
// Erigon is distributed in the hope that it will be useful,
// but WITHOUT ANY WARRANTY; without even the implied warranty of
// MERCHANTABILITY or FITNESS FOR A PARTICULAR PURPOSE. See the
// GNU Lesser General Public License for more details.
//
// You should have received a copy of the GNU Lesser General Public License
// along with Erigon. If not, see <http://www.gnu.org/licenses/>.

package jsonrpc

import (
	"context"
	"fmt"

	"github.com/RoaringBitmap/roaring"
	"github.com/erigontech/erigon-lib/log/v3"
	"github.com/erigontech/erigon/core/rawdb/rawtemporaldb"

	"github.com/erigontech/erigon-lib/common"
	"github.com/erigontech/erigon-lib/kv"
	"github.com/erigontech/erigon-lib/kv/bitmapdb"
	"github.com/erigontech/erigon-lib/kv/order"
	"github.com/erigontech/erigon-lib/kv/rawdbv3"
	"github.com/erigontech/erigon-lib/kv/stream"

	"github.com/erigontech/erigon/cmd/state/exec3"
	"github.com/erigontech/erigon/core/rawdb"
	"github.com/erigontech/erigon/core/types"
	"github.com/erigontech/erigon/eth/ethutils"
	"github.com/erigontech/erigon/eth/filters"
	bortypes "github.com/erigontech/erigon/polygon/bor/types"
	"github.com/erigontech/erigon/rpc"
	"github.com/erigontech/erigon/turbo/rpchelper"
	"github.com/erigontech/erigon/turbo/snapshotsync/freezeblocks"
)

// getReceipts - checking in-mem cache, or else fallback to db, or else fallback to re-exec of block to re-gen receipts
func (api *BaseAPI) getReceipts(ctx context.Context, tx kv.Tx, block *types.Block) (types.Receipts, error) {
	chainConfig, err := api.chainConfig(ctx, tx)
	if err != nil {
		return nil, err
	}

	return api.receiptsGenerator.GetReceipts(ctx, chainConfig, tx, block)
}

// GetLogs implements eth_getLogs. Returns an array of logs matching a given filter object.
func (api *APIImpl) GetLogs(ctx context.Context, crit filters.FilterCriteria) (types.Logs, error) {
	var begin, end uint64
	logs := types.Logs{}

	tx, beginErr := api.db.BeginRo(ctx)
	if beginErr != nil {
		return logs, beginErr
	}
	defer tx.Rollback()

	if crit.BlockHash != nil {
		block, err := api.blockByHashWithSenders(ctx, tx, *crit.BlockHash)
		if err != nil {
			return nil, err
		}
		if block == nil {
			return nil, fmt.Errorf("block not found: %x", *crit.BlockHash)
		}

		num := block.NumberU64()
		begin = num
		end = num
	} else {
		// Convert the RPC block numbers into internal representations
		latest, _, _, err := rpchelper.GetBlockNumber(ctx, rpc.BlockNumberOrHashWithNumber(rpc.LatestExecutedBlockNumber), tx, api._blockReader, nil)
		if err != nil {
			return nil, err
		}

		begin = latest
		if crit.FromBlock != nil {
			fromBlock := crit.FromBlock.Int64()
			if fromBlock > 0 {
				begin = uint64(fromBlock)
			} else {
				blockNum := rpc.BlockNumber(fromBlock)
				begin, _, _, err = rpchelper.GetBlockNumber(ctx, rpc.BlockNumberOrHashWithNumber(blockNum), tx, api._blockReader, api.filters)
				if err != nil {
					return nil, err
				}
			}

		}
		end = latest
		if crit.ToBlock != nil {
			toBlock := crit.ToBlock.Int64()
			if toBlock > 0 {
				end = uint64(toBlock)
			} else {
				blockNum := rpc.BlockNumber(toBlock)
				end, _, _, err = rpchelper.GetBlockNumber(ctx, rpc.BlockNumberOrHashWithNumber(blockNum), tx, api._blockReader, api.filters)
				if err != nil {
					return nil, err
				}
			}
		}
	}

	if end < begin {
		return nil, fmt.Errorf("end (%d) < begin (%d)", end, begin)
	}
	if end > roaring.MaxUint32 {
		latest, err := rpchelper.GetLatestBlockNumber(tx)
		if err != nil {
			return nil, err
		}
		if begin > latest {
			return nil, fmt.Errorf("begin (%d) > latest (%d)", begin, latest)
		}
		end = latest
	}

	erigonLogs, err := api.getLogsV3(ctx, tx.(kv.TemporalTx), begin, end, crit)
	if err != nil {
		return nil, err
	}
	logs = make(types.Logs, len(erigonLogs))
	for i, log := range erigonLogs {
		logs[i] = &types.Log{
			Address:     log.Address,
			Topics:      log.Topics,
			Data:        log.Data,
			BlockNumber: log.BlockNumber,
			TxHash:      log.TxHash,
			TxIndex:     log.TxIndex,
			BlockHash:   log.BlockHash,
			Index:       log.Index,
			Removed:     log.Removed,
		}
	}
	return logs, nil
}

// The Topic list restricts matches to particular event topics. Each event has a list
// of topics. Topics matches a prefix of that list. An empty element slice matches any
// topic. Non-empty elements represent an alternative that matches any of the
// contained topics.
//
// Examples:
// {} or nil          matches any topic list
// {{A}}              matches topic A in first position
// {{}, {B}}          matches any topic in first position AND B in second position
// {{A}, {B}}         matches topic A in first position AND B in second position
// {{A, B}, {C, D}}   matches topic (A OR B) in first position AND (C OR D) in second position
func getTopicsBitmap(c kv.Tx, topics [][]common.Hash, from, to uint64) (*roaring.Bitmap, error) {
	var result *roaring.Bitmap
	for _, sub := range topics {
		var bitmapForORing *roaring.Bitmap
		for _, topic := range sub {
			m, err := bitmapdb.Get(c, kv.LogTopicIndex, topic[:], uint32(from), uint32(to))
			if err != nil {
				return nil, err
			}
			if bitmapForORing == nil {
				bitmapForORing = m
				continue
			}
			bitmapForORing.Or(m)
		}

		if bitmapForORing == nil {
			continue
		}
		if result == nil {
			result = bitmapForORing
			continue
		}

		result = roaring.And(bitmapForORing, result)
	}
	return result, nil
}
func getAddrsBitmap(tx kv.Tx, addrs []common.Address, from, to uint64) (*roaring.Bitmap, error) {
	if len(addrs) == 0 {
		return nil, nil
	}
	rx := make([]*roaring.Bitmap, len(addrs))
	defer func() {
		for _, bm := range rx {
			bitmapdb.ReturnToPool(bm)
		}
	}()
	for idx, addr := range addrs {
		m, err := bitmapdb.Get(tx, kv.LogAddressIndex, addr[:], uint32(from), uint32(to))
		if err != nil {
			return nil, err
		}
		rx[idx] = m
	}
	return roaring.FastOr(rx...), nil
}

func applyFilters(out *roaring.Bitmap, tx kv.Tx, begin, end uint64, crit filters.FilterCriteria) error {
	out.AddRange(begin, end+1) // [from,to)
	topicsBitmap, err := getTopicsBitmap(tx, crit.Topics, begin, end)
	if err != nil {
		return err
	}
	if topicsBitmap != nil {
		out.And(topicsBitmap)
	}
	addrBitmap, err := getAddrsBitmap(tx, crit.Addresses, begin, end)
	if err != nil {
		return err
	}
	if addrBitmap != nil {
		out.And(addrBitmap)
	}
	return nil
}

func applyFiltersV3(txNumsReader rawdbv3.TxNumsReader, tx kv.TemporalTx, begin, end uint64, crit filters.FilterCriteria) (out stream.U64, err error) {
	//[from,to)
	var fromTxNum, toTxNum uint64
	if begin > 0 {
		fromTxNum, err = txNumsReader.Min(tx, begin)
		if err != nil {
			return out, err
		}
	}
	toTxNum, err = txNumsReader.Max(tx, end)
	if err != nil {
		return out, err
	}
	toTxNum++

	topicsBitmap, err := getTopicsBitmapV3(tx, crit.Topics, fromTxNum, toTxNum)
	if err != nil {
		return out, err
	}
	if topicsBitmap != nil {
		out = topicsBitmap
	}
	addrBitmap, err := getAddrsBitmapV3(tx, crit.Addresses, fromTxNum, toTxNum)
	if err != nil {
		return out, err
	}
	if addrBitmap != nil {
		if out == nil {
			out = addrBitmap
		} else {
			out = stream.Intersect[uint64](out, addrBitmap, -1)
		}
	}
	if out == nil {
		out = stream.Range[uint64](fromTxNum, toTxNum)
	}
	return out, nil
}

func (api *BaseAPI) getLogsV3(ctx context.Context, tx kv.TemporalTx, begin, end uint64, crit filters.FilterCriteria) ([]*types.ErigonLog, error) {
	logs := []*types.ErigonLog{} //nolint

	addrMap := make(map[common.Address]struct{}, len(crit.Addresses))
	for _, v := range crit.Addresses {
		addrMap[v] = struct{}{}
	}

	chainConfig, err := api.chainConfig(ctx, tx)
	if err != nil {
		return nil, err
	}
	exec := exec3.NewTraceWorker(tx, chainConfig, api.engine(), api._blockReader, nil)
	defer exec.Close()

	var blockHash common.Hash
	var header *types.Header

	txNumsReader := rawdbv3.TxNums.WithCustomReadTxNumFunc(freezeblocks.ReadTxNumFuncFromBlockReader(ctx, api._blockReader))
	txNumbers, err := applyFiltersV3(txNumsReader, tx, begin, end, crit)
	if err != nil {
		return logs, err
	}

	var baseBlockTxnID kv.TxnId
	it := rawdbv3.TxNums2BlockNums(tx,
		txNumsReader,
		txNumbers, order.Asc)
	defer it.Close()
	for it.HasNext() {
		if err = ctx.Err(); err != nil {
			return nil, err
		}
		txNum, blockNum, txIndex, isFinalTxn, blockNumChanged, err := it.Next()
		if err != nil {
			return nil, err
		}
		if isFinalTxn {
			continue
		}

		// if block number changed, calculate all related field

		if blockNumChanged {
			if header, err = api._blockReader.HeaderByNumber(ctx, tx, blockNum); err != nil {
				return nil, err
			}
			if header == nil {
				log.Warn("[rpc] header is nil", "blockNum", blockNum)
				continue
			}
			blockHash = header.Hash()

			rrrr := rawdb.NewCanonicalReader()
			baseBlockTxnID, err = rrrr.BaseTxnID(tx, blockNum, blockHash)
			if err != nil {
				return nil, err
			}
			exec.ChangeBlock(header)
		}

		//fmt.Printf("txNum=%d, blockNum=%d, txIndex=%d, maxTxNumInBlock=%d,mixTxNumInBlock=%d\n", txNum, blockNum, txIndex, maxTxNumInBlock, minTxNumInBlock)
		txn, err := api._txnReader.TxnByIdxInBlock(ctx, tx, blockNum, txIndex)
		if err != nil {
			return nil, err
		}
		if txn == nil {
			continue
		}

		_, err = exec.ExecTxn(txNum, txIndex, txn)
		if err != nil {
			return nil, err
		}
<<<<<<< HEAD
		rawLogs := exec.GetLogs(txIndex, txn)

		// `ReadReceipt` does fill `rawLogs` calulated fields. but we don't need it anymore.
		r, err := rawtemporaldb.ReadReceipt(tx, baseBlockTxnID+kv.TxnId(txIndex), rawLogs, txIndex, blockHash, blockNum, txn)
		if err != nil {
			return nil, err
		}
		var filtered types.Logs
		if r == nil { // if receipt data is not released yet. fallback to manual field filling. can remove in future.
			filtered = rawLogs.Filter(addrMap, crit.Topics, 0)
			for _, log := range filtered {
				log.BlockNumber = blockNum
				log.BlockHash = blockHash
				log.TxHash = txn.Hash()
			}
		} else {
			filtered = r.Logs
		}

=======
		rawLogs := exec.GetRawLogs(txIndex)
		//TODO: logIndex within the block! no way to calc it now
		//logIndex := uint(0)
		//for _, log := range rawLogs {
		//	log.Index = logIndex
		//	logIndex++
		//}
		filtered := rawLogs.Filter(addrMap, crit.Topics, 0)
		for _, log := range filtered {
			log.BlockNumber = blockNum
			log.BlockHash = blockHash
			log.TxHash = txn.Hash()
		}
		//TODO: maybe Logs by default and enreach them with
>>>>>>> cb159484
		for _, filteredLog := range filtered {
			logs = append(logs, &types.ErigonLog{
				Address:     filteredLog.Address,
				Topics:      filteredLog.Topics,
				Data:        filteredLog.Data,
				BlockNumber: filteredLog.BlockNumber,
				TxHash:      filteredLog.TxHash,
				TxIndex:     filteredLog.TxIndex,
				BlockHash:   filteredLog.BlockHash,
				Index:       filteredLog.Index,
				Removed:     filteredLog.Removed,
				Timestamp:   header.Time,
			})
		}
	}

	return logs, nil
}

// The Topic list restricts matches to particular event topics. Each event has a list
// of topics. Topics matches a prefix of that list. An empty element slice matches any
// topic. Non-empty elements represent an alternative that matches any of the
// contained topics.
//
// Examples:
// {} or nil          matches any topic list
// {{A}}              matches topic A in first position
// {{}, {B}}          matches any topic in first position AND B in second position
// {{A}, {B}}         matches topic A in first position AND B in second position
// {{A, B}, {C, D}}   matches topic (A OR B) in first position AND (C OR D) in second position
func getTopicsBitmapV3(tx kv.TemporalTx, topics [][]common.Hash, from, to uint64) (res stream.U64, err error) {
	for _, sub := range topics {

		var topicsUnion stream.U64
		for _, topic := range sub {
			it, err := tx.IndexRange(kv.LogTopicIdx, topic.Bytes(), int(from), int(to), order.Asc, kv.Unlim)
			if err != nil {
				return nil, err
			}
			topicsUnion = stream.Union[uint64](topicsUnion, it, order.Asc, -1)
		}

		if res == nil {
			res = topicsUnion
			continue
		}
		res = stream.Intersect[uint64](res, topicsUnion, -1)
	}
	return res, nil
}

func getAddrsBitmapV3(tx kv.TemporalTx, addrs []common.Address, from, to uint64) (res stream.U64, err error) {
	for _, addr := range addrs {
		it, err := tx.IndexRange(kv.LogAddrIdx, addr[:], int(from), int(to), true, kv.Unlim)
		if err != nil {
			return nil, err
		}
		res = stream.Union[uint64](res, it, order.Asc, -1)
	}
	return res, nil
}

// GetTransactionReceipt implements eth_getTransactionReceipt. Returns the receipt of a transaction given the transaction's hash.
func (api *APIImpl) GetTransactionReceipt(ctx context.Context, txnHash common.Hash) (map[string]interface{}, error) {
	tx, err := api.db.BeginRo(ctx)
	if err != nil {
		return nil, err
	}
	defer tx.Rollback()

	var blockNum uint64
	var ok bool

	blockNum, ok, err = api.txnLookup(ctx, tx, txnHash)
	if err != nil {
		return nil, err
	}

	cc, err := api.chainConfig(ctx, tx)
	if err != nil {
		return nil, err
	}
	// Private API returns 0 if transaction is not found.
	if blockNum == 0 && cc.Bor != nil {
		if api.bridgeReader != nil {
			blockNum, ok, err = api.bridgeReader.EventTxnLookup(ctx, txnHash)
		} else {
			blockNum, ok, err = api._blockReader.EventLookup(ctx, tx, txnHash)
		}
		if err != nil {
			return nil, err
		}
	}

	if !ok {
		return nil, nil
	}

	block, err := api.blockByNumberWithSenders(ctx, tx, blockNum)
	if err != nil {
		return nil, err
	}
	if block == nil {
		return nil, nil // not error, see https://github.com/erigontech/erigon/issues/1645
	}

	var txnIndex uint64
	var txn types.Transaction
	for idx, transaction := range block.Transactions() {
		if transaction.Hash() == txnHash {
			txn = transaction
			txnIndex = uint64(idx)
			break
		}
	}

	var borTx types.Transaction
	if txn == nil && cc.Bor != nil {
		borTx = rawdb.ReadBorTransactionForBlock(tx, blockNum)
		if borTx == nil {
			borTx = bortypes.NewBorTransaction()
		}
	}
	receipts, err := api.getReceipts(ctx, tx, block)
	if err != nil {
		return nil, fmt.Errorf("getReceipts error: %w", err)
	}

	if txn == nil && cc.Bor != nil {
		borReceipt, err := rawdb.ReadBorReceipt(tx, block.Hash(), blockNum, receipts)
		if err != nil {
			return nil, err
		}
		if borReceipt == nil {
			return nil, nil
		}
		return ethutils.MarshalReceipt(borReceipt, borTx, cc, block.HeaderNoCopy(), txnHash, false), nil
	}

	if len(receipts) <= int(txnIndex) {
		return nil, fmt.Errorf("block has less receipts than expected: %d <= %d, block: %d", len(receipts), int(txnIndex), blockNum)
	}

	return ethutils.MarshalReceipt(receipts[txnIndex], block.Transactions()[txnIndex], cc, block.HeaderNoCopy(), txnHash, true), nil
}

// GetBlockReceipts - receipts for individual block
func (api *APIImpl) GetBlockReceipts(ctx context.Context, numberOrHash rpc.BlockNumberOrHash) ([]map[string]interface{}, error) {
	tx, err := api.db.BeginRo(ctx)
	if err != nil {
		return nil, err
	}
	defer tx.Rollback()

	blockNum, blockHash, _, err := rpchelper.GetBlockNumber(ctx, numberOrHash, tx, api._blockReader, api.filters)
	if err != nil {
		return nil, err
	}
	block, err := api.blockWithSenders(ctx, tx, blockHash, blockNum)
	if err != nil {
		return nil, err
	}
	if block == nil {
		return nil, nil
	}
	chainConfig, err := api.chainConfig(ctx, tx)
	if err != nil {
		return nil, err
	}
	receipts, err := api.getReceipts(ctx, tx, block)
	if err != nil {
		return nil, fmt.Errorf("getReceipts error: %w", err)
	}
	result := make([]map[string]interface{}, 0, len(receipts))
	for _, receipt := range receipts {
		txn := block.Transactions()[receipt.TransactionIndex]
		result = append(result, ethutils.MarshalReceipt(receipt, txn, chainConfig, block.HeaderNoCopy(), txn.Hash(), true))
	}

	if chainConfig.Bor != nil {
		borTx := rawdb.ReadBorTransactionForBlock(tx, blockNum)
		if borTx != nil {
			borReceipt, err := rawdb.ReadBorReceipt(tx, block.Hash(), blockNum, receipts)
			if err != nil {
				return nil, err
			}
			if borReceipt != nil {
				result = append(result, ethutils.MarshalReceipt(borReceipt, borTx, chainConfig, block.HeaderNoCopy(), borReceipt.TxHash, false))
			}
		}
	}

	return result, nil
}

// MapTxNum2BlockNumIter - enrich iterator by TxNumbers, adding more info:
//   - blockNum
//   - txIndex in block: -1 means first system tx
//   - isFinalTxn: last system-txn. BlockRewards and similar things - are attribute to this virtual txn.
//   - blockNumChanged: means this and previous txNum belongs to different blockNumbers
//
// Expect: `it` to return sorted txNums, then blockNum will not change until `it.Next() < maxTxNumInBlock`
//
//	it allow certain optimizations.
type MapTxNum2BlockNumIter struct {
	it          stream.U64
	tx          kv.Tx
	orderAscend bool

	blockNum                         uint64
	minTxNumInBlock, maxTxNumInBlock uint64

	txNumsReader rawdbv3.TxNumsReader
}

func MapTxNum2BlockNum(tx kv.Tx, txNumsReader rawdbv3.TxNumsReader, it stream.U64) *MapTxNum2BlockNumIter {
	return &MapTxNum2BlockNumIter{tx: tx, it: it, orderAscend: true, txNumsReader: txNumsReader}
}
func MapDescendTxNum2BlockNum(tx kv.Tx, txNumsReader rawdbv3.TxNumsReader, it stream.U64) *MapTxNum2BlockNumIter {
	return &MapTxNum2BlockNumIter{tx: tx, it: it, orderAscend: false, txNumsReader: txNumsReader}
}
func (i *MapTxNum2BlockNumIter) HasNext() bool { return i.it.HasNext() }
func (i *MapTxNum2BlockNumIter) Next() (txNum, blockNum uint64, txIndex int, isFinalTxn, blockNumChanged bool, err error) {
	txNum, err = i.it.Next()
	if err != nil {
		return txNum, blockNum, txIndex, isFinalTxn, blockNumChanged, err
	}

	// txNums are sorted, it means blockNum will not change until `txNum < maxTxNumInBlock`
	if i.maxTxNumInBlock == 0 || (i.orderAscend && txNum > i.maxTxNumInBlock) || (!i.orderAscend && txNum < i.minTxNumInBlock) {
		blockNumChanged = true

		var ok bool
		ok, i.blockNum, err = i.txNumsReader.FindBlockNum(i.tx, txNum)
		if err != nil {
			return
		}
		if !ok {
			_lb, _lt, _ := i.txNumsReader.Last(i.tx)
			_fb, _ft, _ := i.txNumsReader.First(i.tx)
			return txNum, i.blockNum, txIndex, isFinalTxn, blockNumChanged, fmt.Errorf("can't find blockNumber by txnID=%d; last in db: (%d-%d, %d-%d)", txNum, _fb, _lb, _ft, _lt)
		}
	}
	blockNum = i.blockNum

	// if block number changed, calculate all related field
	if blockNumChanged {
		i.minTxNumInBlock, err = i.txNumsReader.Min(i.tx, blockNum)
		if err != nil {
			return
		}
		i.maxTxNumInBlock, err = i.txNumsReader.Max(i.tx, blockNum)
		if err != nil {
			return
		}
	}

	txIndex = int(txNum) - int(i.minTxNumInBlock) - 1
	isFinalTxn = txNum == i.maxTxNumInBlock
	return
}<|MERGE_RESOLUTION|>--- conflicted
+++ resolved
@@ -337,8 +337,7 @@
 		if err != nil {
 			return nil, err
 		}
-<<<<<<< HEAD
-		rawLogs := exec.GetLogs(txIndex, txn)
+		rawLogs := exec.GetRawLogs(txIndex)
 
 		// `ReadReceipt` does fill `rawLogs` calulated fields. but we don't need it anymore.
 		r, err := rawtemporaldb.ReadReceipt(tx, baseBlockTxnID+kv.TxnId(txIndex), rawLogs, txIndex, blockHash, blockNum, txn)
@@ -357,22 +356,6 @@
 			filtered = r.Logs
 		}
 
-=======
-		rawLogs := exec.GetRawLogs(txIndex)
-		//TODO: logIndex within the block! no way to calc it now
-		//logIndex := uint(0)
-		//for _, log := range rawLogs {
-		//	log.Index = logIndex
-		//	logIndex++
-		//}
-		filtered := rawLogs.Filter(addrMap, crit.Topics, 0)
-		for _, log := range filtered {
-			log.BlockNumber = blockNum
-			log.BlockHash = blockHash
-			log.TxHash = txn.Hash()
-		}
-		//TODO: maybe Logs by default and enreach them with
->>>>>>> cb159484
 		for _, filteredLog := range filtered {
 			logs = append(logs, &types.ErigonLog{
 				Address:     filteredLog.Address,
