package jsonrpc

import (
	"bytes"
	"context"
	"encoding/binary"
	"fmt"
	"math/big"

	"github.com/RoaringBitmap/roaring"
	"github.com/holiman/uint256"
	"github.com/ledgerwatch/log/v3"

	"github.com/ledgerwatch/erigon-lib/chain"
	"github.com/ledgerwatch/erigon-lib/common"
	"github.com/ledgerwatch/erigon-lib/common/fixedgas"
	"github.com/ledgerwatch/erigon-lib/common/hexutility"
	"github.com/ledgerwatch/erigon-lib/kv"
	"github.com/ledgerwatch/erigon-lib/kv/bitmapdb"
	"github.com/ledgerwatch/erigon-lib/kv/iter"
	"github.com/ledgerwatch/erigon-lib/kv/order"
	"github.com/ledgerwatch/erigon-lib/kv/rawdbv3"

	"github.com/ledgerwatch/erigon/common/hexutil"
	"github.com/ledgerwatch/erigon/consensus"
	"github.com/ledgerwatch/erigon/consensus/misc"
	"github.com/ledgerwatch/erigon/core"
	"github.com/ledgerwatch/erigon/core/rawdb"
	"github.com/ledgerwatch/erigon/core/state"
	"github.com/ledgerwatch/erigon/core/types"
	"github.com/ledgerwatch/erigon/core/vm"
	"github.com/ledgerwatch/erigon/core/vm/evmtypes"
	"github.com/ledgerwatch/erigon/eth/filters"
	"github.com/ledgerwatch/erigon/ethdb/cbor"
	"github.com/ledgerwatch/erigon/rpc"
	"github.com/ledgerwatch/erigon/turbo/rpchelper"
	"github.com/ledgerwatch/erigon/turbo/services"
	"github.com/ledgerwatch/erigon/turbo/transactions"
)

func (api *BaseAPI) getReceipts(ctx context.Context, tx kv.Tx, chainConfig *chain.Config, block *types.Block, senders []common.Address) (types.Receipts, error) {
	if cached := rawdb.ReadReceipts(tx, block, senders); cached != nil {
		return cached, nil
	}
	engine := api.engine()

	_, _, _, ibs, _, err := transactions.ComputeTxEnv(ctx, engine, block, chainConfig, api._blockReader, tx, 0, api.historyV3(tx))
	if err != nil {
		return nil, err
	}

	usedGas := new(uint64)
	usedBlobGas := new(uint64)
	gp := new(core.GasPool).AddGas(block.GasLimit()).AddBlobGas(fixedgas.MaxBlobGasPerBlock)

	noopWriter := state.NewNoopWriter()

	receipts := make(types.Receipts, len(block.Transactions()))

	getHeader := func(hash common.Hash, number uint64) *types.Header {
		h, e := api._blockReader.Header(ctx, tx, hash, number)
		if e != nil {
			log.Error("getHeader error", "number", number, "hash", hash, "err", e)
		}
		return h
	}
	header := block.Header()
	for i, txn := range block.Transactions() {
		ibs.SetTxContext(txn.Hash(), block.Hash(), i)
		receipt, _, err := core.ApplyTransaction(chainConfig, core.GetHashFn(header, getHeader), engine, nil, gp, ibs, noopWriter, header, txn, usedGas, usedBlobGas, vm.Config{})
		if err != nil {
			return nil, err
		}
		receipt.BlockHash = block.Hash()
		receipts[i] = receipt
	}

	return receipts, nil
}

// GetLogs implements eth_getLogs. Returns an array of logs matching a given filter object.
func (api *APIImpl) GetLogs(ctx context.Context, crit filters.FilterCriteria) (types.Logs, error) {
	var begin, end uint64
	logs := types.Logs{}

	tx, beginErr := api.db.BeginRo(ctx)
	if beginErr != nil {
		return logs, beginErr
	}
	defer tx.Rollback()

	if crit.BlockHash != nil {
		num := rawdb.ReadHeaderNumber(tx, *crit.BlockHash)
		//header, err := api._blockReader.HeaderByHash(ctx, tx, *crit.BlockHash)
		//if err != nil {
		//	return nil, err
		//}
		if num == nil {
			return nil, fmt.Errorf("block not found: %x", *crit.BlockHash)
		}
		begin = *num
		end = *num
	} else {
		// Convert the RPC block numbers into internal representations
		latest, _, _, err := rpchelper.GetBlockNumber(rpc.BlockNumberOrHashWithNumber(rpc.LatestExecutedBlockNumber), tx, nil)
		if err != nil {
			return nil, err
		}

		begin = latest
		if crit.FromBlock != nil {
			if crit.FromBlock.Sign() >= 0 {
				begin = crit.FromBlock.Uint64()
			} else if !crit.FromBlock.IsInt64() || crit.FromBlock.Int64() != int64(rpc.LatestBlockNumber) {
				return nil, fmt.Errorf("negative value for FromBlock: %v", crit.FromBlock)
			}
		}
		end = latest
		if crit.ToBlock != nil {
			if crit.ToBlock.Sign() >= 0 {
				end = crit.ToBlock.Uint64()
			} else if !crit.ToBlock.IsInt64() || crit.ToBlock.Int64() != int64(rpc.LatestBlockNumber) {
				return nil, fmt.Errorf("negative value for ToBlock: %v", crit.ToBlock)
			}
		}
	}
	if end < begin {
		return nil, fmt.Errorf("end (%d) < begin (%d)", end, begin)
	}
	if end > roaring.MaxUint32 {
		latest, err := rpchelper.GetLatestBlockNumber(tx)
		if err != nil {
			return nil, err
		}
		if begin > latest {
			return nil, fmt.Errorf("begin (%d) > latest (%d)", begin, latest)
		}
		end = latest
	}

	if api.historyV3(tx) {
		return api.getLogsV3(ctx, tx.(kv.TemporalTx), begin, end, crit)
	}

	blockNumbers := bitmapdb.NewBitmap()
	defer bitmapdb.ReturnToPool(blockNumbers)
	if err := applyFilters(blockNumbers, tx, begin, end, crit); err != nil {
		return logs, err
	}
	if blockNumbers.IsEmpty() {
		return logs, nil
	}
	addrMap := make(map[common.Address]struct{}, len(crit.Addresses))
	for _, v := range crit.Addresses {
		addrMap[v] = struct{}{}
	}
	iter := blockNumbers.Iterator()
	for iter.HasNext() {
		if err := ctx.Err(); err != nil {
			return nil, err
		}

		blockNumber := uint64(iter.Next())
		var logIndex uint
		var txIndex uint
		var blockLogs []*types.Log

		it, err := tx.Prefix(kv.Log, hexutility.EncodeTs(blockNumber))
		if err != nil {
			return nil, err
		}
		for it.HasNext() {
			k, v, err := it.Next()
			if err != nil {
				return logs, err
			}

			var logs types.Logs
			if err := cbor.Unmarshal(&logs, bytes.NewReader(v)); err != nil {
				return logs, fmt.Errorf("receipt unmarshal failed:  %w", err)
			}
			for _, log := range logs {
				log.Index = logIndex
				logIndex++
			}
			filtered := logs.Filter(addrMap, crit.Topics)
			if len(filtered) == 0 {
				continue
			}
			txIndex = uint(binary.BigEndian.Uint32(k[8:]))
			for _, log := range filtered {
				log.TxIndex = txIndex
			}
			blockLogs = append(blockLogs, filtered...)
		}
		if len(blockLogs) == 0 {
			continue
		}

		blockHash, err := api._blockReader.CanonicalHash(ctx, tx, blockNumber)
		if err != nil {
			return nil, err
		}

		body, err := api._blockReader.BodyWithTransactions(ctx, tx, blockHash, blockNumber)
		if err != nil {
			return nil, err
		}
		if body == nil {
			return nil, fmt.Errorf("block not found %d", blockNumber)
		}
		for _, log := range blockLogs {
			log.BlockNumber = blockNumber
			log.BlockHash = blockHash
			// bor transactions are at the end of the bodies transactions (added manually but not actually part of the block)
			if log.TxIndex == uint(len(body.Transactions)) {
				log.TxHash = types.ComputeBorTxHash(blockNumber, blockHash)
			} else {
				log.TxHash = body.Transactions[log.TxIndex].Hash()
			}
		}
		logs = append(logs, blockLogs...)
	}

	return logs, nil
}

// The Topic list restricts matches to particular event topics. Each event has a list
// of topics. Topics matches a prefix of that list. An empty element slice matches any
// topic. Non-empty elements represent an alternative that matches any of the
// contained topics.
//
// Examples:
// {} or nil          matches any topic list
// {{A}}              matches topic A in first position
// {{}, {B}}          matches any topic in first position AND B in second position
// {{A}, {B}}         matches topic A in first position AND B in second position
// {{A, B}, {C, D}}   matches topic (A OR B) in first position AND (C OR D) in second position
func getTopicsBitmap(c kv.Tx, topics [][]common.Hash, from, to uint64) (*roaring.Bitmap, error) {
	var result *roaring.Bitmap
	for _, sub := range topics {
		var bitmapForORing *roaring.Bitmap
		for _, topic := range sub {
			m, err := bitmapdb.Get(c, kv.LogTopicIndex, topic[:], uint32(from), uint32(to))
			if err != nil {
				return nil, err
			}
			if bitmapForORing == nil {
				bitmapForORing = m
				continue
			}
			bitmapForORing.Or(m)
		}

		if bitmapForORing == nil {
			continue
		}
		if result == nil {
			result = bitmapForORing
			continue
		}

		result = roaring.And(bitmapForORing, result)
	}
	return result, nil
}
func getAddrsBitmap(tx kv.Tx, addrs []common.Address, from, to uint64) (*roaring.Bitmap, error) {
	if len(addrs) == 0 {
		return nil, nil
	}
	rx := make([]*roaring.Bitmap, len(addrs))
	defer func() {
		for _, bm := range rx {
			bitmapdb.ReturnToPool(bm)
		}
	}()
	for idx, addr := range addrs {
		m, err := bitmapdb.Get(tx, kv.LogAddressIndex, addr[:], uint32(from), uint32(to))
		if err != nil {
			return nil, err
		}
		rx[idx] = m
	}
	return roaring.FastOr(rx...), nil
}

func applyFilters(out *roaring.Bitmap, tx kv.Tx, begin, end uint64, crit filters.FilterCriteria) error {
	out.AddRange(begin, end+1) // [from,to)
	topicsBitmap, err := getTopicsBitmap(tx, crit.Topics, begin, end)
	if err != nil {
		return err
	}
	if topicsBitmap != nil {
		out.And(topicsBitmap)
	}
	addrBitmap, err := getAddrsBitmap(tx, crit.Addresses, begin, end)
	if err != nil {
		return err
	}
	if addrBitmap != nil {
		out.And(addrBitmap)
	}
	return nil
}

/*

func applyFiltersV3(out *roaring64.Bitmap, tx kv.TemporalTx, begin, end uint64, crit filters.FilterCriteria) error {
	//[from,to)
	var fromTxNum, toTxNum uint64
	var err error
	if begin > 0 {
		fromTxNum, err = rawdbv3.TxNums.Min(tx, begin)
		if err != nil {
			return err
		}
	}
	toTxNum, err = rawdbv3.TxNums.Max(tx, end)
	if err != nil {
		return err
	}
	toTxNum++

	out.AddRange(fromTxNum, toTxNum) // [from,to)
	topicsBitmap, err := getTopicsBitmapV3(tx, crit.Topics, fromTxNum, toTxNum)
	if err != nil {
		return err
	}
	if topicsBitmap != nil {
		out.And(topicsBitmap)
	}
	addrBitmap, err := getAddrsBitmapV3(tx, crit.Addresses, fromTxNum, toTxNum)
	if err != nil {
		return err
	}
	if addrBitmap != nil {
		out.And(addrBitmap)
	}
	return nil
}
*/

func applyFiltersV3(tx kv.TemporalTx, begin, end uint64, crit filters.FilterCriteria) (out iter.U64, err error) {
	//[from,to)
	var fromTxNum, toTxNum uint64
	if begin > 0 {
		fromTxNum, err = rawdbv3.TxNums.Min(tx, begin)
		if err != nil {
			return out, err
		}
	}
	toTxNum, err = rawdbv3.TxNums.Max(tx, end)
	if err != nil {
		return out, err
	}
	toTxNum++

	topicsBitmap, err := getTopicsBitmapV3(tx, crit.Topics, fromTxNum, toTxNum)
	if err != nil {
		return out, err
	}
	if topicsBitmap != nil {
		out = topicsBitmap
	}
	addrBitmap, err := getAddrsBitmapV3(tx, crit.Addresses, fromTxNum, toTxNum)
	if err != nil {
		return out, err
	}
	if addrBitmap != nil {
		if out == nil {
			out = addrBitmap
		} else {
			out = iter.Intersect[uint64](out, addrBitmap, -1)
		}
	}
	if out == nil {
		out = iter.Range[uint64](fromTxNum, toTxNum)
	}
	return out, nil
}

func (api *APIImpl) getLogsV3(ctx context.Context, tx kv.TemporalTx, begin, end uint64, crit filters.FilterCriteria) ([]*types.Log, error) {
	logs := []*types.Log{}

	txNumbers, err := applyFiltersV3(tx, begin, end, crit)
	if err != nil {
		return logs, err
	}

	addrMap := make(map[common.Address]struct{}, len(crit.Addresses))
	for _, v := range crit.Addresses {
		addrMap[v] = struct{}{}
	}

	chainConfig, err := api.chainConfig(tx)
	if err != nil {
		return nil, err
	}
	exec := txnExecutor(tx, chainConfig, api.engine(), api._blockReader, nil)

	var blockHash common.Hash
	var header *types.Header

	iter := MapTxNum2BlockNum(tx, txNumbers)
	for iter.HasNext() {
		if err = ctx.Err(); err != nil {
			return nil, err
		}
		txNum, blockNum, txIndex, isFinalTxn, blockNumChanged, err := iter.Next()
		if err != nil {
			return nil, err
		}
		if isFinalTxn {
			continue
		}

		// if block number changed, calculate all related field
		if blockNumChanged {
			if header, err = api._blockReader.HeaderByNumber(ctx, tx, blockNum); err != nil {
				return nil, err
			}
			if header == nil {
				log.Warn("[rpc] header is nil", "blockNum", blockNum)
				continue
			}
			blockHash = header.Hash()
			exec.changeBlock(header)
		}

		//fmt.Printf("txNum=%d, blockNum=%d, txIndex=%d, maxTxNumInBlock=%d,mixTxNumInBlock=%d\n", txNum, blockNum, txIndex, maxTxNumInBlock, minTxNumInBlock)
		txn, err := api._txnReader.TxnByIdxInBlock(ctx, tx, blockNum, txIndex)
		if err != nil {
			return nil, err
		}
		if txn == nil {
			continue
		}
		rawLogs, _, err := exec.execTx(txNum, txIndex, txn)
		if err != nil {
			return nil, err
		}
<<<<<<< HEAD
		_, _ = rawLogs, blockHash
=======
>>>>>>> 194719b0
		//TODO: logIndex within the block! no way to calc it now
		//logIndex := uint(0)
		//for _, log := range rawLogs {
		//	log.Index = logIndex
		//	logIndex++
		//}

		//filtered := types.Logs(rawLogs).Filter(addrMap, crit.Topics)
		//for _, log := range filtered {
		//	log.BlockNumber = blockNum
		//	log.BlockHash = blockHash
		//	log.TxHash = txn.Hash()
		//}
		//logs = append(logs, filtered...)
	}

	//stats := api._agg.GetAndResetStats()
	//log.Info("Finished", "duration", time.Since(start), "history queries", stats.FilesQueries, "ef search duration", stats.EfSearchTime)
	return logs, nil
}

type intraBlockExec struct {
	ibs         *state.IntraBlockState
	stateReader *state.HistoryReaderV3
	engine      consensus.EngineReader
	tx          kv.TemporalTx
	br          services.FullBlockReader
	chainConfig *chain.Config
	evm         *vm.EVM

	tracer GenericTracer

	// calculated by .changeBlock()
	blockHash common.Hash
	blockNum  uint64
	header    *types.Header
	blockCtx  *evmtypes.BlockContext
	rules     *chain.Rules
	signer    *types.Signer
	vmConfig  *vm.Config
}

func txnExecutor(tx kv.TemporalTx, chainConfig *chain.Config, engine consensus.EngineReader, br services.FullBlockReader, tracer GenericTracer) *intraBlockExec {
	stateReader := state.NewHistoryReaderV3()
	stateReader.SetTx(tx)

	ie := &intraBlockExec{
		tx:          tx,
		engine:      engine,
		chainConfig: chainConfig,
		br:          br,
		stateReader: stateReader,
		tracer:      tracer,
		evm:         vm.NewEVM(evmtypes.BlockContext{}, evmtypes.TxContext{}, nil, chainConfig, vm.Config{}),
		vmConfig:    &vm.Config{},
		ibs:         state.New(stateReader),
	}
	if tracer != nil {
		ie.vmConfig = &vm.Config{Debug: true, Tracer: tracer}
	}
	return ie
}

func (e *intraBlockExec) changeBlock(header *types.Header) {
	e.blockNum = header.Number.Uint64()
	blockCtx := transactions.NewEVMBlockContext(e.engine, header, true /* requireCanonical */, e.tx, e.br)
	e.blockCtx = &blockCtx
	e.blockHash = header.Hash()
	e.header = header
	e.rules = e.chainConfig.Rules(e.blockNum, header.Time)
	e.signer = types.MakeSigner(e.chainConfig, e.blockNum, header.Time)
	e.vmConfig.SkipAnalysis = core.SkipAnalysis(e.chainConfig, e.blockNum)
}

func (e *intraBlockExec) execTx(txNum uint64, txIndex int, txn types.Transaction) ([]*types.Log, *core.ExecutionResult, error) {
	e.stateReader.SetTxNum(txNum)
	txHash := txn.Hash()
	e.ibs.Reset()
	e.ibs.SetTxContext(txHash, e.blockHash, txIndex)
	gp := new(core.GasPool).AddGas(txn.GetGas()).AddBlobGas(txn.GetBlobGas())
	msg, err := txn.AsMessage(*e.signer, e.header.BaseFee, e.rules)
	if err != nil {
		return nil, nil, err
	}
	e.evm.ResetBetweenBlocks(*e.blockCtx, core.NewEVMTxContext(msg), e.ibs, *e.vmConfig, e.rules)
	res, err := core.ApplyMessage(e.evm, msg, gp, true /* refunds */, false /* gasBailout */)
	if err != nil {
		return nil, nil, fmt.Errorf("%w: blockNum=%d, txNum=%d, %s", err, e.blockNum, txNum, e.ibs.Error())
	}
	if e.vmConfig.Tracer != nil {
		if e.tracer.Found() {
			e.tracer.SetTransaction(txn)
		}
	}
	return e.ibs.GetLogs(txHash), res, nil
}

// The Topic list restricts matches to particular event topics. Each event has a list
// of topics. Topics matches a prefix of that list. An empty element slice matches any
// topic. Non-empty elements represent an alternative that matches any of the
// contained topics.
//
// Examples:
// {} or nil          matches any topic list
// {{A}}              matches topic A in first position
// {{}, {B}}          matches any topic in first position AND B in second position
// {{A}, {B}}         matches topic A in first position AND B in second position
// {{A, B}, {C, D}}   matches topic (A OR B) in first position AND (C OR D) in second position
func getTopicsBitmapV3(tx kv.TemporalTx, topics [][]common.Hash, from, to uint64) (res iter.U64, err error) {
	for _, sub := range topics {

		var topicsUnion iter.U64
		for _, topic := range sub {
			it, err := tx.IndexRange(kv.LogTopicIdx, topic.Bytes(), int(from), int(to), order.Asc, kv.Unlim)
			if err != nil {
				return nil, err
			}
			topicsUnion = iter.Union[uint64](topicsUnion, it, order.Asc, -1)
		}

		if res == nil {
			res = topicsUnion
			continue
		}
		res = iter.Intersect[uint64](res, topicsUnion, -1)
	}
	return res, nil
}

func getAddrsBitmapV3(tx kv.TemporalTx, addrs []common.Address, from, to uint64) (res iter.U64, err error) {
	for _, addr := range addrs {
		it, err := tx.IndexRange(kv.LogAddrIdx, addr[:], int(from), int(to), true, kv.Unlim)
		if err != nil {
			return nil, err
		}
		res = iter.Union[uint64](res, it, order.Asc, -1)
	}
	return res, nil
}

// GetTransactionReceipt implements eth_getTransactionReceipt. Returns the receipt of a transaction given the transaction's hash.
func (api *APIImpl) GetTransactionReceipt(ctx context.Context, txnHash common.Hash) (map[string]interface{}, error) {
	tx, err := api.db.BeginRo(ctx)
	if err != nil {
		return nil, err
	}
	defer tx.Rollback()

	var blockNum uint64
	var ok bool

	blockNum, ok, err = api.txnLookup(tx, txnHash)
	if err != nil {
		return nil, err
	}

	cc, err := api.chainConfig(tx)
	if err != nil {
		return nil, err
	}

	if !ok && cc.Bor == nil {
		return nil, nil
	}

	// if not ok and cc.Bor != nil then we might have a bor transaction.
	// Note that Private API returns 0 if transaction is not found.
	if !ok || blockNum == 0 {
		blockNumPtr, err := rawdb.ReadBorTxLookupEntry(tx, txnHash)
		if err != nil {
			return nil, err
		}
		if blockNumPtr == nil {
			return nil, nil
		}

		blockNum = *blockNumPtr
	}

	block, err := api.blockByNumberWithSenders(tx, blockNum)
	if err != nil {
		return nil, err
	}
	if block == nil {
		return nil, nil // not error, see https://github.com/ledgerwatch/erigon/issues/1645
	}

	var txnIndex uint64
	var txn types.Transaction
	for idx, transaction := range block.Transactions() {
		if transaction.Hash() == txnHash {
			txn = transaction
			txnIndex = uint64(idx)
			break
		}
	}

	var borTx types.Transaction
	if txn == nil {
		borTx = rawdb.ReadBorTransactionForBlock(tx, blockNum)
		if borTx == nil {
			return nil, nil
		}
	}

	receipts, err := api.getReceipts(ctx, tx, cc, block, block.Body().SendersFromTxs())
	if err != nil {
		return nil, fmt.Errorf("getReceipts error: %w", err)
	}

	if txn == nil {
		borReceipt, err := rawdb.ReadBorReceipt(tx, block.Hash(), blockNum, receipts)
		if err != nil {
			return nil, err
		}
		if borReceipt == nil {
			return nil, nil
		}
		return marshalReceipt(borReceipt, borTx, cc, block.HeaderNoCopy(), txnHash, false), nil
	}

	if len(receipts) <= int(txnIndex) {
		return nil, fmt.Errorf("block has less receipts than expected: %d <= %d, block: %d", len(receipts), int(txnIndex), blockNum)
	}

	return marshalReceipt(receipts[txnIndex], block.Transactions()[txnIndex], cc, block.HeaderNoCopy(), txnHash, true), nil
}

// GetBlockReceipts - receipts for individual block
func (api *APIImpl) GetBlockReceipts(ctx context.Context, numberOrHash rpc.BlockNumberOrHash) ([]map[string]interface{}, error) {
	tx, err := api.db.BeginRo(ctx)
	if err != nil {
		return nil, err
	}
	defer tx.Rollback()

	blockNum, blockHash, _, err := rpchelper.GetBlockNumber(numberOrHash, tx, api.filters)
	if err != nil {
		return nil, err
	}
	block, err := api.blockWithSenders(tx, blockHash, blockNum)
	if err != nil {
		return nil, err
	}
	if block == nil {
		return nil, nil
	}
	chainConfig, err := api.chainConfig(tx)
	if err != nil {
		return nil, err
	}
	receipts, err := api.getReceipts(ctx, tx, chainConfig, block, block.Body().SendersFromTxs())
	if err != nil {
		return nil, fmt.Errorf("getReceipts error: %w", err)
	}
	result := make([]map[string]interface{}, 0, len(receipts))
	for _, receipt := range receipts {
		txn := block.Transactions()[receipt.TransactionIndex]
		result = append(result, marshalReceipt(receipt, txn, chainConfig, block.HeaderNoCopy(), txn.Hash(), true))
	}

	if chainConfig.Bor != nil {
		borTx := rawdb.ReadBorTransactionForBlock(tx, blockNum)
		if borTx != nil {
			borReceipt, err := rawdb.ReadBorReceipt(tx, block.Hash(), blockNum, receipts)
			if err != nil {
				return nil, err
			}
			if borReceipt != nil {
				result = append(result, marshalReceipt(borReceipt, borTx, chainConfig, block.HeaderNoCopy(), borReceipt.TxHash, false))
			}
		}
	}

	return result, nil
}

func marshalReceipt(receipt *types.Receipt, txn types.Transaction, chainConfig *chain.Config, header *types.Header, txnHash common.Hash, signed bool) map[string]interface{} {
	var chainId *big.Int
	switch t := txn.(type) {
	case *types.LegacyTx:
		if t.Protected() {
			chainId = types.DeriveChainId(&t.V).ToBig()
		}
	default:
		chainId = txn.GetChainID().ToBig()
	}

	var from common.Address
	if signed {
		signer := types.LatestSignerForChainID(chainId)
		from, _ = txn.Sender(*signer)
	}

	fields := map[string]interface{}{
		"blockHash":         receipt.BlockHash,
		"blockNumber":       hexutil.Uint64(receipt.BlockNumber.Uint64()),
		"transactionHash":   txnHash,
		"transactionIndex":  hexutil.Uint64(receipt.TransactionIndex),
		"from":              from,
		"to":                txn.GetTo(),
		"type":              hexutil.Uint(txn.Type()),
		"gasUsed":           hexutil.Uint64(receipt.GasUsed),
		"cumulativeGasUsed": hexutil.Uint64(receipt.CumulativeGasUsed),
		"contractAddress":   nil,
		"logs":              receipt.Logs,
		"logsBloom":         types.CreateBloom(types.Receipts{receipt}),
	}

	if !chainConfig.IsLondon(header.Number.Uint64()) {
		fields["effectiveGasPrice"] = hexutil.Uint64(txn.GetPrice().Uint64())
	} else {
		baseFee, _ := uint256.FromBig(header.BaseFee)
		gasPrice := new(big.Int).Add(header.BaseFee, txn.GetEffectiveGasTip(baseFee).ToBig())
		fields["effectiveGasPrice"] = hexutil.Uint64(gasPrice.Uint64())
	}
	// Assign receipt status.
	fields["status"] = hexutil.Uint64(receipt.Status)
	if receipt.Logs == nil {
		fields["logs"] = [][]*types.Log{}
	}
	// If the ContractAddress is 20 0x0 bytes, assume it is not a contract creation
	if receipt.ContractAddress != (common.Address{}) {
		fields["contractAddress"] = receipt.ContractAddress
	}
	// Set derived blob related fields
	numBlobs := len(txn.GetBlobHashes())
	if numBlobs > 0 {
		if header.ExcessBlobGas == nil {
			log.Warn("excess blob gas not set when trying to marshal blob tx")
		} else {
			blobGasPrice, err := misc.GetBlobGasPrice(*header.ExcessBlobGas)
			if err != nil {
				log.Error(err.Error())
			}
			fields["blobGasPrice"] = blobGasPrice
			fields["blobGasUsed"] = hexutil.Uint64(misc.GetBlobGasUsed(numBlobs))
		}
	}
	return fields
}

// MapTxNum2BlockNumIter - enrich iterator by TxNumbers, adding more info:
//   - blockNum
//   - txIndex in block: -1 means first system tx
//   - isFinalTxn: last system-txn. BlockRewards and similar things - are attribute to this virtual txn.
//   - blockNumChanged: means this and previous txNum belongs to different blockNumbers
//
// Expect: `it` to return sorted txNums, then blockNum will not change until `it.Next() < maxTxNumInBlock`
//
//	it allow certain optimizations.
type MapTxNum2BlockNumIter struct {
	it          iter.U64
	tx          kv.Tx
	orderAscend bool

	blockNum                         uint64
	minTxNumInBlock, maxTxNumInBlock uint64
}

func MapTxNum2BlockNum(tx kv.Tx, it iter.U64) *MapTxNum2BlockNumIter {
	return &MapTxNum2BlockNumIter{tx: tx, it: it, orderAscend: true}
}
func MapDescendTxNum2BlockNum(tx kv.Tx, it iter.U64) *MapTxNum2BlockNumIter {
	return &MapTxNum2BlockNumIter{tx: tx, it: it, orderAscend: false}
}
func (i *MapTxNum2BlockNumIter) HasNext() bool { return i.it.HasNext() }
func (i *MapTxNum2BlockNumIter) Next() (txNum, blockNum uint64, txIndex int, isFinalTxn, blockNumChanged bool, err error) {
	txNum, err = i.it.Next()
	if err != nil {
		return txNum, blockNum, txIndex, isFinalTxn, blockNumChanged, err
	}

	// txNums are sorted, it means blockNum will not change until `txNum < maxTxNumInBlock`
	if i.maxTxNumInBlock == 0 || (i.orderAscend && txNum > i.maxTxNumInBlock) || (!i.orderAscend && txNum < i.minTxNumInBlock) {
		blockNumChanged = true

		var ok bool
		ok, i.blockNum, err = rawdbv3.TxNums.FindBlockNum(i.tx, txNum)
		if err != nil {
			return
		}
		if !ok {
			return txNum, i.blockNum, txIndex, isFinalTxn, blockNumChanged, fmt.Errorf("can't find blockNumber by txnID=%d", txNum)
		}
	}
	blockNum = i.blockNum

	// if block number changed, calculate all related field
	if blockNumChanged {
		i.minTxNumInBlock, err = rawdbv3.TxNums.Min(i.tx, blockNum)
		if err != nil {
			return
		}
		i.maxTxNumInBlock, err = rawdbv3.TxNums.Max(i.tx, blockNum)
		if err != nil {
			return
		}
	}

	txIndex = int(txNum) - int(i.minTxNumInBlock) - 1
	isFinalTxn = txNum == i.maxTxNumInBlock
	return
}<|MERGE_RESOLUTION|>--- conflicted
+++ resolved
@@ -439,24 +439,19 @@
 		if err != nil {
 			return nil, err
 		}
-<<<<<<< HEAD
-		_, _ = rawLogs, blockHash
-=======
->>>>>>> 194719b0
 		//TODO: logIndex within the block! no way to calc it now
 		//logIndex := uint(0)
 		//for _, log := range rawLogs {
 		//	log.Index = logIndex
 		//	logIndex++
 		//}
-
-		//filtered := types.Logs(rawLogs).Filter(addrMap, crit.Topics)
-		//for _, log := range filtered {
-		//	log.BlockNumber = blockNum
-		//	log.BlockHash = blockHash
-		//	log.TxHash = txn.Hash()
-		//}
-		//logs = append(logs, filtered...)
+		filtered := types.Logs(rawLogs).Filter(addrMap, crit.Topics)
+		for _, log := range filtered {
+			log.BlockNumber = blockNum
+			log.BlockHash = blockHash
+			log.TxHash = txn.Hash()
+		}
+		logs = append(logs, filtered...)
 	}
 
 	//stats := api._agg.GetAndResetStats()
