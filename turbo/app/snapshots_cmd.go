--- conflicted
+++ resolved
@@ -518,12 +518,7 @@
 	if err := blockSnapshots.ReopenFolder(); err != nil {
 		return err
 	}
-<<<<<<< HEAD
-	allBorSnapshots := freezeblocks.NewBorRoSnapshots(ethconfig.Defaults.Snapshot, dirs.Snap, logger)
-	blockReader := freezeblocks.NewBlockReader(snapshots, allBorSnapshots)
-=======
 	blockReader := freezeblocks.NewBlockReader(blockSnapshots, borSnapshots)
->>>>>>> b72dd9bc
 	blockWriter := blockio.NewBlockWriter(fromdb.HistV3(db))
 
 	br := freezeblocks.NewBlockRetire(estimate.CompressSnapshot.Workers(), dirs, blockReader, blockWriter, db, nil, logger)
@@ -538,7 +533,7 @@
 	agg.SetCompressWorkers(estimate.CompressSnapshot.Workers())
 	agg.KeepStepsInDB(0)
 	db.View(ctx, func(tx kv.Tx) error {
-		snapshots.LogStat()
+		blockSnapshots.LogStat()
 		ac := agg.MakeContext()
 		defer ac.Close()
 		ac.LogStats(tx, func(endTxNumMinimax uint64) uint64 {
@@ -659,22 +654,8 @@
 	if err = agg.BuildFiles(lastTxNum); err != nil {
 		return err
 	}
-<<<<<<< HEAD
+
 	for i := 0; i < 10; i++ {
-=======
-
-	if err = agg.MergeLoop(ctx, estimate.CompressSnapshot.Workers()); err != nil {
-		return err
-	}
-	if err := db.UpdateNosync(ctx, func(tx kv.RwTx) error {
-		return rawdb.WriteSnapshots(tx, blockSnapshots.Files(), agg.Files())
-	}); err != nil {
-		return err
-	}
-
-	logger.Info("Prune state history")
-	for i := 0; i < 1024; i++ {
->>>>>>> b72dd9bc
 		if err := db.UpdateNosync(ctx, func(tx kv.RwTx) error {
 			ac := agg.MakeContext()
 			defer ac.Close()
@@ -701,19 +682,15 @@
 	if err := db.UpdateNosync(ctx, func(tx kv.RwTx) error {
 		ac := agg.MakeContext()
 		defer ac.Close()
-		return rawdb.WriteSnapshots(tx, snapshots.Files(), ac.Files())
+		return rawdb.WriteSnapshots(tx, blockSnapshots.Files(), ac.Files())
 	}); err != nil {
 		return err
 	}
 	logger.Info("Prune state history")
 	if err := db.Update(ctx, func(tx kv.RwTx) error {
-<<<<<<< HEAD
 		ac := agg.MakeContext()
 		defer ac.Close()
-		return rawdb.WriteSnapshots(tx, snapshots.Files(), ac.Files())
-=======
-		return rawdb.WriteSnapshots(tx, blockSnapshots.Files(), agg.Files())
->>>>>>> b72dd9bc
+		return rawdb.WriteSnapshots(tx, blockSnapshots.Files(), ac.Files())
 	}); err != nil {
 		return err
 	}
