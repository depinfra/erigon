--- conflicted
+++ resolved
@@ -519,13 +519,6 @@
 			if err := integrity.NoGapsInBorEvents(ctx, chainDB, blockReader, 0, 0, failFast); err != nil {
 				return err
 			}
-<<<<<<< HEAD
-		case integrity.NoBorEventGaps:
-			if err := integrity.NoGapsInBorEvents(ctx, chainDB, blockReader, 0, 0, failFast); err != nil {
-				return err
-			}
-=======
->>>>>>> ba161345
 
 		default:
 			return fmt.Errorf("unknown check: %s", chk)
