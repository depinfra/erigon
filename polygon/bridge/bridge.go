--- conflicted
+++ resolved
@@ -261,21 +261,17 @@
 			return err
 		}
 
-<<<<<<< HEAD
-		if endId > 0 {
-=======
 		if b.borConfig.OverrideStateSyncRecords != nil {
 			if eventLimit, ok := b.borConfig.OverrideStateSyncRecords[strconv.FormatUint(blockNum, 10)]; ok {
 				if eventLimit == 0 {
-					endID = 0
+					endId = 0
 				} else {
-					endID = startID + uint64(eventLimit) - 1
+					endId = startId + uint64(eventLimit) - 1
 				}
 			}
 		}
 
-		if endID > 0 {
->>>>>>> 92d8c174
+		if endId > 0 {
 			b.logger.Debug(
 				bridgeLogPrefix("mapping events to block"),
 				"blockNum", blockNum,
@@ -283,15 +279,10 @@
 				"end", endId,
 			)
 
-			lastProcessedEventID = endID
+			lastProcessedEventId = endId
 			eventTxnHash := bortypes.ComputeBorTxHash(blockNum, block.Hash())
 			eventTxnToBlockNum[eventTxnHash] = blockNum
-<<<<<<< HEAD
 			blockNumToEventId[blockNum] = endId
-			lastProcessedEventId = endId
-=======
-			blockNumToEventId[blockNum] = endID
->>>>>>> 92d8c174
 		}
 
 		processedBlock = true
