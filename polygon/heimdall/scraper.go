--- conflicted
+++ resolved
@@ -18,14 +18,11 @@
 
 import (
 	"context"
+	"errors"
 	"time"
 
-<<<<<<< HEAD
-	"github.com/erigontech/erigon-lib/common/errors"
-=======
 	commonerrors "github.com/erigontech/erigon-lib/common/errors"
 	"github.com/erigontech/erigon-lib/common/generics"
->>>>>>> 1b50e166
 	"github.com/erigontech/erigon-lib/log/v3"
 
 	libcommon "github.com/erigontech/erigon-lib/common"
@@ -74,11 +71,7 @@
 
 		idRange, err := s.fetcher.FetchEntityIdRange(ctx)
 		if err != nil {
-<<<<<<< HEAD
-			if errors.IsOneOf(err, s.transientErrors) {
-=======
 			if commonerrors.IsOneOf(err, s.transientErrors) {
->>>>>>> 1b50e166
 				s.logger.Warn(heimdallLogPrefix("scraper transient err occurred when fetching id range"), "err", err)
 				continue
 			}
@@ -99,11 +92,7 @@
 		} else {
 			entities, err := s.fetcher.FetchEntitiesRange(ctx, idRange)
 			if err != nil {
-<<<<<<< HEAD
-				if errors.IsOneOf(err, s.transientErrors) {
-=======
 				if commonerrors.IsOneOf(err, s.transientErrors) {
->>>>>>> 1b50e166
 					// we do not break the scrapping loop when hitting a transient error
 					// we persist the partially fetched range entities before it occurred
 					// and continue scrapping again from there onwards
@@ -135,10 +124,6 @@
 	return s.observers.Register(observer)
 }
 
-<<<<<<< HEAD
-func (s *scraper[TEntity]) Synchronize(ctx context.Context) error {
-	return s.syncEvent.Wait(ctx)
-=======
 func (s *scraper[TEntity]) Synchronize(ctx context.Context) (TEntity, error) {
 	if err := s.syncEvent.Wait(ctx); err != nil {
 		return generics.Zero[TEntity](), err
@@ -153,5 +138,4 @@
 	}
 
 	return last, nil
->>>>>>> 1b50e166
 }