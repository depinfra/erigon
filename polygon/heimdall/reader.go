package heimdall

import (
	"context"
	"fmt"

	"google.golang.org/grpc"
	"google.golang.org/protobuf/types/known/emptypb"

	libcommon "github.com/erigontech/erigon-lib/common"
	"github.com/erigontech/erigon-lib/gointerfaces"
	remote "github.com/erigontech/erigon-lib/gointerfaces/remoteproto"
	"github.com/erigontech/erigon-lib/log/v3"
	"github.com/erigontech/erigon/polygon/bor/valset"
)

type Reader struct {
	logger                    log.Logger
	store                     Store
	spanBlockProducersTracker *spanBlockProducersTracker
}

type ReaderConfig struct {
	Ctx                     context.Context
	CalculateSprintNumberFn CalculateSprintNumberFunc
	DataDir                 string
	TempDir                 string
	Logger                  log.Logger
	RoTxLimit               int64
}

// AssembleReader creates and opens the MDBX store. For use cases where the store is only being read from. Must call Close.
<<<<<<< HEAD
func AssembleReader(ctx context.Context, calculateSprintNumber CalculateSprintNumberFunc, dataDir string, tmpDir string, logger log.Logger) (*Reader, error) {
	store := NewMdbxStore(logger, dataDir)
=======
func AssembleReader(config ReaderConfig) (*Reader, error) {
	store := NewMdbxServiceStore(config.Logger, config.DataDir, config.TempDir, config.RoTxLimit)
>>>>>>> 1dd4a55d

	err := store.Prepare(config.Ctx)
	if err != nil {
		return nil, err
	}

	return NewReader(config.CalculateSprintNumberFn, store, config.Logger), nil
}

func NewReader(calculateSprintNumber CalculateSprintNumberFunc, store Store, logger log.Logger) *Reader {
	return &Reader{
		logger:                    logger,
		store:                     store,
		spanBlockProducersTracker: newSpanBlockProducersTracker(logger, calculateSprintNumber, store.SpanBlockProducerSelections()),
	}
}

func (r *Reader) Span(ctx context.Context, id uint64) (*Span, bool, error) {
	return r.store.Spans().Entity(ctx, id)
}

func (r *Reader) CheckpointsFromBlock(ctx context.Context, startBlock uint64) (Waypoints, error) {
	entities, err := r.store.Checkpoints().RangeFromBlockNum(ctx, startBlock)
	return libcommon.SliceMap(entities, castEntityToWaypoint[*Checkpoint]), err
}

func (r *Reader) MilestonesFromBlock(ctx context.Context, startBlock uint64) (Waypoints, error) {
	entities, err := r.store.Milestones().RangeFromBlockNum(ctx, startBlock)
	return libcommon.SliceMap(entities, castEntityToWaypoint[*Milestone]), err
}

func (r *Reader) Producers(ctx context.Context, blockNum uint64) (*valset.ValidatorSet, error) {
	return r.spanBlockProducersTracker.Producers(ctx, blockNum)
}

func (r *Reader) Close() {
	r.store.Close()
}

type RemoteReader struct {
	client  remote.HeimdallBackendClient
	logger  log.Logger
	version gointerfaces.Version
}

func NewRemoteReader(client remote.HeimdallBackendClient) *RemoteReader {
	return &RemoteReader{
		client:  client,
		logger:  log.New("remote_service", "heimdall"),
		version: gointerfaces.VersionFromProto(APIVersion),
	}
}

func (r *RemoteReader) Producers(ctx context.Context, blockNum uint64) (*valset.ValidatorSet, error) {
	reply, err := r.client.Producers(ctx, &remote.BorProducersRequest{BlockNum: blockNum})
	if err != nil {
		return nil, err
	}
	if reply == nil {
		return nil, nil
	}

	validators := reply.Validators
	proposer := reply.Proposer

	v := make([]*valset.Validator, len(validators))
	for i, validator := range validators {
		v[i] = decodeValidator(validator)
	}

	validatorSet := valset.ValidatorSet{
		Proposer:   decodeValidator(proposer),
		Validators: v,
	}

	return &validatorSet, nil
}

// Close implements bridge.ReaderService. It's a noop as there is no attached store.
func (r *RemoteReader) Close() {
	return
}

func (r *RemoteReader) EnsureVersionCompatibility() bool {
	versionReply, err := r.client.Version(context.Background(), &emptypb.Empty{}, grpc.WaitForReady(true))
	if err != nil {
		r.logger.Error("getting Version", "err", err)
		return false
	}
	if !gointerfaces.EnsureVersion(r.version, versionReply) {
		r.logger.Error("incompatible interface versions", "client", r.version.String(),
			"server", fmt.Sprintf("%d.%d.%d", versionReply.Major, versionReply.Minor, versionReply.Patch))
		return false
	}
	r.logger.Info("interfaces compatible", "client", r.version.String(),
		"server", fmt.Sprintf("%d.%d.%d", versionReply.Major, versionReply.Minor, versionReply.Patch))
	return true
}

func decodeValidator(v *remote.Validator) *valset.Validator {
	return &valset.Validator{
		ID:               v.Id,
		Address:          gointerfaces.ConvertH160toAddress(v.Address),
		VotingPower:      v.VotingPower,
		ProposerPriority: v.ProposerPriority,
	}
}<|MERGE_RESOLUTION|>--- conflicted
+++ resolved
@@ -21,24 +21,17 @@
 }
 
 type ReaderConfig struct {
-	Ctx                     context.Context
 	CalculateSprintNumberFn CalculateSprintNumberFunc
 	DataDir                 string
-	TempDir                 string
 	Logger                  log.Logger
 	RoTxLimit               int64
 }
 
 // AssembleReader creates and opens the MDBX store. For use cases where the store is only being read from. Must call Close.
-<<<<<<< HEAD
-func AssembleReader(ctx context.Context, calculateSprintNumber CalculateSprintNumberFunc, dataDir string, tmpDir string, logger log.Logger) (*Reader, error) {
-	store := NewMdbxStore(logger, dataDir)
-=======
-func AssembleReader(config ReaderConfig) (*Reader, error) {
-	store := NewMdbxServiceStore(config.Logger, config.DataDir, config.TempDir, config.RoTxLimit)
->>>>>>> 1dd4a55d
+func AssembleReader(ctx context.Context, config ReaderConfig) (*Reader, error) {
+	store := NewMdbxStore(config.Logger, config.DataDir, config.RoTxLimit)
 
-	err := store.Prepare(config.Ctx)
+	err := store.Prepare(Ctx)
 	if err != nil {
 		return nil, err
 	}
