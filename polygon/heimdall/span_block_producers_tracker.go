--- conflicted
+++ resolved
@@ -35,44 +35,22 @@
 	borConfig *borcfg.BorConfig,
 	store EntityStore[*SpanBlockProducerSelection],
 ) *spanBlockProducersTracker {
-<<<<<<< HEAD
-	recentProducersLru, err := lru.New[uint64, *valset.ValidatorSet](1024)
-=======
 	recentSelectionsLru, err := lru.New[uint64, SpanBlockProducerSelection](1024)
->>>>>>> e6e3ec3a
 	if err != nil {
 		panic(err)
 	}
 
 	return &spanBlockProducersTracker{
-<<<<<<< HEAD
-		logger:          logger,
-		borConfig:       borConfig,
-		store:           store,
-		recentProducers: recentProducersLru,
-		newSpans:        make(chan *Span),
-		idleSignal:      make(chan struct{}),
-=======
 		logger:           logger,
 		borConfig:        borConfig,
 		store:            store,
 		recentSelections: recentSelectionsLru,
 		newSpans:         make(chan *Span),
 		idleSignal:       make(chan struct{}),
->>>>>>> e6e3ec3a
 	}
 }
 
 type spanBlockProducersTracker struct {
-<<<<<<< HEAD
-	logger          log.Logger
-	borConfig       *borcfg.BorConfig
-	store           EntityStore[*SpanBlockProducerSelection]
-	recentProducers *lru.Cache[uint64, *valset.ValidatorSet] // sprint number -> validator set copy
-	newSpans        chan *Span
-	queued          atomic.Int32
-	idleSignal      chan struct{}
-=======
 	logger           log.Logger
 	borConfig        *borcfg.BorConfig
 	store            EntityStore[*SpanBlockProducerSelection]
@@ -80,7 +58,6 @@
 	newSpans         chan *Span
 	queued           atomic.Int32
 	idleSignal       chan struct{}
->>>>>>> e6e3ec3a
 }
 
 func (t *spanBlockProducersTracker) Run(ctx context.Context) error {
@@ -223,27 +200,6 @@
 	currentSprintNum := t.borConfig.CalculateSprintNumber(blockNum)
 
 	// have we previously calculated the producers for the same sprint num (chain tip optimisation)
-<<<<<<< HEAD
-	if producers, ok := t.recentProducers.Get(currentSprintNum); ok {
-		return producers.Copy(), 0, nil
-	}
-
-	// have we previously calculated the producers for the previous sprint num of the same span (chain tip optimisation)
-	sprintLen := t.borConfig.CalculateSprintLength(blockNum)
-	var prevSprintBlockNum uint64
-	if blockNum > sprintLen {
-		prevSprintBlockNum = blockNum - sprintLen
-	}
-
-	spanId := SpanIdAt(blockNum)
-	prevSprintBlockNumSpanId := SpanIdAt(prevSprintBlockNum)
-	prevSprintNum := t.borConfig.CalculateSprintNumber(prevSprintBlockNum)
-	if producers, ok := t.recentProducers.Get(prevSprintNum); ok && spanId == prevSprintBlockNumSpanId {
-		producers = producers.Copy()
-		producers.IncrementProposerPriority(1)
-		t.recentProducers.Add(currentSprintNum, producers)
-		return producers, 1, nil
-=======
 	if selection, ok := t.recentSelections.Get(currentSprintNum); ok {
 		return selection.Producers.Copy(), 0, nil
 	}
@@ -261,7 +217,6 @@
 		selectionCopy.Producers = producersCopy
 		t.recentSelections.Add(currentSprintNum, selectionCopy)
 		return producersCopy, 1, nil
->>>>>>> e6e3ec3a
 	}
 
 	// no recent selection that we can easily use, re-calculate from DB
@@ -287,10 +242,6 @@
 		producers.IncrementProposerPriority(1)
 	}
 
-<<<<<<< HEAD
-	t.recentProducers.Add(currentSprintNum, producers.Copy())
-=======
 	t.recentSelections.Add(currentSprintNum, *producerSelection)
->>>>>>> e6e3ec3a
 	return producers, increments, nil
 }