--- conflicted
+++ resolved
@@ -70,11 +70,7 @@
 	tempDir := suite.T().TempDir()
 	dataDir := fmt.Sprintf("%s/datadir", tempDir)
 	logger := testlog.Logger(suite.T(), log.LvlCrit)
-<<<<<<< HEAD
-	store := NewMdbxStore(logger, dataDir)
-=======
-	store := NewMdbxServiceStore(logger, dataDir, tempDir, 1)
->>>>>>> 1dd4a55d
+	store := NewMdbxStore(logger, dataDir, 1)
 	borConfig := params.AmoyChainConfig.Bor.(*borcfg.BorConfig)
 	suite.ctx, suite.cancel = context.WithCancel(context.Background())
 	suite.client = NewMockHeimdallClient(ctrl)
