--- conflicted
+++ resolved
@@ -122,15 +122,9 @@
 	MSIZE    OpCode = 0x59
 	GAS      OpCode = 0x5a
 	JUMPDEST OpCode = 0x5b
-<<<<<<< HEAD
-	RJUMP    OpCode = 0x5c
-	RJUMPI   OpCode = 0x5d
-	RJUMPV   OpCode = 0x5e
-=======
 	TLOAD    OpCode = 0x5c
 	TSTORE   OpCode = 0x5d
 	MCOPY    OpCode = 0x5e
->>>>>>> 0a1bbdb7
 	PUSH0    OpCode = 0x5f
 )
 
@@ -213,8 +207,17 @@
 
 // 0xb0 range - control flow ops.
 const (
-	CALLF OpCode = 0xb0
-	RETF  OpCode = 0xb1
+// CALLF OpCode = 0xb0
+// RETF  OpCode = 0xb1
+)
+
+// 0xe0 range - eof ops.
+const (
+	RJUMP OpCode = 0xe0 + iota
+	RJUMPI
+	RJUMPV
+	CALLF
+	RETF
 )
 
 // 0xf0 range - closures.
@@ -312,15 +315,9 @@
 	MSIZE:    "MSIZE",
 	GAS:      "GAS",
 	JUMPDEST: "JUMPDEST",
-<<<<<<< HEAD
-	RJUMP:    "RJUMP",
-	RJUMPI:   "RJUMPI",
-	RJUMPV:   "RJUMPV",
-=======
 	TLOAD:    "TLOAD",
 	TSTORE:   "TSTORE",
 	MCOPY:    "MCOPY",
->>>>>>> 0a1bbdb7
 	PUSH0:    "PUSH0",
 
 	// 0x60 range - push.
@@ -396,9 +393,12 @@
 	LOG3:   "LOG3",
 	LOG4:   "LOG4",
 
-	// 0xb0 range.
-	CALLF: "CALLF",
-	RETF:  "RETF",
+	// 0xe0 range.
+	RJUMP:  "RJUMP",
+	RJUMPI: "RJUMPI",
+	RJUMPV: "RJUMPV",
+	CALLF:  "CALLF",
+	RETF:   "RETF",
 
 	// 0xf0 range.
 	CREATE:       "CREATE",
@@ -491,15 +491,9 @@
 	"MSIZE":          MSIZE,
 	"GAS":            GAS,
 	"JUMPDEST":       JUMPDEST,
-<<<<<<< HEAD
-	"RJUMP":          RJUMP,
-	"RJUMPI":         RJUMPI,
-	"RJUMPV":         RJUMPV,
-=======
 	"TLOAD":          TLOAD,
 	"TSTORE":         TSTORE,
 	"MCOPY":          MCOPY,
->>>>>>> 0a1bbdb7
 	"PUSH0":          PUSH0,
 	"PUSH1":          PUSH1,
 	"PUSH2":          PUSH2,
@@ -570,6 +564,9 @@
 	"LOG2":           LOG2,
 	"LOG3":           LOG3,
 	"LOG4":           LOG4,
+	"RJUMP":          RJUMP,
+	"RJUMPI":         RJUMPI,
+	"RJUMPV":         RJUMPV,
 	"CALLF":          CALLF,
 	"RETF":           RETF,
 	"CREATE":         CREATE,
