// Copyright 2020 The go-ethereum Authors
// (original work)
// Copyright 2024 The Erigon Authors
// (modifications)
// This file is part of Erigon.
//
// Erigon is free software: you can redistribute it and/or modify
// it under the terms of the GNU Lesser General Public License as published by
// the Free Software Foundation, either version 3 of the License, or
// (at your option) any later version.
//
// Erigon is distributed in the hope that it will be useful,
// but WITHOUT ANY WARRANTY; without even the implied warranty of
// MERCHANTABILITY or FITNESS FOR A PARTICULAR PURPOSE. See the
// GNU Lesser General Public License for more details.
//
// You should have received a copy of the GNU Lesser General Public License
// along with Erigon. If not, see <http://www.gnu.org/licenses/>.

package vm

import (
	"errors"

	"github.com/holiman/uint256"

	libcommon "github.com/erigontech/erigon-lib/common"
	"github.com/erigontech/erigon-lib/common/math"

	"github.com/erigontech/erigon/core/tracing"
	"github.com/erigontech/erigon/core/vm/stack"
	"github.com/erigontech/erigon/params"
)

func makeGasSStoreFunc(clearingRefund uint64) gasFunc {
	return func(evm *EVM, contract *Contract, stack *stack.Stack, mem *Memory, memorySize uint64) (uint64, error) {
		// If we fail the minimum gas availability invariant, fail (0)
		if contract.Gas <= params.SstoreSentryGasEIP2200 {
			return 0, errors.New("not enough gas for reentrancy sentry")
		}
		// Gas sentry honoured, do the actual gas calculation based on the stored value
		var (
			y, x    = stack.Back(1), stack.Peek()
			slot    = libcommon.Hash(x.Bytes32())
			current uint256.Int
			cost    = uint64(0)
		)

		evm.IntraBlockState().GetState(contract.Address(), &slot, &current)
		// If the caller cannot afford the cost, this change will be rolled back
		if _, slotMod := evm.IntraBlockState().AddSlotToAccessList(contract.Address(), slot); slotMod {
			cost = params.ColdSloadCostEIP2929
		}
		var value uint256.Int
		value.Set(y)
		// fmt.Printf("current: 0x%x, value: 0x%x\n", current.Bytes32(), value.Bytes32())
		if current.Eq(&value) { // noop (1)
			// EIP 2200 original clause:
			//		return params.SloadGasEIP2200, nil
			return cost + params.WarmStorageReadCostEIP2929, nil // SLOAD_GAS
		}
		var original uint256.Int
		slotCommited := libcommon.Hash(x.Bytes32())
		evm.IntraBlockState().GetCommittedState(contract.Address(), &slotCommited, &original)
		if original.Eq(&current) {
			if original.IsZero() { // create slot (2.1.1)
				return cost + params.SstoreSetGasEIP2200, nil
			}
			if value.IsZero() { // delete slot (2.1.2b)
				evm.IntraBlockState().AddRefund(clearingRefund)
			}
			// EIP-2200 original clause:
			//		return params.SstoreResetGasEIP2200, nil // write existing slot (2.1.2)
			return cost + (params.SstoreResetGasEIP2200 - params.ColdSloadCostEIP2929), nil // write existing slot (2.1.2)
		}
		if !original.IsZero() {
			if current.IsZero() { // recreate slot (2.2.1.1)
				evm.IntraBlockState().SubRefund(clearingRefund)
			} else if value.IsZero() { // delete slot (2.2.1.2)
				evm.IntraBlockState().AddRefund(clearingRefund)
			}
		}
		if original.Eq(&value) {
			if original.IsZero() { // reset to original inexistent slot (2.2.2.1)
				// EIP 2200 Original clause:
				//evm.StateDB.AddRefund(params.SstoreSetGasEIP2200 - params.SloadGasEIP2200)
				evm.IntraBlockState().AddRefund(params.SstoreSetGasEIP2200 - params.WarmStorageReadCostEIP2929)
			} else { // reset to original existing slot (2.2.2.2)
				// EIP 2200 Original clause:
				//	evm.StateDB.AddRefund(params.SstoreResetGasEIP2200 - params.SloadGasEIP2200)
				// - SSTORE_RESET_GAS redefined as (5000 - COLD_SLOAD_COST)
				// - SLOAD_GAS redefined as WARM_STORAGE_READ_COST
				// Final: (5000 - COLD_SLOAD_COST) - WARM_STORAGE_READ_COST
				evm.IntraBlockState().AddRefund((params.SstoreResetGasEIP2200 - params.ColdSloadCostEIP2929) - params.WarmStorageReadCostEIP2929)
			}
		}
		// EIP-2200 original clause:
		//return params.SloadGasEIP2200, nil // dirty update (2.2)
		return cost + params.WarmStorageReadCostEIP2929, nil // dirty update (2.2)
	}
}

// gasSLoadEIP2929 calculates dynamic gas for SLOAD according to EIP-2929
// For SLOAD, if the (address, storage_key) pair (where address is the address of the contract
// whose storage is being read) is not yet in accessed_storage_keys,
// charge 2100 gas and add the pair to accessed_storage_keys.
// If the pair is already in accessed_storage_keys, charge 100 gas.
func gasSLoadEIP2929(evm *EVM, contract *Contract, stack *stack.Stack, mem *Memory, memorySize uint64) (uint64, error) {
	loc := stack.Peek()
	// If the caller cannot afford the cost, this change will be rolled back
	// If he does afford it, we can skip checking the same thing later on, during execution
	if _, slotMod := evm.IntraBlockState().AddSlotToAccessList(contract.Address(), loc.Bytes32()); slotMod {
		return params.ColdSloadCostEIP2929, nil
	}
	return params.WarmStorageReadCostEIP2929, nil
}

// gasExtCodeCopyEIP2929 implements extcodecopy according to EIP-2929
// EIP spec:
// > If the target is not in accessed_addresses,
// > charge COLD_ACCOUNT_ACCESS_COST gas, and add the address to accessed_addresses.
// > Otherwise, charge WARM_STORAGE_READ_COST gas.
func gasExtCodeCopyEIP2929(evm *EVM, contract *Contract, stack *stack.Stack, mem *Memory, memorySize uint64) (uint64, error) {
	// memory expansion first (dynamic part of pre-2929 implementation)
	gas, err := gasExtCodeCopy(evm, contract, stack, mem, memorySize)
	if err != nil {
		return 0, err
	}
	addr := libcommon.Address(stack.Peek().Bytes20())
	// Check slot presence in the access list
	if evm.IntraBlockState().AddAddressToAccessList(addr) {
		var overflow bool
		// We charge (cold-warm), since 'warm' is already charged as constantGas
		if gas, overflow = math.SafeAdd(gas, params.ColdAccountAccessCostEIP2929-params.WarmStorageReadCostEIP2929); overflow {
			return 0, ErrGasUintOverflow
		}
		return gas, nil
	}
	return gas, nil
}

// gasEip2929AccountCheck checks whether the first stack item (as address) is present in the access list.
// If it is, this method returns '0', otherwise 'cold-warm' gas, presuming that the opcode using it
// is also using 'warm' as constant factor.
// This method is used by:
// - extcodehash,
// - extcodesize,
// - (ext) balance
func gasEip2929AccountCheck(evm *EVM, contract *Contract, stack *stack.Stack, mem *Memory, memorySize uint64) (uint64, error) {
	addr := libcommon.Address(stack.Peek().Bytes20())
	// If the caller cannot afford the cost, this change will be rolled back
	if evm.IntraBlockState().AddAddressToAccessList(addr) {
		// The warm storage read cost is already charged as constantGas
		return params.ColdAccountAccessCostEIP2929 - params.WarmStorageReadCostEIP2929, nil
	}
	return 0, nil
}

func makeCallVariantGasCallEIP2929(oldCalculator gasFunc) gasFunc {
	return func(evm *EVM, contract *Contract, stack *stack.Stack, mem *Memory, memorySize uint64) (uint64, error) {
		addr := libcommon.Address(stack.Back(1).Bytes20())
		// The WarmStorageReadCostEIP2929 (100) is already deducted in the form of a constant cost, so
		// the cost to charge for cold access, if any, is Cold - Warm
		coldCost := params.ColdAccountAccessCostEIP2929 - params.WarmStorageReadCostEIP2929

		addrMod := evm.IntraBlockState().AddAddressToAccessList(addr)
		warmAccess := !addrMod
		if addrMod {
			// Charge the remaining difference here already, to correctly calculate available
			// gas for call
			if !contract.UseGas(coldCost, tracing.GasChangeCallStorageColdAccess) {
				return 0, ErrOutOfGas
			}
		}

		// Now call the old calculator, which takes into account
		// - create new account
		// - transfer value
		// - memory expansion
		// - 63/64ths rule
		gas, err := oldCalculator(evm, contract, stack, mem, memorySize)
		if warmAccess || err != nil {
			return gas, err
		}
		// In case of a cold access, we temporarily add the cold charge back, and also
		// add it to the returned gas. By adding it to the return, it will be charged
		// outside of this function, as part of the dynamic gas, and that will make it
		// also become correctly reported to tracers.
		contract.Gas += coldCost
		return gas + coldCost, nil
	}
}

var (
	gasCallEIP2929         = makeCallVariantGasCallEIP2929(gasCall)
	gasDelegateCallEIP2929 = makeCallVariantGasCallEIP2929(gasDelegateCall)
	gasStaticCallEIP2929   = makeCallVariantGasCallEIP2929(gasStaticCall)
	gasCallCodeEIP2929     = makeCallVariantGasCallEIP2929(gasCallCode)
	gasSelfdestructEIP2929 = makeSelfdestructGasFn(true)
	// gasSelfdestructEIP3529 implements the changes in EIP-2539 (no refunds)
	gasSelfdestructEIP3529 = makeSelfdestructGasFn(false)

	// gasSStoreEIP2929 implements gas cost for SSTORE according to EIP-2929
	//
	// When calling SSTORE, check if the (address, storage_key) pair is in accessed_storage_keys.
	// If it is not, charge an additional COLD_SLOAD_COST gas, and add the pair to accessed_storage_keys.
	// Additionally, modify the parameters defined in EIP 2200 as follows:
	//
	// Parameter 	Old value 	New value
	// SLOAD_GAS 	800 	= WARM_STORAGE_READ_COST
	// SSTORE_RESET_GAS 	5000 	5000 - COLD_SLOAD_COST
	//
	//The other parameters defined in EIP 2200 are unchanged.
	// see gasSStoreEIP2200(...) in core/vm/gas_table.go for more info about how EIP 2200 is specified
	gasSStoreEIP2929 = makeGasSStoreFunc(params.SstoreClearsScheduleRefundEIP2200)

	// gasSStoreEIP2539 implements gas cost for SSTORE according to EPI-2539
	// Replace `SSTORE_CLEARS_SCHEDULE` with `SSTORE_RESET_GAS + ACCESS_LIST_STORAGE_KEY_COST` (4,800)
	gasSStoreEIP3529 = makeGasSStoreFunc(params.SstoreClearsScheduleRefundEIP3529)

	// gasDataCopyEIP7480 = makeGasDataCopyFunc() // TODO(racytech): make sure this one is correct
)

// makeSelfdestructGasFn can create the selfdestruct dynamic gas function for EIP-2929 and EIP-2539
func makeSelfdestructGasFn(refundsEnabled bool) gasFunc {
	gasFunc := func(evm *EVM, contract *Contract, stack *stack.Stack, mem *Memory, memorySize uint64) (uint64, error) {
		var (
			gas     uint64
			address = libcommon.Address(stack.Peek().Bytes20())
		)
		// If the caller cannot afford the cost, this change will be rolled back
		if evm.IntraBlockState().AddAddressToAccessList(address) {
			gas = params.ColdAccountAccessCostEIP2929
		}
		// if empty and transfers value
		if evm.IntraBlockState().Empty(address) && !evm.IntraBlockState().GetBalance(contract.Address()).IsZero() {
			gas += params.CreateBySelfdestructGas
		}
		if refundsEnabled && !evm.IntraBlockState().HasSelfdestructed(contract.Address()) {
			evm.IntraBlockState().AddRefund(params.SelfdestructRefundGas)
		}
		return gas, nil
	}
	return gasFunc
}

<<<<<<< HEAD
func makeEOFCreateGasFunc() gasFunc {
	gasFunc := func(evm *EVM, contract *Contract, stack *stack.Stack, mem *Memory, memorySize uint64) (uint64, error) {
		// var (
		// 	code             = contract.CodeAt(scope.CodeSection)
		// 	initContainerIdx = code[*pc+1]
		// 	initContainer = scope.Contract.SubContainerAt(int(initContainerIdx))
		// )
		return 0, nil
	}
	return gasFunc
=======
var (
	gasCallEIP7702         = makeCallVariantGasCallEIP7702(gasCall)
	gasDelegateCallEIP7702 = makeCallVariantGasCallEIP7702(gasDelegateCall)
	gasStaticCallEIP7702   = makeCallVariantGasCallEIP7702(gasStaticCall)
	gasCallCodeEIP7702     = makeCallVariantGasCallEIP7702(gasCallCode)
)

func makeCallVariantGasCallEIP7702(oldCalculator gasFunc) gasFunc {
	return func(evm *EVM, contract *Contract, stack *stack.Stack, mem *Memory, memorySize uint64) (uint64, error) {
		addr := libcommon.Address(stack.Back(1).Bytes20())
		// Check slot presence in the access list
		var dynCost uint64
		if evm.intraBlockState.AddAddressToAccessList(addr) {
			// The WarmStorageReadCostEIP2929 (100) is already deducted in the form of a constant cost, so
			// the cost to charge for cold access, if any, is Cold - Warm
			dynCost = params.ColdAccountAccessCostEIP2929 - params.WarmStorageReadCostEIP2929
			// Charge the remaining difference here already, to correctly calculate available
			// gas for call
			if !contract.UseGas(dynCost, tracing.GasChangeCallStorageColdAccess) {
				return 0, ErrOutOfGas
			}
		}

		// Check if code is a delegation and if so, charge for resolution.
		if dd, ok := evm.intraBlockState.GetDelegatedDesignation(addr); ok {
			var ddCost uint64
			if evm.intraBlockState.AddAddressToAccessList(dd) {
				ddCost = params.ColdAccountAccessCostEIP2929
			} else {
				ddCost = params.WarmStorageReadCostEIP2929
			}

			if !contract.UseGas(ddCost, tracing.GasChangeDelegatedDesignation) {
				return 0, ErrOutOfGas
			}
			dynCost += ddCost
		}
		// Now call the old calculator, which takes into account
		// - create new account
		// - transfer value
		// - memory expansion
		// - 63/64ths rule
		gas, err := oldCalculator(evm, contract, stack, mem, memorySize)
		if dynCost == 0 || err != nil {
			return gas, err
		}
		// In case of a cold access, we temporarily add the cold charge back, and also
		// add it to the returned gas. By adding it to the return, it will be charged
		// outside of this function, as part of the dynamic gas, and that will make it
		// also become correctly reported to tracers.
		contract.Gas += dynCost

		var overflow bool
		if gas, overflow = math.SafeAdd(gas, dynCost); overflow {
			return 0, ErrGasUintOverflow
		}
		return gas, nil
	}
}

func gasEip7702CodeCheck(evm *EVM, contract *Contract, stack *stack.Stack, mem *Memory, memorySize uint64) (uint64, error) {
	addr := libcommon.Address(stack.Peek().Bytes20())
	// The warm storage read cost is already charged as constantGas
	// Check slot presence in the access list
	var cost uint64
	if evm.intraBlockState.AddAddressToAccessList(addr) {
		// Check if code is a delegation and if so, charge for resolution
		cost = params.ColdAccountAccessCostEIP2929 - params.WarmStorageReadCostEIP2929
	}

	if dd, ok := evm.intraBlockState.GetDelegatedDesignation(addr); ok {
		if evm.intraBlockState.AddAddressToAccessList(dd) {
			cost += params.ColdAccountAccessCostEIP2929
		} else {
			cost += params.WarmStorageReadCostEIP2929
		}
	}

	return cost, nil
}

func gasExtCodeCopyEIP7702(evm *EVM, contract *Contract, stack *stack.Stack, mem *Memory, memorySize uint64) (uint64, error) {
	// memory expansion first (dynamic part of pre-2929 implementation)
	gas, err := gasExtCodeCopy(evm, contract, stack, mem, memorySize)
	if err != nil {
		return 0, err
	}
	addr := libcommon.Address(stack.Peek().Bytes20())
	// Check slot presence in the access list
	if evm.intraBlockState.AddAddressToAccessList(addr) {
		var overflow bool
		// We charge (cold-warm), since 'warm' is already charged as constantGas
		if gas, overflow = math.SafeAdd(gas, params.ColdAccountAccessCostEIP2929-params.WarmStorageReadCostEIP2929); overflow {
			return 0, ErrGasUintOverflow
		}
	}

	// Check if addr has a delegation and if so, charge for resolution
	if dd, ok := evm.intraBlockState.GetDelegatedDesignation(addr); ok {
		var overflow bool
		if evm.intraBlockState.AddAddressToAccessList(dd) {
			if gas, overflow = math.SafeAdd(gas, params.ColdAccountAccessCostEIP2929); overflow {
				return 0, ErrGasUintOverflow
			}
		} else {
			if gas, overflow = math.SafeAdd(gas, params.WarmStorageReadCostEIP2929); overflow {
				return 0, ErrGasUintOverflow
			}
		}
	}
	return gas, nil
>>>>>>> 73ef0d29
}<|MERGE_RESOLUTION|>--- conflicted
+++ resolved
@@ -244,18 +244,6 @@
 	return gasFunc
 }
 
-<<<<<<< HEAD
-func makeEOFCreateGasFunc() gasFunc {
-	gasFunc := func(evm *EVM, contract *Contract, stack *stack.Stack, mem *Memory, memorySize uint64) (uint64, error) {
-		// var (
-		// 	code             = contract.CodeAt(scope.CodeSection)
-		// 	initContainerIdx = code[*pc+1]
-		// 	initContainer = scope.Contract.SubContainerAt(int(initContainerIdx))
-		// )
-		return 0, nil
-	}
-	return gasFunc
-=======
 var (
 	gasCallEIP7702         = makeCallVariantGasCallEIP7702(gasCall)
 	gasDelegateCallEIP7702 = makeCallVariantGasCallEIP7702(gasDelegateCall)
@@ -367,5 +355,16 @@
 		}
 	}
 	return gas, nil
->>>>>>> 73ef0d29
+}
+
+func makeEOFCreateGasFunc() gasFunc {
+	gasFunc := func(evm *EVM, contract *Contract, stack *stack.Stack, mem *Memory, memorySize uint64) (uint64, error) {
+		// var (
+		// 	code             = contract.CodeAt(scope.CodeSection)
+		// 	initContainerIdx = code[*pc+1]
+		// 	initContainer = scope.Contract.SubContainerAt(int(initContainerIdx))
+		// )
+		return 0, nil
+	}
+	return gasFunc
 }