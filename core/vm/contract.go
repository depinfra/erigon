--- conflicted
+++ resolved
@@ -72,14 +72,7 @@
 }
 
 type JumpDestCache struct {
-<<<<<<< HEAD
 	*simplelru.LRU[libcommon.Hash, bitvec]
-}
-
-func NewJumpDestCache() *JumpDestCache {
-	c, err := simplelru.NewLRU[libcommon.Hash, bitvec](128, nil)
-=======
-	*simplelru.LRU[libcommon.Hash, []uint64]
 	hit, total int
 	trace      bool
 }
@@ -90,8 +83,7 @@
 )
 
 func NewJumpDestCache(trace bool) *JumpDestCache {
-	c, err := simplelru.NewLRU[libcommon.Hash, []uint64](jumpDestCacheLimit, nil)
->>>>>>> f47b02b9
+	c, err := simplelru.NewLRU[libcommon.Hash, bitvec](jumpDestCacheLimit, nil)
 	if err != nil {
 		panic(err)
 	}
