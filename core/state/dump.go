--- conflicted
+++ resolved
@@ -154,11 +154,7 @@
 	if err != nil {
 		return nil, err
 	}
-<<<<<<< HEAD
 	txNumForStorage, err := rawdbv3.TxNums.Min(ttx, d.blockNumber+1)
-=======
-	txNumForStorage, err := d.txNumsReader.Min(ttx, d.blockNumber+1)
->>>>>>> fef90864
 	if err != nil {
 		return nil, err
 	}
