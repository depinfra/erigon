package snaptype

import (
	"context"
	"encoding/binary"
	"errors"
	"fmt"
	"path/filepath"

	"github.com/holiman/uint256"
	"github.com/ledgerwatch/erigon-lib/chain"
	"github.com/ledgerwatch/erigon-lib/chain/networkname"
	"github.com/ledgerwatch/erigon-lib/chain/snapcfg"
	"github.com/ledgerwatch/erigon-lib/common"
	"github.com/ledgerwatch/erigon-lib/common/background"
	"github.com/ledgerwatch/erigon-lib/common/dbg"
	"github.com/ledgerwatch/erigon-lib/downloader/snaptype"
	"github.com/ledgerwatch/erigon-lib/recsplit"
	"github.com/ledgerwatch/erigon-lib/seg"
	types2 "github.com/ledgerwatch/erigon-lib/types"
	"github.com/ledgerwatch/erigon/core/types"
	"github.com/ledgerwatch/erigon/crypto"
	"github.com/ledgerwatch/erigon/crypto/cryptopool"
	"github.com/ledgerwatch/erigon/rlp"
	"github.com/ledgerwatch/log/v3"
)

func init() {
	ethereumTypes := append(BlockSnapshotTypes, snaptype.CaplinSnapshotTypes...)

	snapcfg.RegisterKnownTypes(networkname.MainnetChainName, ethereumTypes)
	snapcfg.RegisterKnownTypes(networkname.SepoliaChainName, ethereumTypes)
	snapcfg.RegisterKnownTypes(networkname.GoerliChainName, ethereumTypes)
	snapcfg.RegisterKnownTypes(networkname.GnosisChainName, ethereumTypes)
	snapcfg.RegisterKnownTypes(networkname.ChiadoChainName, ethereumTypes)
}

var Enums = struct {
	snaptype.Enums
	Headers,
	Bodies,
	Transactions snaptype.Enum
}{
	Enums:        snaptype.Enums{},
	Headers:      snaptype.MinCoreEnum,
	Bodies:       snaptype.MinCoreEnum + 1,
	Transactions: snaptype.MinCoreEnum + 2,
}

var Indexes = struct {
	HeaderHash,
	BodyHash,
	TxnHash,
	TxnHash2BlockNum snaptype.Index
}{
	HeaderHash:       snaptype.Index{Name: "headers"},
	BodyHash:         snaptype.Index{Name: "bodies"},
	TxnHash:          snaptype.Index{Name: "transactions"},
	TxnHash2BlockNum: snaptype.Index{Name: "transactions-to-block", Offset: 1},
}

var (
	Headers = snaptype.RegisterType(
		Enums.Headers,
		"headers",
		snaptype.Versions{
			Current:      1, //2,
			MinSupported: 1,
		},
		nil,
		[]snaptype.Index{Indexes.HeaderHash},
		snaptype.IndexBuilderFunc(
			func(ctx context.Context, info snaptype.FileInfo, salt uint32, _ *chain.Config, tmpDir string, p *background.Progress, lvl log.Lvl, logger log.Logger) (err error) {
				hasher := crypto.NewKeccakState()
				defer cryptopool.ReturnToPoolKeccak256(hasher)
				var h common.Hash
				if err := snaptype.BuildIndex(ctx, info, salt, info.From, tmpDir, log.LvlDebug, p, func(idx *recsplit.RecSplit, i, offset uint64, word []byte) error {
					if p != nil {
						p.Processed.Add(1)
					}

					headerRlp := word[1:]
					hasher.Reset()
					hasher.Write(headerRlp)
					hasher.Read(h[:])
					if err := idx.AddKey(h[:], offset); err != nil {
						return err
					}
					return nil
				}, logger); err != nil {
					return fmt.Errorf("HeadersIdx: %w", err)
				}
				return nil
			}),
	)

	Bodies = snaptype.RegisterType(
		Enums.Bodies,
		"bodies",
		snaptype.Versions{
			Current:      1, //2,
			MinSupported: 1,
		},
		nil,
		[]snaptype.Index{Indexes.BodyHash},
		snaptype.IndexBuilderFunc(
			func(ctx context.Context, info snaptype.FileInfo, salt uint32, _ *chain.Config, tmpDir string, p *background.Progress, lvl log.Lvl, logger log.Logger) (err error) {
				num := make([]byte, binary.MaxVarintLen64)

				if err := snaptype.BuildIndex(ctx, info, salt, info.From, tmpDir, log.LvlDebug, p, func(idx *recsplit.RecSplit, i, offset uint64, _ []byte) error {
					if p != nil {
						p.Processed.Add(1)
					}
					n := binary.PutUvarint(num, i)
					if err := idx.AddKey(num[:n], offset); err != nil {
						return err
					}
					return nil
				}, logger); err != nil {
					return fmt.Errorf("can't index %s: %w", info.Name(), err)
				}
				return nil
			}),
	)

	Transactions = snaptype.RegisterType(
		Enums.Transactions,
		"transactions",
		snaptype.Versions{
			Current:      1, //2,
			MinSupported: 1,
		},
		nil,
		[]snaptype.Index{Indexes.TxnHash, Indexes.TxnHash2BlockNum},
		snaptype.IndexBuilderFunc(
			func(ctx context.Context, sn snaptype.FileInfo, salt uint32, chainConfig *chain.Config, tmpDir string, p *background.Progress, lvl log.Lvl, logger log.Logger) (err error) {
				defer func() {
					if rec := recover(); rec != nil {
						err = fmt.Errorf("index panic: at=%s, %v, %s", sn.Name(), rec, dbg.Stack())
					}
				}()
				firstBlockNum := sn.From

				bodiesSegment, err := seg.NewDecompressor(sn.As(Bodies).Path)
				if err != nil {
					return fmt.Errorf("can't open %s for indexing: %w", sn.As(Bodies).Name(), err)
				}
				defer bodiesSegment.Close()

				baseTxnID, expectedCount, err := txsAmountBasedOnBodiesSnapshots(bodiesSegment, sn.Len()-1)
				if err != nil {
					return err
				}

				d, err := seg.NewDecompressor(sn.Path)
				if err != nil {
					return fmt.Errorf("can't open %s for indexing: %w", sn.Path, err)
				}
				defer d.Close()
				if d.Count() != expectedCount {
					return fmt.Errorf("TransactionsIdx: at=%d-%d, pre index building, expect: %d, got %d", sn.From, sn.To, expectedCount, d.Count())
				}

				if p != nil {
					name := sn.Name()
					p.Name.Store(&name)
					p.Total.Store(uint64(d.Count() * 2))
				}

				txnHashIdx, err := recsplit.NewRecSplit(recsplit.RecSplitArgs{
					KeyCount: d.Count(),

					Enums:              true,
					LessFalsePositives: true,

					BucketSize: 2000,
					LeafSize:   8,
					TmpDir:     tmpDir,
					IndexFile:  filepath.Join(sn.Dir(), sn.Type.IdxFileName(sn.Version, sn.From, sn.To)),
					BaseDataID: baseTxnID.U64(),
				}, logger)
				if err != nil {
					return err
				}

				txnHash2BlockNumIdx, err := recsplit.NewRecSplit(recsplit.RecSplitArgs{
					KeyCount:   d.Count(),
					Enums:      false,
					BucketSize: 2000,
					LeafSize:   8,
					TmpDir:     tmpDir,
					IndexFile:  filepath.Join(sn.Dir(), sn.Type.IdxFileName(sn.Version, sn.From, sn.To, Indexes.TxnHash2BlockNum)),
					BaseDataID: firstBlockNum,
				}, logger)
				if err != nil {
					return err
				}
				txnHashIdx.LogLvl(log.LvlDebug)
				txnHash2BlockNumIdx.LogLvl(log.LvlDebug)

				chainId, _ := uint256.FromBig(chainConfig.ChainID)

				parseCtx := types2.NewTxParseContext(*chainId)
				parseCtx.WithSender(false)
				slot := types2.TxSlot{}
				bodyBuf, word := make([]byte, 0, 4096), make([]byte, 0, 4096)

				defer d.EnableReadAhead().DisableReadAhead()
				defer bodiesSegment.EnableReadAhead().DisableReadAhead()

				for {
					g, bodyGetter := d.MakeGetter(), bodiesSegment.MakeGetter()
					var ti, offset, nextPos uint64
					blockNum := firstBlockNum
					body := &types.BodyForStorage{}

					bodyBuf, _ = bodyGetter.Next(bodyBuf[:0])
					if err := rlp.DecodeBytes(bodyBuf, body); err != nil {
						return err
					}

					for g.HasNext() {
						if p != nil {
							p.Processed.Add(1)
						}

						word, nextPos = g.Next(word[:0])
						select {
						case <-ctx.Done():
							return ctx.Err()
						default:
						}

<<<<<<< HEAD
						// TODO review this code, test pass with lhs+1 <= baseTxnID.U64()+ti
						for body.BaseTxnID.LastSystemTx(body.TxAmount) < baseTxnID.U64()+ti { // skip empty blocks; ti here is not transaction index in one block, but total transaction index counter
=======
						for body.BaseTxId+uint64(body.TxCount) <= firstTxID+i { // skip empty blocks
>>>>>>> d4b1b019
							if !bodyGetter.HasNext() {
								return fmt.Errorf("not enough bodies")
							}

							bodyBuf, _ = bodyGetter.Next(bodyBuf[:0])
							if err := rlp.DecodeBytes(bodyBuf, body); err != nil {
								return err
							}

							blockNum++
						}

						firstTxByteAndlengthOfAddress := 21
						isSystemTx := len(word) == 0
						if isSystemTx { // system-txs hash:pad32(txnID)
							slot.IDHash = common.Hash{}
							binary.BigEndian.PutUint64(slot.IDHash[:], baseTxnID.U64()+ti)
						} else {
							if _, err = parseCtx.ParseTransaction(word[firstTxByteAndlengthOfAddress:], 0, &slot, nil, true /* hasEnvelope */, false /* wrappedWithBlobs */, nil /* validateHash */); err != nil {
								return fmt.Errorf("ParseTransaction: %w, blockNum: %d, i: %d", err, blockNum, ti)
							}
						}

						if err := txnHashIdx.AddKey(slot.IDHash[:], offset); err != nil {
							return err
						}
						if err := txnHash2BlockNumIdx.AddKey(slot.IDHash[:], blockNum); err != nil {
							return err
						}

						ti++
						offset = nextPos
					}

					if int(ti) != expectedCount {
						return fmt.Errorf("TransactionsIdx: at=%d-%d, post index building, expect: %d, got %d", sn.From, sn.To, expectedCount, ti)
					}

					if err := txnHashIdx.Build(ctx); err != nil {
						if errors.Is(err, recsplit.ErrCollision) {
							logger.Warn("Building recsplit. Collision happened. It's ok. Restarting with another salt...", "err", err)
							txnHashIdx.ResetNextSalt()
							txnHash2BlockNumIdx.ResetNextSalt()
							continue
						}
						return fmt.Errorf("txnHashIdx: %w", err)
					}
					if err := txnHash2BlockNumIdx.Build(ctx); err != nil {
						if errors.Is(err, recsplit.ErrCollision) {
							logger.Warn("Building recsplit. Collision happened. It's ok. Restarting with another salt...", "err", err)
							txnHashIdx.ResetNextSalt()
							txnHash2BlockNumIdx.ResetNextSalt()
							continue
						}
						return fmt.Errorf("txnHash2BlockNumIdx: %w", err)
					}

					return nil
				}
			}),
	)

	BlockSnapshotTypes = []snaptype.Type{Headers, Bodies, Transactions}
)

func txsAmountBasedOnBodiesSnapshots(bodiesSegment *seg.Decompressor, len uint64) (baseTxID types.BaseTxnID, expectedCount int, err error) {
	gg := bodiesSegment.MakeGetter()
	buf, _ := gg.Next(nil)
	firstBody := &types.BodyForStorage{}
	if err = rlp.DecodeBytes(buf, firstBody); err != nil {
		return
	}
	baseTxID = firstBody.BaseTxnID

	lastBody := new(types.BodyForStorage)
	i := uint64(0)
	for gg.HasNext() {
		i++
		if i == len {
			buf, _ = gg.Next(buf[:0])
			if err = rlp.DecodeBytes(buf, lastBody); err != nil {
				return
			}
			if gg.HasNext() {
				panic(1)
			}
		} else {
			gg.Skip()
		}
	}

	if lastBody.BaseTxnID < firstBody.BaseTxnID {
		return 0, 0, fmt.Errorf("negative txs count %s: lastBody.BaseTxId=%d < firstBody.BaseTxId=%d", bodiesSegment.FileName(), lastBody.BaseTxnID, firstBody.BaseTxnID)
	}

<<<<<<< HEAD
	// TODO: check if it is correct
	magic := uint64(1)
	expectedCount = int(lastBody.BaseTxnID.LastSystemTx(lastBody.TxAmount) + magic - firstBody.BaseTxnID.U64())
=======
	expectedCount = int(lastBody.BaseTxId+uint64(lastBody.TxCount)) - int(firstBody.BaseTxId)
>>>>>>> d4b1b019
	return
}<|MERGE_RESOLUTION|>--- conflicted
+++ resolved
@@ -231,12 +231,8 @@
 						default:
 						}
 
-<<<<<<< HEAD
 						// TODO review this code, test pass with lhs+1 <= baseTxnID.U64()+ti
-						for body.BaseTxnID.LastSystemTx(body.TxAmount) < baseTxnID.U64()+ti { // skip empty blocks; ti here is not transaction index in one block, but total transaction index counter
-=======
-						for body.BaseTxId+uint64(body.TxCount) <= firstTxID+i { // skip empty blocks
->>>>>>> d4b1b019
+						for body.BaseTxnID.LastSystemTx(body.TxCount) < baseTxnID.U64()+ti { // skip empty blocks; ti here is not transaction index in one block, but total transaction index counter
 							if !bodyGetter.HasNext() {
 								return fmt.Errorf("not enough bodies")
 							}
@@ -332,12 +328,8 @@
 		return 0, 0, fmt.Errorf("negative txs count %s: lastBody.BaseTxId=%d < firstBody.BaseTxId=%d", bodiesSegment.FileName(), lastBody.BaseTxnID, firstBody.BaseTxnID)
 	}
 
-<<<<<<< HEAD
 	// TODO: check if it is correct
 	magic := uint64(1)
-	expectedCount = int(lastBody.BaseTxnID.LastSystemTx(lastBody.TxAmount) + magic - firstBody.BaseTxnID.U64())
-=======
-	expectedCount = int(lastBody.BaseTxId+uint64(lastBody.TxCount)) - int(firstBody.BaseTxId)
->>>>>>> d4b1b019
+	expectedCount = int(lastBody.BaseTxnID.LastSystemTx(lastBody.TxCount) + magic - firstBody.BaseTxnID.U64())
 	return
 }