name: QA - RPC Integration Tests

on:
  workflow_dispatch:     # Run manually
  push:
    branches:
      - main
  pull_request:
    branches:
      - main
    types:
      - opened
      - reopened
      - synchronize
      - ready_for_review

jobs:
  integration-test-suite:
    runs-on: [ self-hosted, Erigon3 ]
    timeout-minutes: 15
    env:
      ERIGON_REFERENCE_DATA_DIR: /opt/erigon-versions/reference-version/datadir
      ERIGON_TESTBED_DATA_DIR: /opt/erigon-testbed/datadir
      ERIGON_QA_PATH: /home/qarunner/erigon-qa
      RPC_PAST_TEST_DIR: /opt/rpc-past-tests
      CHAIN: mainnet

    steps:
      - name: Check out repository
        uses: actions/checkout@v4

      - name: Checkout RPC Tests Repository & Install Requirements
        run: |
          rm -rf ${{ runner.workspace }}/rpc-tests
          git -c advice.detachedHead=false clone --depth 1 --branch v1.0.0 https://github.com/erigontech/rpc-tests ${{runner.workspace}}/rpc-tests
          cd ${{ runner.workspace }}/rpc-tests
          pip3 install -r requirements.txt

      - name: Clean Erigon Build Directory
        run: |
          make clean

      - name: Build Erigon RPCDaemon
        run: |
          make rpcdaemon
        working-directory: ${{ github.workspace }}

      - name: Pause the Erigon instance dedicated to db maintenance
        run: |
          python3 $ERIGON_QA_PATH/test_system/db-producer/pause_production.py || true

      - name: Run RpcDaemon
        working-directory: ${{ github.workspace }}/build/bin
        run: |
          echo "RpcDaemon starting..."
          
          ./rpcdaemon --datadir $ERIGON_REFERENCE_DATA_DIR --http.api admin,debug,eth,parity,erigon,trace,web3,txpool,ots,net --ws --verbosity 1 > erigon.log 2>&1 &

          RPC_DAEMON_PID=$!          
          echo "RPC_DAEMON_PID=$RPC_DAEMON_PID" >> $GITHUB_ENV
          
          echo "RpcDaemon started"

      - name: Wait for port 8545 to be opened
        run: |
          for i in {1..30}; do
            if nc -z localhost 8545; then
              echo "Port 8545 is open"
              break
            fi
            echo "Waiting for port 8545 to open..."
            sleep 10
          done
          if ! nc -z localhost 8545; then
            echo "Port 8545 did not open in time"
            exit 1
          fi

      - name: Run RPC Integration Tests
        id: test_step
        run: |
          set +e # Disable exit on error
          commit=$(git -C ${{runner.workspace}}/erigon rev-parse --short HEAD)

          cd ${{ runner.workspace }}/rpc-tests/integration
          rm -rf ./mainnet/results/
          
          # Run RPC integration test runner via http
          python3 ./run_tests.py -p 8545 --continue -f --json-diff -x \
<<<<<<< HEAD
          debug_getModifiedAccountsByHash,debug_getModifiedAccountsByNumber,debug_storageRangeAt,debug_traceBlockByHash,\
          debug_traceCallMany/test_02.tar,debug_traceCallMany/test_04.tar,debug_traceCallMany/test_05.tar,debug_traceCallMany/test_06.tar,debug_traceCallMany/test_07.tar,debug_traceCallMany/test_09.json,debug_traceCallMany/test_10.tar,\
=======
# false positives: Erigon return expected response. but rpc-test somehow doesn't see 1 field.
          erigon_getHeaderByHash,erigon_getHeaderByNumber,eth_feeHistory,\
# total difficulty field was removed, then added back
          eth_getBlockByHash,eth_getBlockByNumber,\
# Erigon bugs
          debug_accountRange,debug_storageRangeAt,\
# need update rpc-test - because Erigon is correct (@AskAlexSharov will do after https://github.com/erigontech/erigon/pull/12634)
         debug_getModifiedAccountsByHash,debug_getModifiedAccountsByNumber,\
# Erigon bug https://github.com/erigontech/erigon/issues/12603
          erigon_getLatestLogs,erigon_getLogsByHash/test_04.json,\
# Erigon bug https://github.com/erigontech/erigon/issues/12637
>>>>>>> afc45cc2
          debug_traceBlockByNumber/test_05.tar,debug_traceBlockByNumber/test_08.tar,debug_traceBlockByNumber/test_09.tar,debug_traceBlockByNumber/test_10.tar,debug_traceBlockByNumber/test_11.tar,debug_traceBlockByNumber/test_12.tar,\
# remove this line after https://github.com/erigontech/rpc-tests/pull/281
          parity_getBlockReceipts,\
# to investigate
          debug_traceBlockByHash,\
          debug_traceCallMany/test_02.tar,debug_traceCallMany/test_04.tar,debug_traceCallMany/test_05.tar,debug_traceCallMany/test_06.tar,debug_traceCallMany/test_07.tar,debug_traceCallMany/test_09.json,debug_traceCallMany/test_10.tar,\
          debug_traceTransaction,\
          engine_exchangeCapabilities/test_1.json,\
          engine_exchangeTransitionConfigurationV1/test_01.json,\
          engine_getClientVersionV1/test_1.json,\
          erigon_getBalanceChangesInBlock,\
          eth_createAccessList/test_16.json,\
          trace_filter/test_16.json,\
          trace_rawTransaction/test_01.json,\
          trace_rawTransaction/test_03.json,\
          admin_nodeInfo/test_01.json,\
          admin_peers/test_01.json,\
          erigon_nodeInfo/test_1.json,\
          eth_coinbase/test_01.json,\
          eth_getTransactionByHash/test_02.json,\
          eth_getWork/test_01.json,\
          eth_mining/test_01.json,\
          eth_protocolVersion/test_1.json,\
          eth_submitHashrate/test_1.json,\
          eth_submitWork/test_1.json,\
          net_peerCount/test_1.json,\
          net_version/test_1.json,\
          txpool_content/test_01.json,\
          txpool_status/test_1.json,\
          web3_clientVersion/test_1.json,\
          eth_estimateGas/test_14.json,\
          trace_replayBlockTransactions/test_29.tar
          
          # Capture test runner script exit status
          test_exit_status=$?
          
          # Save the subsection reached status
          echo "::set-output name=test_executed::true"
          
          # Check test runner exit status
          if [ $test_exit_status -eq 0 ]; then
            echo "tests completed successfully"
            echo
            echo "TEST_RESULT=success" >> "$GITHUB_OUTPUT"
          else
            echo "error detected during tests"
            echo "TEST_RESULT=failure" >> "$GITHUB_OUTPUT"
          
            # Save failed results to a directory with timestamp and commit hash
            cp -r ${{ runner.workspace }}/rpc-tests/integration/mainnet/results/ $RPC_PAST_TEST_DIR/mainnet_$(date +%Y%m%d_%H%M%S)_integration_$commit_http/
          fi

      - name: Stop Erigon RpcDaemon
        working-directory: ${{ github.workspace }}/build/bin
        run: |
          # Clean up rpcdaemon process if it's still running
          if kill -0 $RPC_DAEMON_PID 2> /dev/null; then
            echo "RpcDaemon stopping..."
            kill $RPC_DAEMON_PID
            echo "RpcDaemon stopped"
          else
            echo "RpcDaemon has already terminated"
          fi

      - name: Resume the Erigon instance dedicated to db maintenance
        run: |
          python3 $ERIGON_QA_PATH/test_system/db-producer/resume_production.py || true

      - name: Upload test results
        if: steps.test_step.outputs.test_executed == 'true'
        uses: actions/upload-artifact@v4
        with:
          name: test-results
          path: ${{ runner.workspace }}/rpc-tests/integration/mainnet/results/

      - name: Save test results
        if: steps.test_step.outputs.test_executed == 'true'
        working-directory: ${{ github.workspace }}
        env:
          TEST_RESULT: ${{ steps.test_step.outputs.TEST_RESULT }}
        run: |
          db_version=$(python3 $ERIGON_QA_PATH/test_system/qa-tests/uploads/prod_info.py $ERIGON_REFERENCE_DATA_DIR/../production.ini production erigon_repo_commit)
          if [ -z "$db_version" ]; then
            db_version="no-version"
          fi
          
          python3 $ERIGON_QA_PATH/test_system/qa-tests/uploads/upload_test_results.py --repo erigon --commit $(git rev-parse HEAD) --branch ${{ github.ref_name }} --test_name rpc-integration-tests --chain $CHAIN --runner ${{ runner.name }} --db_version $db_version --outcome $TEST_RESULT #--result_file ${{ github.workspace }}/result-$CHAIN.json

      - name: Action for Success
        if: steps.test_step.outputs.TEST_RESULT == 'success'
        run: echo "::notice::Tests completed successfully"

      - name: Action for Failure
        if: steps.test_step.outputs.TEST_RESULT != 'success'
        run: |
          echo "::error::Error detected during tests"
          exit 1
<|MERGE_RESOLUTION|>--- conflicted
+++ resolved
@@ -87,10 +87,6 @@
           
           # Run RPC integration test runner via http
           python3 ./run_tests.py -p 8545 --continue -f --json-diff -x \
-<<<<<<< HEAD
-          debug_getModifiedAccountsByHash,debug_getModifiedAccountsByNumber,debug_storageRangeAt,debug_traceBlockByHash,\
-          debug_traceCallMany/test_02.tar,debug_traceCallMany/test_04.tar,debug_traceCallMany/test_05.tar,debug_traceCallMany/test_06.tar,debug_traceCallMany/test_07.tar,debug_traceCallMany/test_09.json,debug_traceCallMany/test_10.tar,\
-=======
 # false positives: Erigon return expected response. but rpc-test somehow doesn't see 1 field.
           erigon_getHeaderByHash,erigon_getHeaderByNumber,eth_feeHistory,\
 # total difficulty field was removed, then added back
@@ -102,7 +98,6 @@
 # Erigon bug https://github.com/erigontech/erigon/issues/12603
           erigon_getLatestLogs,erigon_getLogsByHash/test_04.json,\
 # Erigon bug https://github.com/erigontech/erigon/issues/12637
->>>>>>> afc45cc2
           debug_traceBlockByNumber/test_05.tar,debug_traceBlockByNumber/test_08.tar,debug_traceBlockByNumber/test_09.tar,debug_traceBlockByNumber/test_10.tar,debug_traceBlockByNumber/test_11.tar,debug_traceBlockByNumber/test_12.tar,\
 # remove this line after https://github.com/erigontech/rpc-tests/pull/281
           parity_getBlockReceipts,\
