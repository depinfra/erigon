--- conflicted
+++ resolved
@@ -6,21 +6,10 @@
 	"path/filepath"
 	"testing"
 
-<<<<<<< HEAD
-=======
-	"github.com/ledgerwatch/erigon-lib/config3"
->>>>>>> ab361e47
 	"github.com/ledgerwatch/log/v3"
 )
 
 func TestExecutionSpec(t *testing.T) {
-<<<<<<< HEAD
-=======
-	if config3.EnableHistoryV3InTest {
-		t.Skip("fix me in e3 please")
-	}
->>>>>>> ab361e47
-
 	defer log.Root().SetHandler(log.Root().GetHandler())
 	log.Root().SetHandler(log.LvlFilterHandler(log.LvlError, log.StderrHandler))
 
