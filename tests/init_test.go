// Copyright 2017 The go-ethereum Authors
// (original work)
// Copyright 2024 The Erigon Authors
// (modifications)
// This file is part of Erigon.
//
// Erigon is free software: you can redistribute it and/or modify
// it under the terms of the GNU Lesser General Public License as published by
// the Free Software Foundation, either version 3 of the License, or
// (at your option) any later version.
//
// Erigon is distributed in the hope that it will be useful,
// but WITHOUT ANY WARRANTY; without even the implied warranty of
// MERCHANTABILITY or FITNESS FOR A PARTICULAR PURPOSE. See the
// GNU Lesser General Public License for more details.
//
// You should have received a copy of the GNU Lesser General Public License
// along with Erigon. If not, see <http://www.gnu.org/licenses/>.

package tests

import (
	"encoding/json"
	"fmt"
	"io"
	"os"
	"path/filepath"
	"reflect"
	"regexp"
	"runtime"
	"slices"
	"strings"
	"testing"

	"github.com/ledgerwatch/erigon-lib/chain"
)

var (
	baseDir            = filepath.Join(".", "testdata")
	blockTestDir       = filepath.Join(baseDir, "BlockchainTests")
	blockEipTestDir    = filepath.Join(baseDir, "EIPTests", "BlockchainTests")
	stateTestDir       = filepath.Join(baseDir, "GeneralStateTests")
	transactionTestDir = filepath.Join(baseDir, "TransactionTests")
	rlpTestDir         = filepath.Join(baseDir, "RLPTests")
	difficultyTestDir  = filepath.Join(baseDir, "DifficultyTests")
)

func readJSON(reader io.Reader, value interface{}) error {
	data, err := io.ReadAll(reader)
	if err != nil {
		return fmt.Errorf("error reading JSON file: %w", err)
	}
	if err = json.Unmarshal(data, &value); err != nil {
		if syntaxerr, ok := err.(*json.SyntaxError); ok {
			line := findLine(data, syntaxerr.Offset)
			return fmt.Errorf("JSON syntax error at line %v: %w", line, err)
		}
		return err
	}
	return nil
}

func readJSONFile(fn string, value interface{}) error {
	file, err := os.Open(fn)
	if err != nil {
		return err
	}
	defer file.Close()

	err = readJSON(file, value)
	if err != nil {
		return fmt.Errorf("%s in file %s", err.Error(), fn)
	}
	return nil
}

// findLine returns the line number for the given offset into data.
func findLine(data []byte, offset int64) (line int) {
	line = 1
	for i, r := range string(data) {
		if int64(i) >= offset {
			return
		}
		if r == '\n' {
			line++
		}
	}
	return
}

// testMatcher controls skipping and chain config assignment to tests.
type testMatcher struct {
	configpat    []testConfig
	failpat      []testFailure
	skiploadpat  []*regexp.Regexp
	slowpat      []*regexp.Regexp
	whitelistpat *regexp.Regexp
}

type testConfig struct {
	p      *regexp.Regexp
	config chain.Config
}

type testFailure struct {
	p      *regexp.Regexp
	reason string
}

// skipShortMode skips tests matching when the -short flag is used.
func (tm *testMatcher) slow(pattern string) {
	tm.slowpat = append(tm.slowpat, regexp.MustCompile(pattern))
}

// skipLoad skips JSON loading of tests matching the pattern.
func (tm *testMatcher) skipLoad(pattern string) {
	tm.skiploadpat = append(tm.skiploadpat, regexp.MustCompile(pattern))
}

// fails adds an expected failure for tests matching the pattern.
func (tm *testMatcher) fails(pattern string, reason string) {
	if reason == "" {
		panic("empty fail reason")
	}
	tm.failpat = append(tm.failpat, testFailure{regexp.MustCompile(pattern), reason})
}

func (tm *testMatcher) whitelist(pattern string) {
	tm.whitelistpat = regexp.MustCompile(pattern)
}

// config defines chain config for tests matching the pattern.
func (tm *testMatcher) config(pattern string, cfg chain.Config) {
	tm.configpat = append(tm.configpat, testConfig{regexp.MustCompile(pattern), cfg})
}

// findSkip matches name against test skip patterns.
func (tm *testMatcher) findSkip(name string) (reason string, skipload bool) {
	isWin32 := runtime.GOARCH == "386" && runtime.GOOS == "windows"
	for _, re := range tm.slowpat {
		if re.MatchString(name) {
			if testing.Short() {
				return "skipped in -short mode", false
			}
			if isWin32 {
				return "skipped on 32bit windows", false
			}
		}
	}
	for _, re := range tm.skiploadpat {
		if re.MatchString(name) {
			return "skipped by skipLoad", true
		}
	}
	return "", false
}

// findConfig returns the chain config matching defined patterns.
func (tm *testMatcher) findConfig(name string) *chain.Config {
	// TODO(fjl): name can be derived from testing.T when min Go version is 1.8
	for _, m := range tm.configpat {
		if m.p.MatchString(name) {
			return &m.config
		}
	}
	return new(chain.Config)
}

func (tm *testMatcher) checkFailure(t *testing.T, err error) error {
	return tm.checkFailureWithName(t, t.Name(), err)
}

// checkFailure checks whether a failure is expected.
func (tm *testMatcher) checkFailureWithName(t *testing.T, name string, err error) error {
	failReason := ""
	for _, m := range tm.failpat {
		if m.p.MatchString(t.Name()) {
			failReason = m.reason
			break
		}
	}
	if failReason != "" {
		t.Logf("expected failure: %s", failReason)
		if err != nil {
			t.Logf("error: %v", err)
			return nil
		}
		return fmt.Errorf("test succeeded unexpectedly")
	}
	return err
}

// walk invokes its runTest argument for all subtests in the given directory.
//
// runTest should be a function of type func(t *testing.T, name string, x <TestType>),
// where TestType is the type of the test contained in test files.
func (tm *testMatcher) walk(t *testing.T, dir string, runTest interface{}) {
	// Walk the directory.
	dirinfo, err := os.Stat(dir)
	if os.IsNotExist(err) || !dirinfo.IsDir() {
		fmt.Fprintf(os.Stderr, "can't find test files in %s, did you clone the tests submodule?\n", dir)
		t.Skip("missing test files")
	}
	err = filepath.Walk(dir, func(path string, info os.FileInfo, err error) error {
		name := filepath.ToSlash(strings.TrimPrefix(path, dir+string(filepath.Separator)))
		if info.IsDir() {
			if _, skipload := tm.findSkip(name + "/"); skipload {
				return filepath.SkipDir
			}
			return nil
		}
		if filepath.Ext(path) == ".json" {
			t.Run(name, func(t *testing.T) { tm.runTestFile(t, path, name, runTest) })
		}
		return nil
	})
	if err != nil {
		t.Fatal(err)
	}
}

func (tm *testMatcher) runTestFile(t *testing.T, path, name string, runTest interface{}) {
	if r, _ := tm.findSkip(name); r != "" {
		t.Skip(r)
	}
	if tm.whitelistpat != nil {
		if !tm.whitelistpat.MatchString(t.Name()) {
			t.Skip("Skipped by whitelist")
		}
	}
	//t.Parallel()

	// Load the file as map[string]<testType>.
	m := makeMapFromTestFunc(runTest)
	if err := readJSONFile(path, m.Addr().Interface()); err != nil {
		t.Fatal(err)
	}

	// Run all tests from the map. Don't wrap in a subtest if there is only one test in the file.
	keys := sortedMapKeys(m)
	if len(keys) == 1 {
		runTestFunc(runTest, t, name, m, keys[0])
	} else {
		i := 0
		for _, key := range keys {
			i++
			name := name + "/" + key
<<<<<<< HEAD
			testName := key
			if len(testName) > 100 {
				testName = fmt.Sprintf("%d", i)
			}
			t.Run(key, func(t *testing.T) {
=======
			subTestName := key
			if len(subTestName) > 32 {
				subTestName = fmt.Sprintf("%s_%s_%d", key[:20], key[len(key)-20:], i)
			}
			t.Run(subTestName, func(t *testing.T) {
>>>>>>> 5878b147
				if r, _ := tm.findSkip(name); r != "" {
					t.Skip(r)
				}
				runTestFunc(runTest, t, name, m, key)
			})
		}
	}
}

func makeMapFromTestFunc(f interface{}) reflect.Value {
	stringT := reflect.TypeOf("")
	testingT := reflect.TypeOf((*testing.T)(nil))
	ftyp := reflect.TypeOf(f)
	if ftyp.Kind() != reflect.Func || ftyp.NumIn() != 3 || ftyp.NumOut() != 0 || ftyp.In(0) != testingT || ftyp.In(1) != stringT {
		panic(fmt.Sprintf("bad test function type: want func(*testing.T, string, <TestType>), have %s", ftyp))
	}
	testType := ftyp.In(2)
	mp := reflect.New(reflect.MapOf(stringT, testType))
	return mp.Elem()
}

func sortedMapKeys(m reflect.Value) []string {
	keys := make([]string, m.Len())
	for i, k := range m.MapKeys() {
		keys[i] = k.String()
	}
	slices.Sort(keys)
	return keys
}

func runTestFunc(runTest interface{}, t *testing.T, name string, m reflect.Value, key string) {
	reflect.ValueOf(runTest).Call([]reflect.Value{
		reflect.ValueOf(t),
		reflect.ValueOf(name),
		m.MapIndex(reflect.ValueOf(key)),
	})
}

func TestMatcherWhitelist(t *testing.T) {
	//t.Parallel()
	tm := new(testMatcher)
	tm.whitelist("invalid*")
	tm.walk(t, rlpTestDir, func(t *testing.T, name string, test *RLPTest) {
		if name[:len("invalidRLPTest.json")] != "invalidRLPTest.json" {
			t.Fatalf("invalid test found: %s != invalidRLPTest.json", name)
		}
	})
}<|MERGE_RESOLUTION|>--- conflicted
+++ resolved
@@ -245,19 +245,11 @@
 		for _, key := range keys {
 			i++
 			name := name + "/" + key
-<<<<<<< HEAD
-			testName := key
-			if len(testName) > 100 {
-				testName = fmt.Sprintf("%d", i)
-			}
-			t.Run(key, func(t *testing.T) {
-=======
 			subTestName := key
 			if len(subTestName) > 32 {
 				subTestName = fmt.Sprintf("%s_%s_%d", key[:20], key[len(key)-20:], i)
 			}
 			t.Run(subTestName, func(t *testing.T) {
->>>>>>> 5878b147
 				if r, _ := tm.findSkip(name); r != "" {
 					t.Skip(r)
 				}
