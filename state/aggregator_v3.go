--- conflicted
+++ resolved
@@ -63,11 +63,8 @@
 	logPrefix        string
 	dir              string
 	tmpdir           string
-<<<<<<< HEAD
 	txNum            atomic.Uint64
 	blockNum         atomic.Uint64
-=======
->>>>>>> 1e2a52df
 	aggregationStep  uint64
 	keepInDB         uint64
 
@@ -362,13 +359,10 @@
 }
 
 func (a *AggregatorV3) SetTxNum(txNum uint64) {
-<<<<<<< HEAD
 	a.txNum.Store(txNum)
 	if a.domains != nil {
 		a.domains.SetTxNum(txNum)
 	}
-=======
->>>>>>> 1e2a52df
 	a.accounts.SetTxNum(txNum)
 	a.storage.SetTxNum(txNum)
 	a.code.SetTxNum(txNum)
@@ -589,7 +583,6 @@
 	sf.tracesTo.Close()
 }
 
-<<<<<<< HEAD
 func (a *AggregatorV3) aggregate(ctx context.Context, step uint64) error {
 	var (
 		logEvery      = time.NewTicker(time.Second * 30)
@@ -741,27 +734,15 @@
 	return nil
 }
 
-func (a *AggregatorV3) BuildFiles(ctx context.Context, db kv.RoDB) (err error) {
+func (a *AggregatorV3) BuildFiles(toTxNum uint64) (err error) {
 	txn := a.txNum.Load() + 1
 	if txn <= a.maxTxNum.Load()+a.aggregationStep+a.keepInDB { // Leave one step worth in the DB
 		return nil
 	}
-
 	if _, err = a.ComputeCommitment(true, false); err != nil {
 		return err
 	}
 
-	// trying to create as much small-step-files as possible:
-	// - to reduce amount of small merges
-	// - to remove old data from db as early as possible
-	// - during files build, may happen commit of new data. on each loop step getting latest id in db
-	step := a.EndTxNumMinimax() / a.aggregationStep
-	for ; step < lastIdInDB(db, a.accounts.indexKeysTable)/a.aggregationStep; step++ {
-		if err := a.buildFilesInBackground(ctx, step); err != nil {
-			if !errors.Is(err, context.Canceled) {
-				log.Warn("buildFilesInBackground", "err", err)
-=======
-func (a *AggregatorV3) BuildFiles(toTxNum uint64) (err error) {
 	a.BuildFilesInBackground(toTxNum)
 	if !(a.buildingFiles.Load() || a.mergeingFiles.Load() || a.buildingOptionalIndices.Load()) {
 		return nil
@@ -780,7 +761,6 @@
 			}
 			if a.HasBackgroundFilesBuild() {
 				log.Info("[snapshots] Files build", "progress", a.BackgroundProgress())
->>>>>>> 1e2a52df
 			}
 		}
 	}
@@ -1490,7 +1470,6 @@
 // we can set it to 0, because no re-org on this blocks are possible
 func (a *AggregatorV3) KeepInDB(v uint64) { a.keepInDB = v }
 
-<<<<<<< HEAD
 func (a *AggregatorV3) AggregateFilesInBackground() {
 	if (a.txNum.Load() + 1) <= a.maxTxNum.Load()+a.aggregationStep+a.keepInDB { // Leave one step worth in the DB
 		return
@@ -1521,12 +1500,8 @@
 	a.BuildOptionalMissedIndicesInBackground(a.ctx, 1)
 }
 
-func (a *AggregatorV3) BuildFilesInBackground() {
-	if (a.txNum.Load() + 1) <= a.maxTxNum.Load()+a.aggregationStep+a.keepInDB { // Leave one step worth in the DB
-=======
 func (a *AggregatorV3) BuildFilesInBackground(txNum uint64) {
 	if (txNum + 1) <= a.minimaxTxNumInFiles.Load()+a.aggregationStep+a.keepInDB { // Leave one step worth in the DB
->>>>>>> 1e2a52df
 		return
 	}
 
