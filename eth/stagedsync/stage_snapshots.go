package stagedsync

import (
	"bufio"
	"bytes"
	"context"
	"encoding/binary"
	"errors"
	"fmt"
	"io"
	"io/fs"
	"math/big"
	"os"
	"path/filepath"
	"reflect"
	"runtime"
	"sort"
	"strings"
	"sync"
	"sync/atomic"
	"time"

	"github.com/anacrolix/torrent"
	"github.com/ledgerwatch/erigon-lib/kv/temporal"
	"github.com/ledgerwatch/log/v3"
	"golang.org/x/sync/errgroup"

	"github.com/ledgerwatch/erigon-lib/chain"
	"github.com/ledgerwatch/erigon-lib/chain/snapcfg"
	"github.com/ledgerwatch/erigon-lib/common/datadir"
	"github.com/ledgerwatch/erigon-lib/common/dbg"
	"github.com/ledgerwatch/erigon-lib/common/dir"
	"github.com/ledgerwatch/erigon-lib/downloader"
	"github.com/ledgerwatch/erigon-lib/downloader/snaptype"
	"github.com/ledgerwatch/erigon-lib/etl"
	protodownloader "github.com/ledgerwatch/erigon-lib/gointerfaces/downloaderproto"
	"github.com/ledgerwatch/erigon-lib/kv"
	"github.com/ledgerwatch/erigon-lib/kv/rawdbv3"
	"github.com/ledgerwatch/erigon-lib/state"
	"github.com/ledgerwatch/erigon/core/rawdb"
	coresnaptype "github.com/ledgerwatch/erigon/core/snaptype"
	"github.com/ledgerwatch/erigon/core/types"
	"github.com/ledgerwatch/erigon/eth/ethconfig"
	"github.com/ledgerwatch/erigon/eth/ethconfig/estimate"
	"github.com/ledgerwatch/erigon/eth/stagedsync/stages"
	"github.com/ledgerwatch/erigon/ethdb/prune"
	borsnaptype "github.com/ledgerwatch/erigon/polygon/bor/snaptype"
	"github.com/ledgerwatch/erigon/rpc"
	"github.com/ledgerwatch/erigon/turbo/services"
	"github.com/ledgerwatch/erigon/turbo/shards"
	"github.com/ledgerwatch/erigon/turbo/silkworm"
	"github.com/ledgerwatch/erigon/turbo/snapshotsync"
	"github.com/ledgerwatch/erigon/turbo/snapshotsync/freezeblocks"
)

type SnapshotsCfg struct {
	db          kv.RwDB
	chainConfig chain.Config
	dirs        datadir.Dirs

	blockRetire        services.BlockRetire
	snapshotDownloader protodownloader.DownloaderClient
	blockReader        services.FullBlockReader
	notifier           *shards.Notifications

	caplin           bool
	blobs            bool
	agg              *state.Aggregator
	silkworm         *silkworm.Silkworm
	snapshotUploader *snapshotUploader
	syncConfig       ethconfig.Sync
	prune            prune.Mode
}

func StageSnapshotsCfg(db kv.RwDB,
	chainConfig chain.Config,
	syncConfig ethconfig.Sync,
	dirs datadir.Dirs,
	blockRetire services.BlockRetire,
	snapshotDownloader protodownloader.DownloaderClient,
	blockReader services.FullBlockReader,
	notifier *shards.Notifications,
	agg *state.Aggregator,
	caplin bool,
	blobs bool,
	silkworm *silkworm.Silkworm,
	prune prune.Mode,
) SnapshotsCfg {
	cfg := SnapshotsCfg{
		db:                 db,
		chainConfig:        chainConfig,
		dirs:               dirs,
		blockRetire:        blockRetire,
		snapshotDownloader: snapshotDownloader,
		blockReader:        blockReader,
		notifier:           notifier,
		caplin:             caplin,
		agg:                agg,
		silkworm:           silkworm,
		syncConfig:         syncConfig,
		blobs:              blobs,
		prune:              prune,
	}

	if uploadFs := cfg.syncConfig.UploadLocation; len(uploadFs) > 0 {

		cfg.snapshotUploader = &snapshotUploader{
			cfg:          &cfg,
			uploadFs:     uploadFs,
			torrentFiles: downloader.NewAtomicTorrentFS(cfg.dirs.Snap),
		}

		cfg.blockRetire.SetWorkers(estimate.CompressSnapshot.Workers())

		freezingCfg := cfg.blockReader.FreezingCfg()

		if freezingCfg.Enabled && freezingCfg.Produce {
			u := cfg.snapshotUploader

			if maxSeedable := u.maxSeedableHeader(); u.cfg.syncConfig.FrozenBlockLimit > 0 && maxSeedable > u.cfg.syncConfig.FrozenBlockLimit {
				blockLimit := maxSeedable - u.minBlockNumber()

				if u.cfg.syncConfig.FrozenBlockLimit < blockLimit {
					blockLimit = u.cfg.syncConfig.FrozenBlockLimit
				}

				if snapshots, ok := u.cfg.blockReader.Snapshots().(*freezeblocks.RoSnapshots); ok {
					snapshots.SetSegmentsMin(maxSeedable - blockLimit)
				}

				if snapshots, ok := u.cfg.blockReader.BorSnapshots().(*freezeblocks.BorRoSnapshots); ok {
					snapshots.SetSegmentsMin(maxSeedable - blockLimit)
				}
			}
		}
	}

	return cfg
}

func SpawnStageSnapshots(
	s *StageState,
	ctx context.Context,
	tx kv.RwTx,
	cfg SnapshotsCfg,
	logger log.Logger,
) (err error) {
	useExternalTx := tx != nil
	if !useExternalTx {
		tx, err = cfg.db.BeginRw(ctx)
		if err != nil {
			return err
		}
		defer tx.Rollback()
	}
	if err := DownloadAndIndexSnapshotsIfNeed(s, ctx, tx, cfg, logger); err != nil {
		return err
	}
	var minProgress uint64
	for _, stage := range []stages.SyncStage{stages.Headers, stages.Bodies, stages.Senders, stages.TxLookup} {
		progress, err := stages.GetStageProgress(tx, stage)
		if err != nil {
			return err
		}
		if minProgress == 0 || progress < minProgress {
			minProgress = progress
		}

		if stage == stages.SyncStage(cfg.syncConfig.BreakAfterStage) {
			break
		}
	}

	if minProgress > s.BlockNumber {
		if err = s.Update(tx, minProgress); err != nil {
			return err
		}
	}
	if !useExternalTx {
		if err := tx.Commit(); err != nil {
			return err
		}
	}

	return nil
}

var downaloadedOnce = false //temporary fix for the fact that E3 does pass `initialCycle=true` multiple times. Need split it to 2 variables: isFirstCycle, isOnChainTip
<<<<<<< HEAD
func DownloadAndIndexSnapshotsIfNeed(s *StageState, ctx context.Context, tx kv.RwTx, cfg SnapshotsCfg, initialCycle bool, logger log.Logger) error {
	if !initialCycle || downaloadedOnce {
=======

func DownloadAndIndexSnapshotsIfNeed(s *StageState, ctx context.Context, tx kv.RwTx, cfg SnapshotsCfg, logger log.Logger) error {
	if !s.CurrentSyncCycle.IsInitialCycle || downaloadedOnce {
>>>>>>> 8994f986
		return nil
	}
	if !cfg.blockReader.FreezingCfg().Enabled {
		return nil
	}
	cstate := snapshotsync.NoCaplin
	if cfg.caplin {
		cstate = snapshotsync.AlsoCaplin
	}

	if cfg.snapshotUploader != nil {
		u := cfg.snapshotUploader

		u.init(ctx, logger)

		if cfg.syncConfig.UploadFrom != rpc.EarliestBlockNumber {
			u.downloadLatestSnapshots(ctx, cfg.syncConfig.UploadFrom)
		}

		if maxSeedable := u.maxSeedableHeader(); u.cfg.syncConfig.FrozenBlockLimit > 0 && maxSeedable > u.cfg.syncConfig.FrozenBlockLimit {
			blockLimit := maxSeedable - u.minBlockNumber()

			if u.cfg.syncConfig.FrozenBlockLimit < blockLimit {
				blockLimit = u.cfg.syncConfig.FrozenBlockLimit
			}

			if snapshots, ok := u.cfg.blockReader.Snapshots().(*freezeblocks.RoSnapshots); ok {
				snapshots.SetSegmentsMin(maxSeedable - blockLimit)
			}

			if snapshots, ok := u.cfg.blockReader.BorSnapshots().(*freezeblocks.BorRoSnapshots); ok {
				snapshots.SetSegmentsMin(maxSeedable - blockLimit)
			}
		}

		if err := cfg.blockReader.Snapshots().ReopenFolder(); err != nil {
			return err
		}

		if cfg.chainConfig.Bor != nil {
			if err := cfg.blockReader.BorSnapshots().ReopenFolder(); err != nil {
				return err
			}
		}
	} else {

		// Download only the snapshots that are for the header chain.
		if err := snapshotsync.WaitForDownloader(ctx, s.LogPrefix() /*headerChain=*/, true, cfg.blobs, cfg.prune, cstate, cfg.agg, tx, cfg.blockReader, &cfg.chainConfig, cfg.snapshotDownloader, s.state.StagesIdsList()); err != nil {
			return err
		}
		if err := cfg.blockReader.Snapshots().ReopenSegments([]snaptype.Type{coresnaptype.Headers, coresnaptype.Bodies}, true); err != nil {
			return err
		}

		if err := snapshotsync.WaitForDownloader(ctx, s.LogPrefix() /*headerChain=*/, false, cfg.blobs, cfg.prune, cstate, cfg.agg, tx, cfg.blockReader, &cfg.chainConfig, cfg.snapshotDownloader, s.state.StagesIdsList()); err != nil {
			return err
		}
	}

	// It's ok to notify before tx.Commit(), because RPCDaemon does read list of files by gRPC (not by reading from db)
	if cfg.notifier.Events != nil {
		cfg.notifier.Events.OnNewSnapshot()
	}

	if err := cfg.blockRetire.BuildMissedIndicesIfNeed(ctx, s.LogPrefix(), cfg.notifier.Events, &cfg.chainConfig); err != nil {
		return err
	}

	if cfg.silkworm != nil {
		if err := cfg.blockReader.Snapshots().(silkworm.CanAddSnapshotsToSilkwarm).AddSnapshotsToSilkworm(cfg.silkworm); err != nil {
			return err
		}
	}

	indexWorkers := estimate.IndexSnapshot.Workers()
	if err := cfg.agg.BuildOptionalMissedIndices(ctx, indexWorkers); err != nil {
		return err
	}
	if err := cfg.agg.BuildMissedIndices(ctx, indexWorkers); err != nil {
		return err
	}
	if cfg.notifier.Events != nil {
		cfg.notifier.Events.OnNewSnapshot()
	}

	if casted, ok := tx.(*temporal.Tx); ok {
		casted.ForceReopenAggCtx() // otherwise next stages will not see just-indexed-files
	}

	frozenBlocks := cfg.blockReader.FrozenBlocks()
	if s.BlockNumber < frozenBlocks { // allow genesis
		if err := s.Update(tx, frozenBlocks); err != nil {
			return err
		}
		s.BlockNumber = frozenBlocks
	}

	if err := FillDBFromSnapshots(s.LogPrefix(), ctx, tx, cfg.dirs, cfg.blockReader, cfg.agg, logger); err != nil {
		return err
	}
	if casted, ok := tx.(*temporal.Tx); ok {
		casted.ForceReopenAggCtx() // otherwise next stages will not see just-indexed-files
	}

	{
		cfg.blockReader.Snapshots().LogStat("download")
		tx.(state.HasAggTx).AggTx().(*state.AggregatorRoTx).LogStats(tx, func(endTxNumMinimax uint64) uint64 {
			_, histBlockNumProgress, _ := rawdbv3.TxNums.FindBlockNum(tx, endTxNumMinimax)
			return histBlockNumProgress
		})
	}

	downaloadedOnce = true
	return nil
}

func FillDBFromSnapshots(logPrefix string, ctx context.Context, tx kv.RwTx, dirs datadir.Dirs, blockReader services.FullBlockReader, agg *state.Aggregator, logger log.Logger) error {
	blocksAvailable := blockReader.FrozenBlocks()
	logEvery := time.NewTicker(logInterval)
	defer logEvery.Stop()
	// updating the progress of further stages (but only forward) that are contained inside of snapshots
	for _, stage := range []stages.SyncStage{stages.Headers, stages.Bodies, stages.BlockHashes, stages.Senders} {
		progress, err := stages.GetStageProgress(tx, stage)
		if err != nil {
			return fmt.Errorf("get %s stage progress to advance: %w", stage, err)
		}
		if progress >= blocksAvailable {
			continue
		}

		if err = stages.SaveStageProgress(tx, stage, blocksAvailable); err != nil {
			return fmt.Errorf("advancing %s stage: %w", stage, err)
		}

		switch stage {
		case stages.Headers:
			h2n := etl.NewCollector(logPrefix, dirs.Tmp, etl.NewSortableBuffer(etl.BufferOptimalSize), logger)
			defer h2n.Close()
			h2n.LogLvl(log.LvlDebug)

			// fill some small tables from snapshots, in future we may store this data in snapshots also, but
			// for now easier just store them in db
			td := big.NewInt(0)
			blockNumBytes := make([]byte, 8)
			if err := blockReader.HeadersRange(ctx, func(header *types.Header) error {
				blockNum, blockHash := header.Number.Uint64(), header.Hash()
				td.Add(td, header.Difficulty)
				// What can happen if chaindata is deleted is that maybe header.seg progress is lower or higher than
				// body.seg progress. In this case we need to skip the header, and "normalize" the progress to keep them in sync.
				if blockNum > blocksAvailable {
					return nil // This can actually happen as FrozenBlocks() is SegmentIdMax() and not the last .seg
				}
				if err := rawdb.WriteTd(tx, blockHash, blockNum, td); err != nil {
					return err
				}
				if err := rawdb.WriteCanonicalHash(tx, blockHash, blockNum); err != nil {
					return err
				}
				binary.BigEndian.PutUint64(blockNumBytes, blockNum)
				if err := h2n.Collect(blockHash[:], blockNumBytes); err != nil {
					return err
				}
				select {
				case <-ctx.Done():
					return ctx.Err()
				case <-logEvery.C:
					logger.Info(fmt.Sprintf("[%s] Total difficulty index: %dk/%dk", logPrefix, header.Number.Uint64()/1000, blockReader.FrozenBlocks()/1000))
				default:
				}
				return nil
			}); err != nil {
				return err
			}
			if err := h2n.Load(tx, kv.HeaderNumber, etl.IdentityLoadFunc, etl.TransformArgs{}); err != nil {
				return err
			}
			canonicalHash, err := blockReader.CanonicalHash(ctx, tx, blocksAvailable)
			if err != nil {
				return err
			}
			if err = rawdb.WriteHeadHeaderHash(tx, canonicalHash); err != nil {
				return err
			}

		case stages.Bodies:
			firstTxNum := blockReader.FirstTxnNumNotInSnapshots()
			// ResetSequence - allow set arbitrary value to sequence (for example to decrement it to exact value)
			if err := rawdb.ResetSequence(tx, kv.EthTx, firstTxNum); err != nil {
				return err
			}
			if err != nil {
				return err
			}

			if err != nil {
				return err
			}
			_ = tx.ClearBucket(kv.MaxTxNum)
			if err := blockReader.IterateFrozenBodies(func(blockNum, baseTxNum, txAmount uint64) error {
				select {
				case <-ctx.Done():
					return ctx.Err()
				case <-logEvery.C:
					logger.Info(fmt.Sprintf("[%s] MaxTxNums index: %dk/%dk", logPrefix, blockNum/1000, blockReader.FrozenBlocks()/1000))
				default:
				}
				if baseTxNum+txAmount == 0 {
					panic(baseTxNum + txAmount) //uint-underflow
				}
				maxTxNum := baseTxNum + txAmount - 1
				// What can happen if chaindata is deleted is that maybe header.seg progress is lower or higher than
				// body.seg progress. In this case we need to skip the header, and "normalize" the progress to keep them in sync.
				if blockNum > blocksAvailable {
					return nil // This can actually happen as FrozenBlocks() is SegmentIdMax() and not the last .seg
				}

				if err := rawdbv3.TxNums.Append(tx, blockNum, maxTxNum); err != nil {
					return fmt.Errorf("%w. blockNum=%d, maxTxNum=%d", err, blockNum, maxTxNum)
				}
				return nil
			}); err != nil {
				return fmt.Errorf("build txNum => blockNum mapping: %w", err)
			}
			if blockReader.FrozenBlocks() > 0 {
				if err := rawdb.AppendCanonicalTxNums(tx, blockReader.FrozenBlocks()+1); err != nil {
					return err
				}
			} else {
				if err := rawdb.AppendCanonicalTxNums(tx, 0); err != nil {
					return err
				}
			}
			ac := agg.BeginFilesRo()
			defer ac.Close()
			if err := rawdb.WriteSnapshots(tx, blockReader.FrozenFiles(), ac.Files()); err != nil {
				return err
			}
			ac.Close()
		}
	}
	return nil
}

func computeBlocksToPrune(cfg SnapshotsCfg) (blocksToPrune uint64, historyToPrune uint64) {
	frozenBlocks := cfg.blockReader.Snapshots().SegmentsMax()
	return frozenBlocks - cfg.prune.Blocks.PruneTo(frozenBlocks), frozenBlocks - cfg.prune.History.PruneTo(frozenBlocks)
}

/* ====== PRUNING ====== */
// snapshots pruning sections works more as a retiring of blocks
// retiring blocks means moving block data from db into snapshots
func SnapshotsPrune(s *PruneState, cfg SnapshotsCfg, ctx context.Context, tx kv.RwTx, logger log.Logger) (err error) {
	useExternalTx := tx != nil
	if !useExternalTx {
		tx, err = cfg.db.BeginRw(ctx)
		if err != nil {
			return err
		}
		defer tx.Rollback()
	}

	freezingCfg := cfg.blockReader.FreezingCfg()
	if freezingCfg.Enabled {
		if freezingCfg.Produce {
			//TODO: initialSync maybe save files progress here
			if cfg.blockRetire.HasNewFrozenFiles() || cfg.agg.HasNewFrozenFiles() {
				ac := cfg.agg.BeginFilesRo()
				defer ac.Close()
				aggFiles := ac.Files()
				ac.Close()

				if err := rawdb.WriteSnapshots(tx, cfg.blockReader.FrozenFiles(), aggFiles); err != nil {
					return err
				}
			}

			var minBlockNumber uint64

			if cfg.snapshotUploader != nil {
				minBlockNumber = cfg.snapshotUploader.minBlockNumber()
			}

			if s.CurrentSyncCycle.IsInitialCycle {
				cfg.blockRetire.SetWorkers(estimate.CompressSnapshot.Workers())
			} else {
				cfg.blockRetire.SetWorkers(1)
			}

			cfg.blockRetire.RetireBlocksInBackground(ctx, minBlockNumber, s.ForwardProgress, log.LvlDebug, func(downloadRequest []services.DownloadRequest) error {
				if cfg.snapshotDownloader != nil && !reflect.ValueOf(cfg.snapshotDownloader).IsNil() {
					if err := snapshotsync.RequestSnapshotsDownload(ctx, downloadRequest, cfg.snapshotDownloader); err != nil {
						return err
					}
				}

				return nil
			}, func(l []string) error {
				//if cfg.snapshotUploader != nil {
				// TODO - we need to also remove files from the uploader (100k->500K transition)
				//}

				if !(cfg.snapshotDownloader == nil || reflect.ValueOf(cfg.snapshotDownloader).IsNil()) {
					_, err := cfg.snapshotDownloader.Delete(ctx, &protodownloader.DeleteRequest{Paths: l})
					return err
				}

				return nil
			}, func() error {
				filesDeleted, err := pruneBlockSnapshots(ctx, cfg, logger)
				if filesDeleted && cfg.notifier != nil {
					cfg.notifier.Events.OnNewSnapshot()
				}
				return err
			})

			//cfg.agg.BuildFilesInBackground()
		}

		pruneLimit := 100
		if s.CurrentSyncCycle.IsInitialCycle {
			pruneLimit = 10_000
		}
		if err := cfg.blockRetire.PruneAncientBlocks(tx, pruneLimit); err != nil {
			return err
		}
	}

	if cfg.snapshotUploader != nil {
		// if we're uploading make sure that the DB does not get too far
		// ahead of the snapshot production process - otherwise DB will
		// grow larger than necessary - we may also want to increase the
		// workers
		if s.ForwardProgress > cfg.blockReader.FrozenBlocks()+300_000 {
			func() {
				checkEvery := time.NewTicker(logInterval)
				defer checkEvery.Stop()

				for s.ForwardProgress > cfg.blockReader.FrozenBlocks()+300_000 {
					select {
					case <-ctx.Done():
						return
					case <-checkEvery.C:
						log.Info(fmt.Sprintf("[%s] Waiting for snapshots...", s.LogPrefix()), "progress", s.ForwardProgress, "frozen", cfg.blockReader.FrozenBlocks(), "gap", s.ForwardProgress-cfg.blockReader.FrozenBlocks())
					}
				}
			}()
		}
	}

	if !useExternalTx {
		if err := tx.Commit(); err != nil {
			return err
		}
	}

	return nil
}

func pruneBlockSnapshots(ctx context.Context, cfg SnapshotsCfg, logger log.Logger) (bool, error) {
	tx, err := cfg.db.BeginRo(ctx)
	if err != nil {
		return false, err
	}
	defer tx.Rollback()
	// Prune snapshots if necessary (remove .segs or idx files appropriatelly)
	headNumber := cfg.blockReader.FrozenBlocks()
	executionProgress, err := stages.GetStageProgress(tx, stages.Execution)
	if err != nil {
		return false, err
	}
	// If we are behind the execution stage, we should not prune snapshots
	if headNumber > executionProgress {
		return false, nil
	}

	// Keep at least 2 block snapshots as we do not want FrozenBlocks to be 0
	pruneAmount, _ := computeBlocksToPrune(cfg)
	if pruneAmount == 0 {
		return false, nil
	}

	minBlockNumberToKeep := uint64(0)
	if headNumber > pruneAmount {
		minBlockNumberToKeep = headNumber - pruneAmount
	}

	snapshotFileNames := cfg.blockReader.FrozenFiles()
	filesDeleted := false
	// Prune blocks snapshots if necessary
	for _, file := range snapshotFileNames {
		if !cfg.prune.Blocks.Enabled() || headNumber == 0 || !strings.Contains(file, "transactions") {
			continue
		}

		// take the snapshot file name and parse it to get the "from"
		info, _, ok := snaptype.ParseFileName(cfg.dirs.Snap, file)
		if !ok {
			continue
		}
		if info.To >= minBlockNumberToKeep {
			continue
		}
		if info.To-info.From != snaptype.Erigon2MergeLimit {
			continue
		}
		if cfg.snapshotDownloader != nil {
			if _, err := cfg.snapshotDownloader.Delete(ctx, &protodownloader.DeleteRequest{Paths: []string{file}}); err != nil {
				return filesDeleted, err
			}
		}
		if err := cfg.blockReader.Snapshots().Delete(file); err != nil {
			return filesDeleted, err
		}
		filesDeleted = true
	}
	return filesDeleted, nil
}

type uploadState struct {
	sync.Mutex
	file             string
	info             *snaptype.FileInfo
	torrent          *torrent.TorrentSpec
	buildingTorrent  bool
	uploads          []string
	remote           bool
	hasRemoteTorrent bool
	//remoteHash       string
	local     bool
	localHash string
}

type snapshotUploader struct {
	cfg             *SnapshotsCfg
	files           map[string]*uploadState
	uploadFs        string
	rclone          *downloader.RCloneClient
	uploadSession   *downloader.RCloneSession
	uploadScheduled atomic.Bool
	uploading       atomic.Bool
	manifestMutex   sync.Mutex
	torrentFiles    *downloader.AtomicTorrentFS
}

func (u *snapshotUploader) init(ctx context.Context, logger log.Logger) {
	if u.files == nil {
		freezingCfg := u.cfg.blockReader.FreezingCfg()

		if freezingCfg.Enabled && freezingCfg.Produce {
			u.files = map[string]*uploadState{}
			u.start(ctx, logger)
		}
	}
}

func (u *snapshotUploader) maxUploadedHeader() uint64 {
	var max uint64

	if len(u.files) > 0 {
		for _, state := range u.files {
			if state.local && state.remote {
				if state.info != nil {
					if state.info.Type.Enum() == coresnaptype.Enums.Headers {
						if state.info.To > max {
							max = state.info.To
						}
					}
				} else {
					if info, _, ok := snaptype.ParseFileName(u.cfg.dirs.Snap, state.file); ok {
						if info.Type.Enum() == coresnaptype.Enums.Headers {
							if info.To > max {
								max = info.To
							}
						}
						state.info = &info
					}
				}
			}
		}
	}

	return max
}

type dirEntry struct {
	name string
}

type snapInfo struct {
	snaptype.FileInfo
}

func (i *snapInfo) Version() snaptype.Version {
	return i.FileInfo.Version
}

func (i *snapInfo) From() uint64 {
	return i.FileInfo.From
}

func (i *snapInfo) To() uint64 {
	return i.FileInfo.To
}

func (i *snapInfo) Type() snaptype.Type {
	return i.FileInfo.Type
}

func (e dirEntry) Name() string {
	return e.name
}

func (e dirEntry) IsDir() bool {
	return false
}

func (e dirEntry) Type() fs.FileMode {
	return e.Mode()
}

func (e dirEntry) Size() int64 {
	return -1
}

func (e dirEntry) Mode() fs.FileMode {
	return fs.ModeIrregular
}

func (e dirEntry) ModTime() time.Time {
	return time.Time{}
}

func (e dirEntry) Sys() any {
	if info, _, ok := snaptype.ParseFileName("", e.name); ok {
		return &snapInfo{info}
	}

	return nil
}

func (e dirEntry) Info() (fs.FileInfo, error) {
	return e, nil
}

var checkKnownSizes = false

func (u *snapshotUploader) seedable(fi snaptype.FileInfo) bool {
	if !snapcfg.Seedable(u.cfg.chainConfig.ChainName, fi) {
		return false
	}

	if checkKnownSizes {
		for _, it := range snapcfg.KnownCfg(u.cfg.chainConfig.ChainName).Preverified {
			info, _, _ := snaptype.ParseFileName("", it.Name)

			if fi.From == info.From {
				return fi.To == info.To
			}

			if fi.From < info.From {
				return info.To-info.From == fi.To-fi.From
			}

			if fi.From < info.To {
				return false
			}
		}
	}

	return true
}

func (u *snapshotUploader) downloadManifest(ctx context.Context) ([]fs.DirEntry, error) {
	u.manifestMutex.Lock()
	defer u.manifestMutex.Unlock()

	reader, err := u.uploadSession.Cat(ctx, "manifest.txt")

	if err != nil {
		return nil, err
	}

	var entries []fs.DirEntry

	scanner := bufio.NewScanner(reader)

	for scanner.Scan() {
		entries = append(entries, dirEntry{scanner.Text()})
	}

	if err := scanner.Err(); err != nil {
		return nil, err
	}

	if len(entries) == 0 {
		return nil, io.ErrUnexpectedEOF
	}

	return entries, nil
}

func (u *snapshotUploader) uploadManifest(ctx context.Context, remoteRefresh bool) error {
	u.manifestMutex.Lock()
	defer u.manifestMutex.Unlock()

	if remoteRefresh {
		u.refreshFromRemote(ctx)
	}

	manifestFile := "manifest.txt"

	fileMap := map[string]string{}

	for file, state := range u.files {
		if state.remote {
			if state.hasRemoteTorrent {
				fileMap[file] = file + ".torrent"
			} else {
				fileMap[file] = ""
			}
		}
	}

	files := make([]string, 0, len(fileMap))

	for torrent, file := range fileMap {
		files = append(files, file)

		if len(torrent) > 0 {
			files = append(files, torrent)
		}
	}

	sort.Strings(files)

	manifestEntries := bytes.Buffer{}

	for _, file := range files {
		fmt.Fprintln(&manifestEntries, file)
	}

	_ = os.WriteFile(filepath.Join(u.cfg.dirs.Snap, manifestFile), manifestEntries.Bytes(), 0644)
	defer os.Remove(filepath.Join(u.cfg.dirs.Snap, manifestFile))

	return u.uploadSession.Upload(ctx, manifestFile)
}

func (u *snapshotUploader) refreshFromRemote(ctx context.Context) {
	remoteFiles, err := u.uploadSession.ReadRemoteDir(ctx, true)

	if err != nil {
		return
	}

	u.updateRemotes(remoteFiles)
}

func (u *snapshotUploader) updateRemotes(remoteFiles []fs.DirEntry) {
	for _, fi := range remoteFiles {
		var file string
		var hasTorrent bool

		if hasTorrent = filepath.Ext(fi.Name()) == ".torrent"; hasTorrent {
			file = strings.TrimSuffix(fi.Name(), ".torrent")
		} else {
			file = fi.Name()
		}

		// if we have found the file & its torrent we don't
		// need to attempt another sync operation
		if state, ok := u.files[file]; ok {
			state.remote = true

			if hasTorrent {
				state.hasRemoteTorrent = true
			}

		} else {
			info, isStateFile, ok := snaptype.ParseFileName(u.cfg.dirs.Snap, fi.Name())
			if !ok {
				continue
			}
			if isStateFile {
				//TODO
				continue
			}

			u.files[file] = &uploadState{
				file:             file,
				info:             &info,
				local:            dir.FileNonZero(info.Path),
				hasRemoteTorrent: hasTorrent,
			}
		}
	}
}

func (u *snapshotUploader) downloadLatestSnapshots(ctx context.Context, blockNumber rpc.BlockNumber) error {

	entries, err := u.downloadManifest(ctx)

	if err != nil {
		entries, err = u.uploadSession.ReadRemoteDir(ctx, true)
	}

	if err != nil {
		return err
	}

	lastSegments := map[snaptype.Enum]fs.FileInfo{}
	torrents := map[string]string{}

	for _, ent := range entries {
		if info, err := ent.Info(); err == nil {

			if info.Size() > -1 && info.Size() <= 32 {
				continue
			}

			snapInfo, ok := info.Sys().(downloader.SnapInfo)

			if ok && snapInfo.Type() != nil {
				if last, ok := lastSegments[snapInfo.Type().Enum()]; ok {
					if lastInfo, ok := last.Sys().(downloader.SnapInfo); ok && snapInfo.To() > lastInfo.To() {
						lastSegments[snapInfo.Type().Enum()] = info
					}
				} else {
					lastSegments[snapInfo.Type().Enum()] = info
				}
			} else {
				if ext := filepath.Ext(info.Name()); ext == ".torrent" {
					fileName := strings.TrimSuffix(info.Name(), ".torrent")
					torrents[fileName] = info.Name()
				}
			}
		}
	}

	var min uint64

	for _, info := range lastSegments {
		if lastInfo, ok := info.Sys().(downloader.SnapInfo); ok {
			if min == 0 || lastInfo.From() < min {
				min = lastInfo.From()
			}
		}
	}

	for segType, info := range lastSegments {
		if lastInfo, ok := info.Sys().(downloader.SnapInfo); ok {
			if lastInfo.From() > min {
				for _, ent := range entries {
					if info, err := ent.Info(); err == nil {
						snapInfo, ok := info.Sys().(downloader.SnapInfo)

						if ok && snapInfo.Type().Enum() == segType &&
							snapInfo.From() == min {
							lastSegments[segType] = info
						}
					}
				}
			}
		}
	}

	downloads := make([]string, 0, len(lastSegments))

	for _, info := range lastSegments {
		downloads = append(downloads, info.Name())
		if torrent, ok := torrents[info.Name()]; ok {
			downloads = append(downloads, torrent)
		}
	}

	if len(downloads) > 0 {
		return u.uploadSession.Download(ctx, downloads...)
	}

	return nil
}

func (u *snapshotUploader) maxSeedableHeader() uint64 {
	return snapcfg.MaxSeedableSegment(u.cfg.chainConfig.ChainName, u.cfg.dirs.Snap)
}

func (u *snapshotUploader) minBlockNumber() uint64 {
	var min uint64

	if list, err := snaptype.Segments(u.cfg.dirs.Snap); err == nil {
		for _, info := range list {
			if u.seedable(info) && min == 0 || info.From < min {
				min = info.From
			}
		}
	}

	return min
}

func expandHomeDir(dirpath string) string {
	home, err := os.UserHomeDir()
	if err != nil {
		return dirpath
	}
	prefix := fmt.Sprintf("~%c", os.PathSeparator)
	if strings.HasPrefix(dirpath, prefix) {
		return filepath.Join(home, dirpath[len(prefix):])
	} else if dirpath == "~" {
		return home
	}
	return dirpath
}

func isLocalFs(ctx context.Context, rclient *downloader.RCloneClient, fs string) bool {

	remotes, _ := rclient.ListRemotes(ctx)

	if remote, _, ok := strings.Cut(fs, ":"); ok {
		for _, r := range remotes {
			if remote == r {
				return false
			}
		}

		return filepath.VolumeName(fs) == remote
	}

	return true
}

func (u *snapshotUploader) start(ctx context.Context, logger log.Logger) {
	var err error

	u.rclone, err = downloader.NewRCloneClient(logger)

	if err != nil {
		logger.Warn("[uploader] Uploading disabled: rclone start failed", "err", err)
		return
	}

	uploadFs := u.uploadFs

	if isLocalFs(ctx, u.rclone, uploadFs) {
		uploadFs = expandHomeDir(filepath.Clean(uploadFs))

		uploadFs, err = filepath.Abs(uploadFs)

		if err != nil {
			logger.Warn("[uploader] Uploading disabled: invalid upload fs", "err", err, "fs", u.uploadFs)
			return
		}

		if err := os.MkdirAll(uploadFs, 0755); err != nil {
			logger.Warn("[uploader] Uploading disabled: can't create upload fs", "err", err, "fs", u.uploadFs)
			return
		}
	}

	u.uploadSession, err = u.rclone.NewSession(ctx, u.cfg.dirs.Snap, uploadFs, nil)

	if err != nil {
		logger.Warn("[uploader] Uploading disabled: rclone session failed", "err", err)
		return
	}

	go func() {

		remoteFiles, _ := u.downloadManifest(ctx)
		refreshFromRemote := false

		if len(remoteFiles) > 0 {
			u.updateRemotes(remoteFiles)
			refreshFromRemote = true
		} else {
			u.refreshFromRemote(ctx)
		}

		go u.uploadManifest(ctx, refreshFromRemote)

		logger.Debug("[snapshot uploader] starting snapshot subscription...")
		snapshotSubCh, snapshotSubClean := u.cfg.notifier.Events.AddNewSnapshotSubscription()
		defer snapshotSubClean()

		logger.Info("[snapshot uploader] subscription established")

		defer func() {
			if err != nil {
				if !errors.Is(err, context.Canceled) {
					logger.Warn("[snapshot uploader] subscription closed", "reason", err)
				}
			} else {
				logger.Warn("[snapshot uploader] subscription closed")
			}
		}()

		u.scheduleUpload(ctx, logger)

		for {
			select {
			case <-ctx.Done():
				err = ctx.Err()
				return
			case <-snapshotSubCh:
				logger.Info("[snapshot uploader] new snapshot received")
				u.scheduleUpload(ctx, logger)
			}
		}
	}()
}

func (u *snapshotUploader) scheduleUpload(ctx context.Context, logger log.Logger) {
	if !u.uploadScheduled.CompareAndSwap(false, true) {
		return
	}

	if u.uploading.CompareAndSwap(false, true) {
		go func() {
			defer u.uploading.Store(false)
			for u.uploadScheduled.Load() {
				u.uploadScheduled.Store(false)
				u.upload(ctx, logger)
			}
		}()
	}
}

func (u *snapshotUploader) removeBefore(before uint64) {
	list, err := snaptype.Segments(u.cfg.dirs.Snap)

	if err != nil {
		return
	}

	var toReopen []string
	var borToReopen []string

	toRemove := make([]string, 0, len(list))

	for _, f := range list {
		if f.To > before {
			switch f.Type.Enum() {
			case borsnaptype.Enums.BorEvents, borsnaptype.Enums.BorSpans,
				borsnaptype.Enums.BorCheckpoints, borsnaptype.Enums.BorMilestones:
				borToReopen = append(borToReopen, filepath.Base(f.Path))
			default:
				toReopen = append(toReopen, filepath.Base(f.Path))
			}

			continue
		}

		toRemove = append(toRemove, f.Path)
	}

	if len(toRemove) > 0 {
		if snapshots, ok := u.cfg.blockReader.Snapshots().(*freezeblocks.RoSnapshots); ok {
			snapshots.SetSegmentsMin(before)
			snapshots.ReopenList(toReopen, true)
		}

		if snapshots, ok := u.cfg.blockReader.BorSnapshots().(*freezeblocks.BorRoSnapshots); ok {
			snapshots.ReopenList(borToReopen, true)
			snapshots.SetSegmentsMin(before)
		}

		for _, f := range toRemove {
			_ = os.Remove(f)
			_ = os.Remove(f + ".torrent")
			ext := filepath.Ext(f)
			withoutExt := f[:len(f)-len(ext)]
			_ = os.Remove(withoutExt + ".idx")

			if strings.HasSuffix(withoutExt, "transactions") {
				_ = os.Remove(withoutExt + "-to-block.idx")
			}
		}
	}
}

func (u *snapshotUploader) upload(ctx context.Context, logger log.Logger) {
	defer func() {
		if r := recover(); r != nil {
			log.Error("[snapshot uploader] snapshot upload failed", "err", r, "stack", dbg.Stack())
		}
	}()

	retryTime := 30 * time.Second
	maxRetryTime := 300 * time.Second

	var uploadCount int

	for {
		var processList []*uploadState

		for _, f := range u.cfg.blockReader.FrozenFiles() {
			if state, ok := u.files[f]; !ok {
				if fi, isStateFile, ok := snaptype.ParseFileName(u.cfg.dirs.Snap, f); ok {
					if isStateFile {
						//TODO
						continue
					}

					if u.seedable(fi) {
						state := &uploadState{
							file:  f,
							info:  &fi,
							local: true,
						}

						if fi.TorrentFileExists() {
							state.torrent, _ = u.torrentFiles.LoadByName(f)
						}

						u.files[f] = state
						processList = append(processList, state)
					}
				}
			} else {
				func() {
					state.Lock()
					defer state.Unlock()

					state.local = true

					if state.torrent == nil && state.info.TorrentFileExists() {
						state.torrent, _ = u.torrentFiles.LoadByName(f)
						if state.torrent != nil {
							state.localHash = state.torrent.InfoHash.String()
						}
					}

					if !state.remote {
						processList = append(processList, state)
					}
				}()
			}
		}

		var torrentList []*uploadState

		for _, state := range processList {
			func() {
				state.Lock()
				defer state.Unlock()
				if !(state.torrent != nil || state.buildingTorrent) {
					torrentList = append(torrentList, state)
					state.buildingTorrent = true
				}
			}()
		}

		if len(torrentList) > 0 {
			g, gctx := errgroup.WithContext(ctx)
			g.SetLimit(runtime.GOMAXPROCS(-1) * 4)
			var i atomic.Int32

			go func() {
				logEvery := time.NewTicker(20 * time.Second)
				defer logEvery.Stop()

				for int(i.Load()) < len(torrentList) {
					select {
					case <-gctx.Done():
						return
					case <-logEvery.C:
						if int(i.Load()) == len(torrentList) {
							return
						}
						log.Info("[snapshot uploader] Creating .torrent files", "progress", fmt.Sprintf("%d/%d", i.Load(), len(torrentList)))
					}
				}
			}()

			for _, s := range torrentList {
				state := s

				g.Go(func() error {
					defer i.Add(1)

					_, err := downloader.BuildTorrentIfNeed(gctx, state.file, u.cfg.dirs.Snap, u.torrentFiles)

					state.Lock()
					state.buildingTorrent = false
					state.Unlock()

					if err != nil {
						return err
					}

					torrent, err := u.torrentFiles.LoadByName(state.file)

					if err != nil {
						return err
					}

					state.Lock()
					state.torrent = torrent
					state.Unlock()

					state.localHash = state.torrent.InfoHash.String()

					logger.Info("[snapshot uploader] built torrent", "file", state.file, "hash", state.localHash)

					return nil
				})
			}

			if err := g.Wait(); err != nil {
				logger.Debug(".torrent file creation failed", "err", err)
			}
		}

		var f atomic.Int32

		var uploadList []*uploadState

		for _, state := range processList {
			err := func() error {
				state.Lock()
				defer state.Unlock()
				if !state.remote && state.torrent != nil && len(state.uploads) == 0 && u.rclone != nil {
					state.uploads = []string{state.file, state.file + ".torrent"}
					uploadList = append(uploadList, state)
				}

				return nil
			}()

			if err != nil {
				logger.Debug("upload failed", "file", state.file, "err", err)
			}
		}

		if len(uploadList) > 0 {
			log.Info("[snapshot uploader] Starting upload", "count", len(uploadList))

			g, gctx := errgroup.WithContext(ctx)
			g.SetLimit(16)
			var i atomic.Int32

			go func() {
				logEvery := time.NewTicker(20 * time.Second)
				defer logEvery.Stop()

				for int(i.Load()) < len(processList) {
					select {
					case <-gctx.Done():
						log.Info("[snapshot uploader] Uploaded files", "processed", fmt.Sprintf("%d/%d/%d", i.Load(), len(processList), f.Load()))
						return
					case <-logEvery.C:
						if int(i.Load()+f.Load()) == len(processList) {
							return
						}
						log.Info("[snapshot uploader] Uploading files", "progress", fmt.Sprintf("%d/%d/%d", i.Load(), len(processList), f.Load()))
					}
				}
			}()

			for _, s := range uploadList {
				state := s
				func() {
					state.Lock()
					defer state.Unlock()

					g.Go(func() error {
						defer i.Add(1)
						defer func() {
							state.Lock()
							state.uploads = nil
							state.Unlock()
						}()

						if err := u.uploadSession.Upload(gctx, state.uploads...); err != nil {
							f.Add(1)
							return nil
						}

						uploadCount++

						state.Lock()
						state.remote = true
						state.hasRemoteTorrent = true
						state.Unlock()
						return nil
					})
				}()
			}

			if err := g.Wait(); err != nil {
				logger.Debug("[snapshot uploader] upload failed", "err", err)
			}
		}

		if f.Load() == 0 {
			break
		}

		time.Sleep(retryTime)

		if retryTime < maxRetryTime {
			retryTime += retryTime
		} else {
			retryTime = maxRetryTime
		}
	}

	var err error

	if uploadCount > 0 {
		err = u.uploadManifest(ctx, false)
	}

	if err == nil {
		if maxUploaded := u.maxUploadedHeader(); u.cfg.syncConfig.FrozenBlockLimit > 0 && maxUploaded > u.cfg.syncConfig.FrozenBlockLimit {
			u.removeBefore(maxUploaded - u.cfg.syncConfig.FrozenBlockLimit)
		}
	}
}<|MERGE_RESOLUTION|>--- conflicted
+++ resolved
@@ -186,14 +186,9 @@
 }
 
 var downaloadedOnce = false //temporary fix for the fact that E3 does pass `initialCycle=true` multiple times. Need split it to 2 variables: isFirstCycle, isOnChainTip
-<<<<<<< HEAD
-func DownloadAndIndexSnapshotsIfNeed(s *StageState, ctx context.Context, tx kv.RwTx, cfg SnapshotsCfg, initialCycle bool, logger log.Logger) error {
-	if !initialCycle || downaloadedOnce {
-=======
 
 func DownloadAndIndexSnapshotsIfNeed(s *StageState, ctx context.Context, tx kv.RwTx, cfg SnapshotsCfg, logger log.Logger) error {
 	if !s.CurrentSyncCycle.IsInitialCycle || downaloadedOnce {
->>>>>>> 8994f986
 		return nil
 	}
 	if !cfg.blockReader.FreezingCfg().Enabled {
