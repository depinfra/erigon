// Copyright 2024 The Erigon Authors
// This file is part of Erigon.
//
// Erigon is free software: you can redistribute it and/or modify
// it under the terms of the GNU Lesser General Public License as published by
// the Free Software Foundation, either version 3 of the License, or
// (at your option) any later version.
//
// Erigon is distributed in the hope that it will be useful,
// but WITHOUT ANY WARRANTY; without even the implied warranty of
// MERCHANTABILITY or FITNESS FOR A PARTICULAR PURPOSE. See the
// GNU Lesser General Public License for more details.
//
// You should have received a copy of the GNU Lesser General Public License
// along with Erigon. If not, see <http://www.gnu.org/licenses/>.

package stagedsync

import (
	"bytes"
	"context"
	"encoding/binary"
	"errors"
	"fmt"
	"os"
	"path/filepath"
	"runtime"
	"sync"
	"sync/atomic"
	"time"

	"github.com/ledgerwatch/erigon/core/rawdb/rawtemporaldb"
	"github.com/ledgerwatch/erigon/eth/ethconfig/estimate"

	"github.com/c2h5oh/datasize"
	"github.com/erigontech/mdbx-go/mdbx"
	"golang.org/x/sync/errgroup"

	"github.com/ledgerwatch/erigon-lib/log/v3"

	"github.com/ledgerwatch/erigon-lib/chain"
	"github.com/ledgerwatch/erigon-lib/common"
	"github.com/ledgerwatch/erigon-lib/common/cmp"
	"github.com/ledgerwatch/erigon-lib/common/datadir"
	"github.com/ledgerwatch/erigon-lib/common/dbg"
	"github.com/ledgerwatch/erigon-lib/common/dir"
	metrics2 "github.com/ledgerwatch/erigon-lib/common/metrics"
	"github.com/ledgerwatch/erigon-lib/config3"
	"github.com/ledgerwatch/erigon-lib/etl"
	"github.com/ledgerwatch/erigon-lib/kv"
	kv2 "github.com/ledgerwatch/erigon-lib/kv/mdbx"
	"github.com/ledgerwatch/erigon-lib/kv/rawdbv3"
	"github.com/ledgerwatch/erigon-lib/metrics"
	state2 "github.com/ledgerwatch/erigon-lib/state"
	"github.com/ledgerwatch/erigon-lib/wrap"
	"github.com/ledgerwatch/erigon/cmd/state/exec3"
	"github.com/ledgerwatch/erigon/common/math"
	"github.com/ledgerwatch/erigon/consensus"
	"github.com/ledgerwatch/erigon/core"
	"github.com/ledgerwatch/erigon/core/rawdb"
	"github.com/ledgerwatch/erigon/core/rawdb/rawdbhelpers"
	"github.com/ledgerwatch/erigon/core/state"
	"github.com/ledgerwatch/erigon/core/types"
	"github.com/ledgerwatch/erigon/core/types/accounts"
	"github.com/ledgerwatch/erigon/eth/stagedsync/stages"
	"github.com/ledgerwatch/erigon/turbo/services"
	"github.com/ledgerwatch/erigon/turbo/shards"
)

var execStepsInDB = metrics.NewGauge(`exec_steps_in_db`) //nolint
var execRepeats = metrics.NewCounter(`exec_repeats`)     //nolint
var execTriggers = metrics.NewCounter(`exec_triggers`)   //nolint
const changesetBlockRange = 1_000                        // Generate changeset only if execution of blocks <= changesetBlockRange

func NewProgress(prevOutputBlockNum, commitThreshold uint64, workersCount int, logPrefix string, logger log.Logger) *Progress {
	return &Progress{prevTime: time.Now(), prevOutputBlockNum: prevOutputBlockNum, commitThreshold: commitThreshold, workersCount: workersCount, logPrefix: logPrefix, logger: logger}
}

type Progress struct {
	prevTime           time.Time
	prevCount          uint64
	prevOutputBlockNum uint64
	prevRepeatCount    uint64
	commitThreshold    uint64

	workersCount int
	logPrefix    string
	logger       log.Logger
}

func (p *Progress) Log(rs *state.StateV3, in *state.QueueWithRetry, rws *state.ResultsQueue, doneCount, inputBlockNum, outputBlockNum, outTxNum, repeatCount uint64, idxStepsAmountInDB float64) {
	execStepsInDB.Set(idxStepsAmountInDB * 100)
	var m runtime.MemStats
	dbg.ReadMemStats(&m)
	sizeEstimate := rs.SizeEstimate()
	currentTime := time.Now()
	interval := currentTime.Sub(p.prevTime)
	speedTx := float64(doneCount-p.prevCount) / (float64(interval) / float64(time.Second))
	//var repeatRatio float64
	//if doneCount > p.prevCount {
	//	repeatRatio = 100.0 * float64(repeatCount-p.prevRepeatCount) / float64(doneCount-p.prevCount)
	//}
	p.logger.Info(fmt.Sprintf("[%s] Transaction replay", p.logPrefix),
		//"workers", workerCount,
		"blk", outputBlockNum,
		"tx/s", fmt.Sprintf("%.1f", speedTx),
		//"pipe", fmt.Sprintf("(%d+%d)->%d/%d->%d/%d", in.NewTasksLen(), in.RetriesLen(), rws.ResultChLen(), rws.ResultChCap(), rws.Len(), rws.Limit()),
		//"repeatRatio", fmt.Sprintf("%.2f%%", repeatRatio),
		//"workers", p.workersCount,
		"buffer", fmt.Sprintf("%s/%s", common.ByteCount(sizeEstimate), common.ByteCount(p.commitThreshold)),
		"stepsInDB", fmt.Sprintf("%.2f", idxStepsAmountInDB),
		"step", fmt.Sprintf("%.1f", float64(outTxNum)/float64(config3.HistoryV3AggregationStep)),
		"alloc", common.ByteCount(m.Alloc), "sys", common.ByteCount(m.Sys),
	)

	p.prevTime = currentTime
	p.prevCount = doneCount
	p.prevOutputBlockNum = outputBlockNum
	p.prevRepeatCount = repeatCount
}

/*
ExecV3 - parallel execution. Has many layers of abstractions - each layer does accumulate
state changes (updates) and can "atomically commit all changes to underlying layer of abstraction"

Layers from top to bottom:
- IntraBlockState - used to exec txs. It does store inside all updates of given txn.
Can understand if txn failed or OutOfGas - then revert all changes.
Each parallel-worker hav own IntraBlockState.
IntraBlockState does commit changes to lower-abstraction-level by method `ibs.MakeWriteSet()`

- StateWriterBufferedV3 - txs which executed by parallel workers can conflict with each-other.
This writer does accumulate updates and then send them to conflict-resolution.
Until conflict-resolution succeed - none of execution updates must pass to lower-abstraction-level.
Object TxTask it's just set of small buffers (readset + writeset) for each transaction.
Write to TxTask happens by code like `txTask.ReadLists = rw.stateReader.ReadSet()`.

- TxTask - objects coming from parallel-workers to conflict-resolution goroutine (ApplyLoop and method ReadsValid).
Flush of data to lower-level-of-abstraction is done by method `agg.ApplyState` (method agg.ApplyHistory exists
only for performance - to reduce time of RwLock on state, but by meaning `ApplyState+ApplyHistory` it's 1 method to
flush changes from TxTask to lower-level-of-abstraction).

- StateV3 - it's all updates which are stored in RAM - all parallel workers can see this updates.
Execution of txs always done on Valid version of state (no partial-updates of state).
Flush of updates to lower-level-of-abstractions done by method `StateV3.Flush`.
On this level-of-abstraction also exists StateReaderV3.
IntraBlockState does call StateReaderV3, and StateReaderV3 call StateV3(in-mem-cache) or DB (RoTx).
WAL - also on this level-of-abstraction - agg.ApplyHistory does write updates from TxTask to WAL.
WAL it's like StateV3 just without reading api (can only write there). WAL flush to disk periodically (doesn't need much RAM).

- RoTx - see everything what committed to DB. Commit is done by rwLoop goroutine.
rwloop does:
  - stop all Workers
  - call StateV3.Flush()
  - commit
  - open new RoTx
  - set new RoTx to all Workers
  - start Worker start workers

When rwLoop has nothing to do - it does Prune, or flush of WAL to RwTx (agg.rotate+agg.Flush)
*/
func ExecV3(ctx context.Context,
	execStage *StageState, u Unwinder, workerCount int, cfg ExecuteBlockCfg, txc wrap.TxContainer,
	parallel bool, //nolint
	maxBlockNum uint64,
	logger log.Logger,
	initialCycle bool,
) error {
	// TODO: e35 doesn't support parallel-exec yet
	parallel = false //nolint

	batchSize := cfg.batchSize
	chainDb := cfg.db
	blockReader := cfg.blockReader
	agg, engine := cfg.agg, cfg.engine
	chainConfig, genesis := cfg.chainConfig, cfg.genesis

	applyTx := txc.Tx
	useExternalTx := applyTx != nil
	if !useExternalTx {
		if !parallel {
			var err error
			applyTx, err = chainDb.BeginRw(ctx) //nolint
			if err != nil {
				return err
			}
			defer func() { // need callback - because tx may be committed
				applyTx.Rollback()
			}()
		}
	}

	if initialCycle {
		agg.SetCollateAndBuildWorkers(min(2, estimate.StateV3Collate.Workers()))
		agg.SetCompressWorkers(estimate.CompressSnapshot.Workers())
		//if blockNum < cfg.blockReader.FrozenBlocks() {
		//defer agg.DiscardHistory(kv.CommitmentDomain).EnableHistory(kv.CommitmentDomain)
		//defer agg.LimitRecentHistoryWithoutFiles(0).LimitRecentHistoryWithoutFiles(agg.StepSize() / 10)
		//}
	} else {
		agg.SetCompressWorkers(1)
		agg.SetCollateAndBuildWorkers(1)
	}

	var err error
	inMemExec := txc.Doms != nil
	var doms *state2.SharedDomains
	if inMemExec {
		doms = txc.Doms
	} else {
		var err error
		doms, err = state2.NewSharedDomains(applyTx, log.New())
		// if we are behind the commitment, we can't execute anything
		// this can heppen if progress in domain is higher than progress in blocks
		if errors.Is(err, state2.ErrBehindCommitment) {
			return nil
		}
		if err != nil {
			return err
		}
		defer doms.Close()
	}
	txNumInDB := doms.TxNum()

	var (
		inputTxNum    = doms.TxNum()
		stageProgress = execStage.BlockNumber
		outputTxNum   = atomic.Uint64{}
		blockComplete = atomic.Bool{}

		offsetFromBlockBeginning uint64
		blockNum, maxTxNum       uint64
	)
	blockComplete.Store(true)

	nothingToExec := func(applyTx kv.Tx) (bool, error) {
		_, lastTxNum, err := rawdbv3.TxNums.Last(applyTx)
		if err != nil {
			return false, err
		}
		return lastTxNum == inputTxNum, nil
	}
	// Cases:
	//  1. Snapshots > ExecutionStage: snapshots can have half-block data `10.4`. Get right txNum from SharedDomains (after SeekCommitment)
	//  2. ExecutionStage > Snapshots: no half-block data possible. Rely on DB.
	restoreTxNum := func(applyTx kv.Tx) error {
		var err error
		maxTxNum, err = rawdbv3.TxNums.Max(applyTx, maxBlockNum)
		if err != nil {
			return err
		}
		ok, _blockNum, err := rawdbv3.TxNums.FindBlockNum(applyTx, doms.TxNum())
		if err != nil {
			return err
		}
		if !ok {
			return fmt.Errorf("seems broken TxNums index not filled. can't find blockNum of txNum=%d", inputTxNum)
		}
		{
			_max, _ := rawdbv3.TxNums.Max(applyTx, _blockNum)
			if doms.TxNum() == _max {
				_blockNum++
			}
		}

		_min, err := rawdbv3.TxNums.Min(applyTx, _blockNum)
		if err != nil {
			return err
		}

		if doms.TxNum() > _min {
			// if stopped in the middle of the block: start from beginning of block.
			// first part will be executed in HistoryExecution mode
			offsetFromBlockBeginning = doms.TxNum() - _min
		}

		inputTxNum = _min
		outputTxNum.Store(inputTxNum)

		//_max, _ := rawdbv3.TxNums.Max(applyTx, blockNum)
		//fmt.Printf("[commitment] found domain.txn %d, inputTxn %d, offset %d. DB found block %d {%d, %d}\n", doms.TxNum(), inputTxNum, offsetFromBlockBeginning, blockNum, _min, _max)
		doms.SetBlockNum(_blockNum)
		doms.SetTxNum(inputTxNum)
		return nil
	}
	if applyTx != nil {
		if _nothing, err := nothingToExec(applyTx); err != nil {
			return err
		} else if _nothing {
			return nil
		}

		if err := restoreTxNum(applyTx); err != nil {
			return err
		}
	} else {
		var _nothing bool
		if err := chainDb.View(ctx, func(tx kv.Tx) (err error) {
			if _nothing, err = nothingToExec(applyTx); err != nil {
				return err
			} else if _nothing {
				return nil
			}

			return restoreTxNum(applyTx)
		}); err != nil {
			return err
		}
		if _nothing {
			return nil
		}
	}

	ts := time.Duration(0)
	blockNum = doms.BlockNum()
	outputTxNum.Store(doms.TxNum())

	shouldGenerateChangesets := maxBlockNum-blockNum <= changesetBlockRange
	if blockNum < cfg.blockReader.FrozenBlocks() {
		shouldGenerateChangesets = false
	}

	if maxBlockNum-blockNum > 16 {
		log.Info(fmt.Sprintf("[%s] starting", execStage.LogPrefix()),
			"from", blockNum, "to", maxBlockNum, "fromTxNum", doms.TxNum(), "offsetFromBlockBeginning", offsetFromBlockBeginning, "initialCycle", initialCycle, "useExternalTx", useExternalTx)
	}

	agg.BuildFilesInBackground(outputTxNum.Load())

	var outputBlockNum = stages.SyncMetrics[stages.Execution]
	inputBlockNum := &atomic.Uint64{}
	var count uint64
	var lock sync.RWMutex

	shouldReportToTxPool := maxBlockNum-blockNum <= 64
	var accumulator *shards.Accumulator
	if shouldReportToTxPool {
		accumulator = cfg.accumulator
		if accumulator == nil {
			accumulator = shards.NewAccumulator()
		}
	}
	rs := state.NewStateV3(doms, logger)

	////TODO: owner of `resultCh` is main goroutine, but owner of `retryQueue` is applyLoop.
	// Now rwLoop closing both (because applyLoop we completely restart)
	// Maybe need split channels? Maybe don't exit from ApplyLoop? Maybe current way is also ok?

	// input queue
	in := state.NewQueueWithRetry(100_000)
	defer in.Close()

	rwsConsumed := make(chan struct{}, 1)
	defer close(rwsConsumed)

	execWorkers, applyWorker, rws, stopWorkers, waitWorkers := exec3.NewWorkersPool(lock.RLocker(), accumulator, logger, ctx, parallel, chainDb, rs, in, blockReader, chainConfig, genesis, engine, workerCount+1, cfg.dirs)
	defer stopWorkers()
	applyWorker.DiscardReadList()

	commitThreshold := batchSize.Bytes()
	progress := NewProgress(blockNum, commitThreshold, workerCount, execStage.LogPrefix(), logger)
	logEvery := time.NewTicker(20 * time.Second)
	defer logEvery.Stop()
	pruneEvery := time.NewTicker(2 * time.Second)
	defer pruneEvery.Stop()

	applyLoopWg := sync.WaitGroup{} // to wait for finishing of applyLoop after applyCtx cancel
	defer applyLoopWg.Wait()

	applyLoopInner := func(ctx context.Context) error {
		tx, err := chainDb.BeginRo(ctx)
		if err != nil {
			return err
		}
		defer tx.Rollback()

		applyWorker.ResetTx(tx)

		var lastBlockNum uint64

		for outputTxNum.Load() <= maxTxNum {
			if err := rws.Drain(ctx); err != nil {
				return err
			}

			processedTxNum, conflicts, triggers, processedBlockNum, stoppedAtBlockEnd, err := processResultQueue(ctx, in, rws, outputTxNum.Load(), rs, agg, tx, rwsConsumed, applyWorker, true, false)
			if err != nil {
				return err
			}

			execRepeats.AddInt(conflicts)
			execTriggers.AddInt(triggers)
			if processedBlockNum > lastBlockNum {
				outputBlockNum.SetUint64(processedBlockNum)
				lastBlockNum = processedBlockNum
			}
			if processedTxNum > 0 {
				outputTxNum.Store(processedTxNum)
				blockComplete.Store(stoppedAtBlockEnd)
			}

		}
		return nil
	}
	applyLoop := func(ctx context.Context, errCh chan error) {
		defer applyLoopWg.Done()
		defer func() {
			if rec := recover(); rec != nil {
				log.Warn("[dbg] apply loop panic", "rec", rec)
			}
			log.Warn("[dbg] apply loop exit")
		}()
		if err := applyLoopInner(ctx); err != nil {
			if !errors.Is(err, context.Canceled) {
				errCh <- err
			}
		}
	}

	var rwLoopErrCh chan error

	var rwLoopG *errgroup.Group
	if parallel {
		// `rwLoop` lives longer than `applyLoop`
		rwLoop := func(ctx context.Context) error {
			tx, err := chainDb.BeginRw(ctx)
			if err != nil {
				return err
			}
			defer tx.Rollback()

			doms.SetTx(tx)

			defer applyLoopWg.Wait()
			applyCtx, cancelApplyCtx := context.WithCancel(ctx)
			defer cancelApplyCtx()
			applyLoopWg.Add(1)
			go applyLoop(applyCtx, rwLoopErrCh)
			for outputTxNum.Load() <= maxTxNum {
				select {
				case <-ctx.Done():
					return ctx.Err()

				case <-logEvery.C:
					stepsInDB := rawdbhelpers.IdxStepsCountV3(tx)
					progress.Log(rs, in, rws, rs.DoneCount(), inputBlockNum.Load(), outputBlockNum.GetValueUint64(), outputTxNum.Load(), execRepeats.GetValueUint64(), stepsInDB)
					if agg.HasBackgroundFilesBuild() {
						logger.Info(fmt.Sprintf("[%s] Background files build", execStage.LogPrefix()), "progress", agg.BackgroundProgress())
					}
				case <-pruneEvery.C:
					if rs.SizeEstimate() < commitThreshold {
						if doms.BlockNum() != outputBlockNum.GetValueUint64() {
							panic(fmt.Errorf("%d != %d", doms.BlockNum(), outputBlockNum.GetValueUint64()))
						}
						_, err := doms.ComputeCommitment(ctx, true, outputBlockNum.GetValueUint64(), execStage.LogPrefix())
						if err != nil {
							return err
						}
						ac := agg.BeginFilesRo()
						if _, err = ac.PruneSmallBatches(ctx, 10*time.Second, tx); err != nil { // prune part of retired data, before commit
							return err
						}
						ac.Close()
						if !inMemExec {
							if err = doms.Flush(ctx, tx); err != nil {
								return err
							}
						}
						break
					}
					if inMemExec {
						break
					}

					cancelApplyCtx()
					applyLoopWg.Wait()

					var t0, t1, t2, t3, t4 time.Duration
					commitStart := time.Now()
					logger.Info("Committing (parallel)...", "blockComplete.Load()", blockComplete.Load())
					if err := func() error {
						//Drain results (and process) channel because read sets do not carry over
						for !blockComplete.Load() {
							rws.DrainNonBlocking()
							applyWorker.ResetTx(tx)

							processedTxNum, conflicts, triggers, processedBlockNum, stoppedAtBlockEnd, err := processResultQueue(ctx, in, rws, outputTxNum.Load(), rs, agg, tx, nil, applyWorker, false, true)
							if err != nil {
								return err
							}

							execRepeats.AddInt(conflicts)
							execTriggers.AddInt(triggers)
							if processedBlockNum > 0 {
								outputBlockNum.SetUint64(processedBlockNum)
							}
							if processedTxNum > 0 {
								outputTxNum.Store(processedTxNum)
								blockComplete.Store(stoppedAtBlockEnd)
							}
						}
						t0 = time.Since(commitStart)
						lock.Lock() // This is to prevent workers from starting work on any new txTask
						defer lock.Unlock()

						select {
						case rwsConsumed <- struct{}{}:
						default:
						}

						// Drain results channel because read sets do not carry over
						rws.DropResults(func(txTask *state.TxTask) {
							rs.ReTry(txTask, in)
						})

						//lastTxNumInDb, _ := rawdbv3.TxNums.Max(tx, outputBlockNum.Get())
						//if lastTxNumInDb != outputTxNum.Load()-1 {
						//	panic(fmt.Sprintf("assert: %d != %d", lastTxNumInDb, outputTxNum.Load()))
						//}

						t1 = time.Since(commitStart)
						tt := time.Now()
						t2 = time.Since(tt)
						tt = time.Now()

						if err := doms.Flush(ctx, tx); err != nil {
							return err
						}
						doms.ClearRam(true)
						t3 = time.Since(tt)

						if err = execStage.Update(tx, outputBlockNum.GetValueUint64()); err != nil {
							return err
						}
						if _, err = rawdb.IncrementStateVersion(applyTx); err != nil {
							return fmt.Errorf("writing plain state version: %w", err)
						}

						tx.CollectMetrics()
						tt = time.Now()
						if err = tx.Commit(); err != nil {
							return err
						}
						t4 = time.Since(tt)
						for i := 0; i < len(execWorkers); i++ {
							execWorkers[i].ResetTx(nil)
						}

						return nil
					}(); err != nil {
						return err
					}
					if tx, err = chainDb.BeginRw(ctx); err != nil {
						return err
					}
					defer tx.Rollback()
					doms.SetTx(tx)

					applyCtx, cancelApplyCtx = context.WithCancel(ctx)
					defer cancelApplyCtx()
					applyLoopWg.Add(1)
					go applyLoop(applyCtx, rwLoopErrCh)

					logger.Info("Committed", "time", time.Since(commitStart), "drain", t0, "drain_and_lock", t1, "rs.flush", t2, "agg.flush", t3, "tx.commit", t4)
				}
			}
			if err = doms.Flush(ctx, tx); err != nil {
				return err
			}
			if err = execStage.Update(tx, outputBlockNum.GetValueUint64()); err != nil {
				return err
			}
			if err = tx.Commit(); err != nil {
				return err
			}
			return nil
		}

		rwLoopCtx, rwLoopCtxCancel := context.WithCancel(ctx)
		defer rwLoopCtxCancel()
		rwLoopG, rwLoopCtx = errgroup.WithContext(rwLoopCtx)
		defer rwLoopG.Wait()
		rwLoopG.Go(func() error {
			defer rws.Close()
			defer in.Close()
			defer applyLoopWg.Wait()
			defer func() {
				log.Warn("[dbg] rwloop exit")
			}()
			return rwLoop(rwLoopCtx)
		})
	}

	getHeaderFunc := func(hash common.Hash, number uint64) (h *types.Header) {
		var err error
		if parallel {
			if err = chainDb.View(ctx, func(tx kv.Tx) error {
				h, err = blockReader.Header(ctx, tx, hash, number)
				if err != nil {
					return err
				}
				return nil
			}); err != nil {
				panic(err)
			}
			return h
		} else {
			h, err = blockReader.Header(ctx, applyTx, hash, number)
			if err != nil {
				panic(err)
			}
			return h
		}
	}
	if !parallel {
		applyWorker.ResetTx(applyTx)
		doms.SetTx(applyTx)
	}

	slowDownLimit := time.NewTicker(time.Second)
	defer slowDownLimit.Stop()
	canonicalReader := rawdb.NewCanonicalReader()

	var readAhead chan uint64
	if !parallel {
		// snapshots are often stored on chaper drives. don't expect low-read-latency and manually read-ahead.
		// can't use OS-level ReadAhead - because Data >> RAM
		// it also warmsup state a bit - by touching senders/coninbase accounts and code
		var clean func()
		readAhead, clean = blocksReadAhead(ctx, &cfg, 4, true)
		defer clean()
	}
	var baseBlockTxnID kv.TxnId

	//fmt.Printf("exec blocks: %d -> %d\n", blockNum, maxBlockNum)

	var b *types.Block
Loop:
	for ; blockNum <= maxBlockNum; blockNum++ {
		changeset := &state2.StateChangeSet{}
		if shouldGenerateChangesets && blockNum > 0 {
			doms.SetChangesetAccumulator(changeset)
		}
		if !parallel {
			select {
			case readAhead <- blockNum:
			default:
			}
		}
		inputBlockNum.Store(blockNum)
		doms.SetBlockNum(blockNum)

		b, err = blockWithSenders(ctx, chainDb, applyTx, blockReader, blockNum)
		if err != nil {
			return err
		}
		if b == nil {
			// TODO: panic here and see that overall process deadlock
			return fmt.Errorf("nil block %d", blockNum)
		}
		metrics2.UpdateBlockConsumerPreExecutionDelay(b.Time(), blockNum, logger)
		txs := b.Transactions()
		header := b.HeaderNoCopy()
		skipAnalysis := core.SkipAnalysis(chainConfig, blockNum)
		signer := *types.MakeSigner(chainConfig, blockNum, header.Time)
		baseBlockTxnID, err = canonicalReader.BaseTxnID(applyTx, blockNum, b.Hash())
		if err != nil {
			return err
		}

		f := core.GetHashFn(header, getHeaderFunc)
		getHashFnMute := &sync.Mutex{}
		getHashFn := func(n uint64) common.Hash {
			getHashFnMute.Lock()
			defer getHashFnMute.Unlock()
			return f(n)
		}
		blockContext := core.NewEVMBlockContext(header, getHashFn, engine, cfg.author /* author */, chainConfig)
		// print type of engine
		if parallel {
			select {
			case err := <-rwLoopErrCh:
				if err != nil {
					return err
				}
			case <-ctx.Done():
				return ctx.Err()
			default:
			}

			func() {
				for rws.Len() > rws.Limit() || rs.SizeEstimate() >= commitThreshold {
					select {
					case <-ctx.Done():
						return
					case _, ok := <-rwsConsumed:
						if !ok {
							return
						}
					case <-slowDownLimit.C:
						//logger.Warn("skip", "rws.Len()", rws.Len(), "rws.Limit()", rws.Limit(), "rws.ResultChLen()", rws.ResultChLen())
						//if tt := rws.Dbg(); tt != nil {
						//	log.Warn("fst", "n", tt.TxNum, "in.len()", in.Len(), "out", outputTxNum.Load(), "in.NewTasksLen", in.NewTasksLen())
						//}
						return
					}
				}
			}()
		} else if shouldReportToTxPool {
			txs, err := blockReader.RawTransactions(context.Background(), applyTx, b.NumberU64(), b.NumberU64())
			if err != nil {
				return err
			}
			accumulator.StartChange(b.NumberU64(), b.Hash(), txs, false)
		}

		rules := chainConfig.Rules(blockNum, b.Time())
		var receipts types.Receipts
		// During the first block execution, we may have half-block data in the snapshots.
		// Thus, we need to skip the first txs in the block, however, this causes the GasUsed to be incorrect.
		// So we skip that check for the first block, if we find half-executed data.
		skipPostEvaluation := false
		var usedGas, blobGasUsed uint64

		for txIndex := -1; txIndex <= len(txs); txIndex++ {
			// Do not oversend, wait for the result heap to go under certain size
			txTask := &state.TxTask{
				BlockNum:        blockNum,
				Header:          header,
				Coinbase:        b.Coinbase(),
				Uncles:          b.Uncles(),
				Rules:           rules,
				Txs:             txs,
				TxNum:           inputTxNum,
				TxIndex:         txIndex,
				BlockHash:       b.Hash(),
				SkipAnalysis:    skipAnalysis,
				Final:           txIndex == len(txs),
				GetHashFn:       getHashFn,
				EvmBlockContext: blockContext,
				Withdrawals:     b.Withdrawals(),
				Requests:        b.Requests(),

				// use history reader instead of state reader to catch up to the tx where we left off
				HistoryExecution: offsetFromBlockBeginning > 0 && txIndex < int(offsetFromBlockBeginning),

				BlockReceipts: receipts,
			}
			if txTask.TxNum <= txNumInDB && txTask.TxNum > 0 {
				inputTxNum++
				skipPostEvaluation = true
				continue
			}
			doms.SetTxNum(txTask.TxNum)
			doms.SetBlockNum(txTask.BlockNum)

			//if txTask.HistoryExecution { // nolint
			//	fmt.Printf("[dbg] txNum: %d, hist=%t\n", txTask.TxNum, txTask.HistoryExecution)
			//}
			if txIndex >= 0 && txIndex < len(txs) {
				txTask.Tx = txs[txIndex]
				txTask.TxAsMessage, err = txTask.Tx.AsMessage(signer, header.BaseFee, txTask.Rules)
				if err != nil {
					return err
				}

				if sender, ok := txs[txIndex].GetSender(); ok {
					txTask.Sender = &sender
				} else {
					sender, err := signer.Sender(txTask.Tx)
					if err != nil {
						return err
					}
					txTask.Sender = &sender
					logger.Warn("[Execution] expensive lazy sender recovery", "blockNum", txTask.BlockNum, "txIdx", txTask.TxIndex)
				}
			}

			if parallel {
				if txTask.TxIndex >= 0 && txTask.TxIndex < len(txs) {
					if ok := rs.RegisterSender(txTask); ok {
						rs.AddWork(ctx, txTask, in)
					}
				} else {
					rs.AddWork(ctx, txTask, in)
				}
				stageProgress = blockNum
				inputTxNum++
				continue
			}

			count++
			if txTask.Error != nil {
				break Loop
			}
			applyWorker.RunTxTaskNoLock(txTask)
			if err := func() error {
				if errors.Is(txTask.Error, context.Canceled) {
					return err
				}
				if txTask.Error != nil {
					return fmt.Errorf("%w, txnIdx=%d, %v", consensus.ErrInvalidBlock, txTask.TxIndex, txTask.Error) //same as in stage_exec.go
				}
<<<<<<< HEAD
				applyWorker.RunTxTaskNoLock(txTask)

				if err := func() error {
					if errors.Is(txTask.Error, context.Canceled) {
						return err
					}
					if txTask.Error != nil {
						return fmt.Errorf("%w, txnIdx=%d, %v", consensus.ErrInvalidBlock, txTask.TxIndex, txTask.Error) //same as in stage_exec.go
					}
					usedGas += txTask.UsedGas
					if txTask.Tx != nil {
						blobGasUsed += txTask.Tx.GetBlobGas()
					}

					if !(txTask.Final || txTask.TxIndex < 0) {
						receipts = append(receipts, txTask.CreateReceipt(usedGas))
					}

					if txTask.Final {
						checkReceipts := !cfg.vmConfig.StatelessExec && chainConfig.IsByzantium(txTask.BlockNum) && !cfg.vmConfig.NoReceipts
						if txTask.BlockNum > 0 && !skipPostEvaluation { //Disable check for genesis. Maybe need somehow improve it in future - to satisfy TestExecutionSpec
							// Set the receipt logs and create a bloom for filtering
							for _, r := range receipts {
								r.Bloom = types.CreateBloom(types.Receipts{r})
							}
							if err := core.BlockPostValidation(usedGas, blobGasUsed, checkReceipts, types.DeriveSha(receipts), txTask.Header); err != nil {
								return fmt.Errorf("%w, txnIdx=%d, %v", consensus.ErrInvalidBlock, txTask.TxIndex, err) //same as in stage_exec.go
							}
						}
						usedGas, blobGasUsed = 0, 0
						receipts = receipts[:0]
=======
				usedGas += txTask.UsedGas
				if txTask.Tx != nil {
					blobGasUsed += txTask.Tx.GetBlobGas()
				}
				if txTask.Final {
					checkReceipts := !cfg.vmConfig.StatelessExec && chainConfig.IsByzantium(txTask.BlockNum) && !cfg.vmConfig.NoReceipts
					if txTask.BlockNum > 0 && !skipPostEvaluation { //Disable check for genesis. Maybe need somehow improve it in future - to satisfy TestExecutionSpec
						if err := core.BlockPostValidation(usedGas, blobGasUsed, checkReceipts, receipts, txTask.Header); err != nil {
							return fmt.Errorf("%w, txnIdx=%d, %v", consensus.ErrInvalidBlock, txTask.TxIndex, err) //same as in stage_exec.go
						}
>>>>>>> d0901317
					}
					usedGas, blobGasUsed = 0, 0
					receipts = receipts[:0]
				} else if txTask.TxIndex >= 0 {
					receipts = append(receipts, txTask.CreateReceipt(usedGas))
				}
				return nil
			}(); err != nil {
				if errors.Is(err, context.Canceled) {
					return err
				}
				logger.Warn(fmt.Sprintf("[%s] Execution failed", execStage.LogPrefix()), "block", blockNum, "txNum", txTask.TxNum, "hash", header.Hash().String(), "err", err)
				if cfg.hd != nil && errors.Is(err, consensus.ErrInvalidBlock) {
					cfg.hd.ReportBadHeaderPoS(header.Hash(), header.ParentHash)
				}
				if cfg.badBlockHalt {
					return err
				}
				if errors.Is(err, consensus.ErrInvalidBlock) {
					if err := u.UnwindTo(blockNum-1, BadBlock(header.Hash(), err), applyTx); err != nil {
						return err
					}
				} else {
					if err := u.UnwindTo(blockNum-1, ExecUnwind, applyTx); err != nil {
						return err
					}
<<<<<<< HEAD
					if errors.Is(err, consensus.ErrInvalidBlock) {
						if err := u.UnwindTo(blockNum-1, BadBlock(header.Hash(), err), applyTx); err != nil {
							return err
						}
					} else {
						if err := u.UnwindTo(blockNum-1, ExecUnwind, applyTx); err != nil {
							return err
						}
					}
					break Loop
				}

				if txTask.Final || txTask.TxIndex < 0 {
					txnID := baseBlockTxnID + kv.TxnId(txTask.TxIndex)
					//write for system txn also, but don't add it to `receipts` array (consensus doesn't expect it)
					if err := rawtemporaldb.AppendReceipts(doms, txnID, &types.Receipt{
						TransactionIndex:  uint(txTask.TxIndex),
						CumulativeGasUsed: usedGas,
						Status:            types.ReceiptStatusSuccessful,
					}); err != nil {
						return err
					}
				} else {
					txnID := baseBlockTxnID + kv.TxnId(txTask.TxIndex)
					if err := rawtemporaldb.AppendReceipts(doms, txnID, receipts[txTask.TxIndex]); err != nil {
						return err
					}
				}

				// MA applystate
				if err := rs.ApplyState4(ctx, txTask); err != nil {
					return err
=======
>>>>>>> d0901317
				}
				break Loop
			}

			// MA applystate
			if err := rs.ApplyState4(ctx, txTask); err != nil {
				return err
			}

			outputTxNum.Add(1)

			stageProgress = blockNum
			inputTxNum++
		}
		if shouldGenerateChangesets {
			aggTx := applyTx.(state2.HasAggTx).AggTx().(*state2.AggregatorRoTx)
			aggTx.RestrictSubsetFileDeletions(true)
			start := time.Now()
			if _, err := doms.ComputeCommitment(ctx, true, blockNum, execStage.LogPrefix()); err != nil {
				return err
			}
			ts += time.Since(start)
			aggTx.RestrictSubsetFileDeletions(false)
			doms.SavePastChangesetAccumulator(b.Hash(), blockNum, changeset)
			if !inMemExec {
				if err := state2.WriteDiffSet(applyTx, blockNum, b.Hash(), changeset); err != nil {
					return err
				}
			}

			doms.SetChangesetAccumulator(nil)
		}

		if offsetFromBlockBeginning > 0 {
			// after history execution no offset will be required
			offsetFromBlockBeginning = 0
		}

		// MA commitTx
		if !parallel {
			metrics2.UpdateBlockConsumerPostExecutionDelay(b.Time(), blockNum, logger)
			outputBlockNum.SetUint64(blockNum)

			select {
			case <-logEvery.C:
				stepsInDB := rawdbhelpers.IdxStepsCountV3(applyTx)
				progress.Log(rs, in, rws, count, inputBlockNum.Load(), outputBlockNum.GetValueUint64(), outputTxNum.Load(), execRepeats.GetValueUint64(), stepsInDB)
				//if applyTx.(state2.HasAggTx).AggTx().(*state2.AggregatorRoTx).CanPrune(applyTx, outputTxNum.Load()) {
				//	//small prune cause MDBX_TXN_FULL
				//	if _, err := applyTx.(state2.HasAggTx).AggTx().(*state2.AggregatorRoTx).PruneSmallBatches(ctx, 10*time.Hour, applyTx); err != nil {
				//		return err
				//	}
				//}
				// If we skip post evaluation, then we should compute root hash ASAP for fail-fast
				if !skipPostEvaluation && (rs.SizeEstimate() < commitThreshold || inMemExec) {
					break
				}
				var (
					commitStart = time.Now()
					tt          = time.Now()

					t1, t2, t3 time.Duration
				)

				if ok, err := flushAndCheckCommitmentV3(ctx, b.HeaderNoCopy(), applyTx, doms, cfg, execStage, stageProgress, parallel, logger, u, inMemExec); err != nil {
					return err
				} else if !ok {
					break Loop
				}

				t1 = time.Since(tt) + ts

				tt = time.Now()
				if _, err := applyTx.(state2.HasAggTx).AggTx().(*state2.AggregatorRoTx).PruneSmallBatches(ctx, 10*time.Hour, applyTx); err != nil {
					return err
				}
				t3 = time.Since(tt)

				if err := func() error {
					doms.Close()
					if err = execStage.Update(applyTx, outputBlockNum.GetValueUint64()); err != nil {
						return err
					}

					tt = time.Now()
					applyTx.CollectMetrics()
					if !useExternalTx {
						tt = time.Now()
						if err = applyTx.Commit(); err != nil {
							return err
						}

						t2 = time.Since(tt)
						agg.BuildFilesInBackground(outputTxNum.Load())

						applyTx, err = cfg.db.BeginRw(context.Background()) //nolint
						if err != nil {
							return err
						}
					}
					doms, err = state2.NewSharedDomains(applyTx, logger)
					if err != nil {
						return err
					}
					doms.SetTxNum(inputTxNum)
					rs = state.NewStateV3(doms, logger)

					applyWorker.ResetTx(applyTx)
					applyWorker.ResetState(rs, accumulator)

					return nil
				}(); err != nil {
					return err
				}
				logger.Info("Committed", "time", time.Since(commitStart),
					"block", doms.BlockNum(), "txNum", doms.TxNum(),
					"step", fmt.Sprintf("%.1f", float64(doms.TxNum())/float64(agg.StepSize())),
					"flush+commitment", t1, "tx.commit", t2, "prune", t3)
			default:
			}
		}

		if parallel { // sequential exec - does aggregate right after commit
			agg.BuildFilesInBackground(outputTxNum.Load())
		}
		select {
		case <-ctx.Done():
			return ctx.Err()
		default:
		}
	}

	//log.Info("Executed", "blocks", inputBlockNum.Load(), "txs", outputTxNum.Load(), "repeats", execRepeats.GetValueUint64())

	if parallel {
		logger.Warn("[dbg] all txs sent")
		if err := rwLoopG.Wait(); err != nil {
			return err
		}
		waitWorkers()
	}

	if u != nil && !u.HasUnwindPoint() {
		if b != nil {
			_, err := flushAndCheckCommitmentV3(ctx, b.HeaderNoCopy(), applyTx, doms, cfg, execStage, stageProgress, parallel, logger, u, inMemExec)
			if err != nil {
				return err
			}
		} else {
			fmt.Printf("[dbg] mmmm... do we need action here????\n")
		}
	}

	//dumpPlainStateDebug(applyTx, doms)

	if !useExternalTx && applyTx != nil {
		if err = applyTx.Commit(); err != nil {
			return err
		}
	}

	agg.BuildFilesInBackground(outputTxNum.Load())

	return nil
}

// nolint
func dumpPlainStateDebug(tx kv.RwTx, doms *state2.SharedDomains) {
	if doms != nil {
		doms.Flush(context.Background(), tx)
	}
	{
		it, err := tx.(state2.HasAggTx).AggTx().(*state2.AggregatorRoTx).DomainRangeLatest(tx, kv.AccountsDomain, nil, nil, -1)
		if err != nil {
			panic(err)
		}
		for it.HasNext() {
			k, v, err := it.Next()
			if err != nil {
				panic(err)
			}
			a := accounts.NewAccount()
			accounts.DeserialiseV3(&a, v)
			fmt.Printf("%x, %d, %d, %d, %x\n", k, &a.Balance, a.Nonce, a.Incarnation, a.CodeHash)
		}
	}
	{
		it, err := tx.(state2.HasAggTx).AggTx().(*state2.AggregatorRoTx).DomainRangeLatest(tx, kv.StorageDomain, nil, nil, -1)
		if err != nil {
			panic(1)
		}
		for it.HasNext() {
			k, v, err := it.Next()
			if err != nil {
				panic(err)
			}
			fmt.Printf("%x, %x\n", k, v)
		}
	}
	{
		it, err := tx.(state2.HasAggTx).AggTx().(*state2.AggregatorRoTx).DomainRangeLatest(tx, kv.CommitmentDomain, nil, nil, -1)
		if err != nil {
			panic(1)
		}
		for it.HasNext() {
			k, v, err := it.Next()
			if err != nil {
				panic(err)
			}
			fmt.Printf("%x, %x\n", k, v)
			if bytes.Equal(k, []byte("state")) {
				fmt.Printf("state: t=%d b=%d\n", binary.BigEndian.Uint64(v[:8]), binary.BigEndian.Uint64(v[8:]))
			}
		}
	}
}

// flushAndCheckCommitmentV3 - does write state to db and then check commitment
func flushAndCheckCommitmentV3(ctx context.Context, header *types.Header, applyTx kv.RwTx, doms *state2.SharedDomains, cfg ExecuteBlockCfg, e *StageState, maxBlockNum uint64, parallel bool, logger log.Logger, u Unwinder, inMemExec bool) (bool, error) {

	// E2 state root check was in another stage - means we did flush state even if state root will not match
	// And Unwind expecting it
	if !parallel {
		if err := e.Update(applyTx, maxBlockNum); err != nil {
			return false, err
		}
		if _, err := rawdb.IncrementStateVersion(applyTx); err != nil {
			return false, fmt.Errorf("writing plain state version: %w", err)
		}
	}
	if dbg.DiscardCommitment() {
		return true, nil
	}
	if doms.BlockNum() != header.Number.Uint64() {
		panic(fmt.Errorf("%d != %d", doms.BlockNum(), header.Number.Uint64()))
	}

	rh, err := doms.ComputeCommitment(ctx, true, header.Number.Uint64(), u.LogPrefix())
	if err != nil {
		return false, fmt.Errorf("StateV3.Apply: %w", err)
	}
	if cfg.blockProduction {
		return true, nil
	}
	if bytes.Equal(rh, header.Root.Bytes()) {
		if !inMemExec {
			if err := doms.Flush(ctx, applyTx); err != nil {
				return false, err
			}
			if err = applyTx.(state2.HasAggTx).AggTx().(*state2.AggregatorRoTx).PruneCommitHistory(ctx, applyTx, nil); err != nil {
				return false, err
			}
		}
		return true, nil
	}
	logger.Error(fmt.Sprintf("[%s] Wrong trie root of block %d: %x, expected (from header): %x. Block hash: %x", e.LogPrefix(), header.Number.Uint64(), rh, header.Root.Bytes(), header.Hash()))
	if cfg.badBlockHalt {
		return false, fmt.Errorf("wrong trie root")
	}
	if cfg.hd != nil {
		cfg.hd.ReportBadHeaderPoS(header.Hash(), header.ParentHash)
	}
	minBlockNum := e.BlockNumber
	if maxBlockNum <= minBlockNum {
		return false, nil
	}

	aggTx := applyTx.(state2.HasAggTx).AggTx().(*state2.AggregatorRoTx)
	unwindToLimit, err := aggTx.CanUnwindToBlockNum(applyTx)
	if err != nil {
		return false, err
	}
	minBlockNum = max(minBlockNum, unwindToLimit)

	// Binary search, but not too deep
	jump := cmp.InRange(1, 1000, (maxBlockNum-minBlockNum)/2)
	unwindTo := maxBlockNum - jump

	// protect from too far unwind
	allowedUnwindTo, ok, err := aggTx.CanUnwindBeforeBlockNum(unwindTo, applyTx)
	if err != nil {
		return false, err
	}
	if !ok {
		return false, fmt.Errorf("%w: requested=%d, minAllowed=%d", ErrTooDeepUnwind, unwindTo, allowedUnwindTo)
	}
	logger.Warn("Unwinding due to incorrect root hash", "to", unwindTo)
	if err := u.UnwindTo(allowedUnwindTo, BadBlock(header.Hash(), ErrInvalidStateRootHash), applyTx); err != nil {
		return false, err
	}
	return false, nil
}

func blockWithSenders(ctx context.Context, db kv.RoDB, tx kv.Tx, blockReader services.BlockReader, blockNum uint64) (b *types.Block, err error) {
	if tx == nil {
		tx, err = db.BeginRo(ctx)
		if err != nil {
			return nil, err
		}
		defer tx.Rollback()
	}
	b, err = blockReader.BlockByNumber(ctx, tx, blockNum)
	if err != nil {
		return nil, err
	}
	if b == nil {
		return nil, nil
	}
	for _, txn := range b.Transactions() {
		_ = txn.Hash()
	}
	return b, err
}

func processResultQueue(ctx context.Context, in *state.QueueWithRetry, rws *state.ResultsQueue, outputTxNumIn uint64, rs *state.StateV3, agg *state2.Aggregator, applyTx kv.Tx, backPressure chan struct{}, applyWorker *exec3.Worker, canRetry, forceStopAtBlockEnd bool) (outputTxNum uint64, conflicts, triggers int, processedBlockNum uint64, stopedAtBlockEnd bool, err error) {
	rwsIt := rws.Iter()
	defer rwsIt.Close()

	var i int
	outputTxNum = outputTxNumIn
	for rwsIt.HasNext(outputTxNum) {
		txTask := rwsIt.PopNext()
		if txTask.Error != nil || !rs.ReadsValid(txTask.ReadLists) {
			conflicts++

			if i > 0 && canRetry {
				//send to re-exex
				rs.ReTry(txTask, in)
				continue
			}

			// resolve first conflict right here: it's faster and conflict-free
			applyWorker.RunTxTask(txTask)
			if txTask.Error != nil {
				return outputTxNum, conflicts, triggers, processedBlockNum, false, fmt.Errorf("%w: %v", consensus.ErrInvalidBlock, txTask.Error)
			}
			// TODO: post-validation of gasUsed and blobGasUsed
			i++
		}

		if txTask.Final {
			rs.SetTxNum(txTask.TxNum, txTask.BlockNum)
			err := rs.ApplyState4(ctx, txTask)
			if err != nil {
				return outputTxNum, conflicts, triggers, processedBlockNum, false, fmt.Errorf("StateV3.Apply: %w", err)
			}
			//if !bytes.Equal(rh, txTask.BlockRoot[:]) {
			//	log.Error("block hash mismatch", "rh", hex.EncodeToString(rh), "blockRoot", hex.EncodeToString(txTask.BlockRoot[:]), "bn", txTask.BlockNum, "txn", txTask.TxNum)
			//	return outputTxNum, conflicts, triggers, processedBlockNum, false, fmt.Errorf("block hashk mismatch: %x != %x bn =%d, txn= %d", rh, txTask.BlockRoot[:], txTask.BlockNum, txTask.TxNum)
			//}
		}
		triggers += rs.CommitTxNum(txTask.Sender, txTask.TxNum, in)
		outputTxNum++
		if backPressure != nil {
			select {
			case backPressure <- struct{}{}:
			default:
			}
		}
		if err := rs.ApplyLogsAndTraces4(txTask, rs.Domains()); err != nil {
			return outputTxNum, conflicts, triggers, processedBlockNum, false, fmt.Errorf("StateV3.Apply: %w", err)
		}
		processedBlockNum = txTask.BlockNum
		stopedAtBlockEnd = txTask.Final
		if forceStopAtBlockEnd && txTask.Final {
			break
		}
	}
	return
}

func reconstituteStep(last bool,
	workerCount int, ctx context.Context, db kv.RwDB, txNum uint64, dirs datadir.Dirs,
	as *state2.AggregatorStep, chainDb kv.RwDB, blockReader services.FullBlockReader,
	chainConfig *chain.Config, logger log.Logger, genesis *types.Genesis, engine consensus.Engine,
	batchSize datasize.ByteSize, s *StageState, blockNum uint64, total uint64,
) error {
	var startOk, endOk bool
	startTxNum, endTxNum := as.TxNumRange()
	var startBlockNum, endBlockNum uint64 // First block which is not covered by the history snapshot files
	if err := chainDb.View(ctx, func(tx kv.Tx) (err error) {
		startOk, startBlockNum, err = rawdbv3.TxNums.FindBlockNum(tx, startTxNum)
		if err != nil {
			return err
		}
		if startBlockNum > 0 {
			startBlockNum--
			startTxNum, err = rawdbv3.TxNums.Min(tx, startBlockNum)
			if err != nil {
				return err
			}
		}
		endOk, endBlockNum, err = rawdbv3.TxNums.FindBlockNum(tx, endTxNum)
		if err != nil {
			return err
		}
		return nil
	}); err != nil {
		return err
	}
	if !startOk {
		return fmt.Errorf("step startTxNum not found in snapshot blocks: %d", startTxNum)
	}
	if !endOk {
		return fmt.Errorf("step endTxNum not found in snapshot blocks: %d", endTxNum)
	}
	if last {
		endBlockNum = blockNum
	}

	logger.Info(fmt.Sprintf("[%s] Reconstitution", s.LogPrefix()), "startTxNum", startTxNum, "endTxNum", endTxNum, "startBlockNum", startBlockNum, "endBlockNum", endBlockNum)

	var maxTxNum = startTxNum

	scanWorker := exec3.NewScanWorker(txNum, as)

	t := time.Now()
	if err := scanWorker.BitmapAccounts(); err != nil {
		return err
	}
	if time.Since(t) > 5*time.Second {
		logger.Info(fmt.Sprintf("[%s] Scan accounts history", s.LogPrefix()), "took", time.Since(t))
	}

	t = time.Now()
	if err := scanWorker.BitmapStorage(); err != nil {
		return err
	}
	if time.Since(t) > 5*time.Second {
		logger.Info(fmt.Sprintf("[%s] Scan storage history", s.LogPrefix()), "took", time.Since(t))
	}

	t = time.Now()
	if err := scanWorker.BitmapCode(); err != nil {
		return err
	}
	if time.Since(t) > 5*time.Second {
		logger.Info(fmt.Sprintf("[%s] Scan code history", s.LogPrefix()), "took", time.Since(t))
	}
	bitmap := scanWorker.Bitmap()

	logEvery := time.NewTicker(logInterval)
	defer logEvery.Stop()

	logger.Info(fmt.Sprintf("[%s] Ready to replay", s.LogPrefix()), "transactions", bitmap.GetCardinality(), "out of", txNum)
	var lock sync.RWMutex
	reconWorkers := make([]*exec3.ReconWorker, workerCount)
	roTxs := make([]kv.Tx, workerCount)
	chainTxs := make([]kv.Tx, workerCount)
	defer func() {
		for i := 0; i < workerCount; i++ {
			if roTxs[i] != nil {
				roTxs[i].Rollback()
			}
			if chainTxs[i] != nil {
				chainTxs[i].Rollback()
			}
		}
	}()
	for i := 0; i < workerCount; i++ {
		var err error
		if roTxs[i], err = db.BeginRo(ctx); err != nil {
			return err
		}
		if chainTxs[i], err = chainDb.BeginRo(ctx); err != nil {
			return err
		}
	}
	g, reconstWorkersCtx := errgroup.WithContext(ctx)
	defer g.Wait()
	workCh := make(chan *state.TxTask, workerCount*4)
	defer func() {
		fmt.Printf("close1\n")
		safeCloseTxTaskCh(workCh)
	}()

	rs := state.NewReconState(workCh)
	prevCount := rs.DoneCount()
	for i := 0; i < workerCount; i++ {
		var localAs *state2.AggregatorStep
		if i == 0 {
			localAs = as
		} else {
			localAs = as.Clone()
		}
		reconWorkers[i] = exec3.NewReconWorker(lock.RLocker(), reconstWorkersCtx, rs, localAs, blockReader, chainConfig, logger, genesis, engine, chainTxs[i])
		reconWorkers[i].SetTx(roTxs[i])
		reconWorkers[i].SetChainTx(chainTxs[i])
	}

	rollbackCount := uint64(0)

	for i := 0; i < workerCount; i++ {
		i := i
		g.Go(func() error { return reconWorkers[i].Run() })
	}
	commitThreshold := batchSize.Bytes()
	prevRollbackCount := uint64(0)
	prevTime := time.Now()
	reconDone := make(chan struct{}, 1)

	defer close(reconDone)

	commit := func(ctx context.Context) error {
		t := time.Now()
		lock.Lock()
		defer lock.Unlock()
		for i := 0; i < workerCount; i++ {
			roTxs[i].Rollback()
		}
		if err := db.Update(ctx, func(tx kv.RwTx) error {
			if err := rs.Flush(tx); err != nil {
				return err
			}
			return nil
		}); err != nil {
			return err
		}
		for i := 0; i < workerCount; i++ {
			var err error
			if roTxs[i], err = db.BeginRo(ctx); err != nil {
				return err
			}
			reconWorkers[i].SetTx(roTxs[i])
		}
		logger.Info(fmt.Sprintf("[%s] State reconstitution, commit", s.LogPrefix()), "took", time.Since(t))
		return nil
	}
	g.Go(func() error {
		for {
			select {
			case <-reconDone: // success finish path
				return nil
			case <-reconstWorkersCtx.Done(): // force-stop path
				return reconstWorkersCtx.Err()
			case <-logEvery.C:
				var m runtime.MemStats
				dbg.ReadMemStats(&m)
				sizeEstimate := rs.SizeEstimate()
				maxTxNum = rs.MaxTxNum()
				count := rs.DoneCount()
				rollbackCount = rs.RollbackCount()
				currentTime := time.Now()
				interval := currentTime.Sub(prevTime)
				speedTx := float64(count-prevCount) / (float64(interval) / float64(time.Second))
				progress := 100.0 * float64(maxTxNum) / float64(total)
				stepProgress := 100.0 * float64(maxTxNum-startTxNum) / float64(endTxNum-startTxNum)
				var repeatRatio float64
				if count > prevCount {
					repeatRatio = 100.0 * float64(rollbackCount-prevRollbackCount) / float64(count-prevCount)
				}
				prevTime = currentTime
				prevCount = count
				prevRollbackCount = rollbackCount
				logger.Info(fmt.Sprintf("[%s] State reconstitution", s.LogPrefix()), "overall progress", fmt.Sprintf("%.2f%%", progress),
					"step progress", fmt.Sprintf("%.2f%%", stepProgress),
					"tx/s", fmt.Sprintf("%.1f", speedTx), "workCh", fmt.Sprintf("%d/%d", len(workCh), cap(workCh)),
					"repeat ratio", fmt.Sprintf("%.2f%%", repeatRatio), "queue.len", rs.QueueLen(), "blk", stages.SyncMetrics[stages.Execution].GetValueUint64(),
					"buffer", fmt.Sprintf("%s/%s", common.ByteCount(sizeEstimate), common.ByteCount(commitThreshold)),
					"alloc", common.ByteCount(m.Alloc), "sys", common.ByteCount(m.Sys))
				if sizeEstimate >= commitThreshold {
					if err := commit(reconstWorkersCtx); err != nil {
						return err
					}
				}
			}
		}
	})

	var inputTxNum = startTxNum
	var b *types.Block
	var txKey [8]byte
	getHeaderFunc := func(hash common.Hash, number uint64) (h *types.Header) {
		var err error
		if err = chainDb.View(ctx, func(tx kv.Tx) error {
			h, err = blockReader.Header(ctx, tx, hash, number)
			if err != nil {
				return err
			}
			return nil

		}); err != nil {
			panic(err)
		}
		return h
	}

	if err := func() (err error) {
		defer func() {
			close(workCh)
			reconDone <- struct{}{} // Complete logging and committing go-routine
			if waitErr := g.Wait(); waitErr != nil {
				if err == nil {
					err = waitErr
				}
				return
			}
		}()

		for bn := startBlockNum; bn <= endBlockNum; bn++ {
			t = time.Now()
			b, err = blockWithSenders(ctx, chainDb, nil, blockReader, bn)
			if err != nil {
				return err
			}
			if b == nil {
				return fmt.Errorf("could not find block %d", bn)
			}
			txs := b.Transactions()
			header := b.HeaderNoCopy()
			skipAnalysis := core.SkipAnalysis(chainConfig, bn)
			signer := *types.MakeSigner(chainConfig, bn, header.Time)

			f := core.GetHashFn(header, getHeaderFunc)
			getHashFnMute := &sync.Mutex{}
			getHashFn := func(n uint64) common.Hash {
				getHashFnMute.Lock()
				defer getHashFnMute.Unlock()
				return f(n)
			}
			blockContext := core.NewEVMBlockContext(header, getHashFn, engine, nil /* author */, chainConfig)
			rules := chainConfig.Rules(bn, b.Time())

			for txIndex := -1; txIndex <= len(txs); txIndex++ {
				if bitmap.Contains(inputTxNum) {
					binary.BigEndian.PutUint64(txKey[:], inputTxNum)
					txTask := &state.TxTask{
						BlockNum:        bn,
						Header:          header,
						Coinbase:        b.Coinbase(),
						Uncles:          b.Uncles(),
						Rules:           rules,
						TxNum:           inputTxNum,
						Txs:             txs,
						TxIndex:         txIndex,
						BlockHash:       b.Hash(),
						SkipAnalysis:    skipAnalysis,
						Final:           txIndex == len(txs),
						GetHashFn:       getHashFn,
						EvmBlockContext: blockContext,
						Withdrawals:     b.Withdrawals(),
						Requests:        b.Requests(),
					}
					if txIndex >= 0 && txIndex < len(txs) {
						txTask.Tx = txs[txIndex]
						txTask.TxAsMessage, err = txTask.Tx.AsMessage(signer, header.BaseFee, txTask.Rules)
						if err != nil {
							return err
						}
						if sender, ok := txs[txIndex].GetSender(); ok {
							txTask.Sender = &sender
						}
					} else {
						txTask.Txs = txs
					}

					select {
					case workCh <- txTask:
					case <-reconstWorkersCtx.Done():
						// if ctx canceled, then maybe it's because of error in errgroup
						//
						// errgroup doesn't play with pattern where some 1 goroutine-producer is outside of errgroup
						// but RwTx doesn't allow move between goroutines
						return g.Wait()
					}
				}
				inputTxNum++
			}

			stages.SyncMetrics[stages.Execution].SetUint64(bn)
		}
		return err
	}(); err != nil {
		return err
	}

	for i := 0; i < workerCount; i++ {
		roTxs[i].Rollback()
	}
	if err := db.Update(ctx, func(tx kv.RwTx) error {
		if err := rs.Flush(tx); err != nil {
			return err
		}
		return nil
	}); err != nil {
		return err
	}

	plainStateCollector := etl.NewCollector(fmt.Sprintf("%s recon plainState", s.LogPrefix()), dirs.Tmp, etl.NewSortableBuffer(etl.BufferOptimalSize), logger)
	defer plainStateCollector.Close()
	codeCollector := etl.NewCollector(fmt.Sprintf("%s recon code", s.LogPrefix()), dirs.Tmp, etl.NewOldestEntryBuffer(etl.BufferOptimalSize), logger)
	defer codeCollector.Close()
	plainContractCollector := etl.NewCollector(fmt.Sprintf("%s recon plainContract", s.LogPrefix()), dirs.Tmp, etl.NewSortableBuffer(etl.BufferOptimalSize), logger)
	defer plainContractCollector.Close()
	var transposedKey []byte

	if err := db.View(ctx, func(roTx kv.Tx) error {
		clear := kv.ReadAhead(ctx, db, &atomic.Bool{}, kv.PlainStateR, nil, math.MaxUint32)
		defer clear()
		if err := roTx.ForEach(kv.PlainStateR, nil, func(k, v []byte) error {
			transposedKey = append(transposedKey[:0], k[8:]...)
			transposedKey = append(transposedKey, k[:8]...)
			return plainStateCollector.Collect(transposedKey, v)
		}); err != nil {
			return err
		}
		clear2 := kv.ReadAhead(ctx, db, &atomic.Bool{}, kv.PlainStateD, nil, math.MaxUint32)
		defer clear2()
		if err := roTx.ForEach(kv.PlainStateD, nil, func(k, v []byte) error {
			transposedKey = append(transposedKey[:0], v...)
			transposedKey = append(transposedKey, k...)
			return plainStateCollector.Collect(transposedKey, nil)
		}); err != nil {
			return err
		}
		clear3 := kv.ReadAhead(ctx, db, &atomic.Bool{}, kv.CodeR, nil, math.MaxUint32)
		defer clear3()
		if err := roTx.ForEach(kv.CodeR, nil, func(k, v []byte) error {
			transposedKey = append(transposedKey[:0], k[8:]...)
			transposedKey = append(transposedKey, k[:8]...)
			return codeCollector.Collect(transposedKey, v)
		}); err != nil {
			return err
		}
		clear4 := kv.ReadAhead(ctx, db, &atomic.Bool{}, kv.CodeD, nil, math.MaxUint32)
		defer clear4()
		if err := roTx.ForEach(kv.CodeD, nil, func(k, v []byte) error {
			transposedKey = append(transposedKey[:0], v...)
			transposedKey = append(transposedKey, k...)
			return codeCollector.Collect(transposedKey, nil)
		}); err != nil {
			return err
		}
		clear5 := kv.ReadAhead(ctx, db, &atomic.Bool{}, kv.PlainContractR, nil, math.MaxUint32)
		defer clear5()
		if err := roTx.ForEach(kv.PlainContractR, nil, func(k, v []byte) error {
			transposedKey = append(transposedKey[:0], k[8:]...)
			transposedKey = append(transposedKey, k[:8]...)
			return plainContractCollector.Collect(transposedKey, v)
		}); err != nil {
			return err
		}
		clear6 := kv.ReadAhead(ctx, db, &atomic.Bool{}, kv.PlainContractD, nil, math.MaxUint32)
		defer clear6()
		if err := roTx.ForEach(kv.PlainContractD, nil, func(k, v []byte) error {
			transposedKey = append(transposedKey[:0], v...)
			transposedKey = append(transposedKey, k...)
			return plainContractCollector.Collect(transposedKey, nil)
		}); err != nil {
			return err
		}
		return nil
	}); err != nil {
		return err
	}
	if err := db.Update(ctx, func(tx kv.RwTx) error {
		if err := tx.ClearBucket(kv.PlainStateR); err != nil {
			return err
		}
		if err := tx.ClearBucket(kv.PlainStateD); err != nil {
			return err
		}
		if err := tx.ClearBucket(kv.CodeR); err != nil {
			return err
		}
		if err := tx.ClearBucket(kv.CodeD); err != nil {
			return err
		}
		if err := tx.ClearBucket(kv.PlainContractR); err != nil {
			return err
		}
		if err := tx.ClearBucket(kv.PlainContractD); err != nil {
			return err
		}
		return nil
	}); err != nil {
		return err
	}
	if err := chainDb.Update(ctx, func(tx kv.RwTx) error {
		var lastKey []byte
		var lastVal []byte
		if err := plainStateCollector.Load(tx, kv.PlainState, func(k, v []byte, table etl.CurrentTableReader, next etl.LoadNextFunc) error {
			if !bytes.Equal(k[:len(k)-8], lastKey) {
				if lastKey != nil {
					if e := next(lastKey, lastKey, lastVal); e != nil {
						return e
					}
				}
				lastKey = append(lastKey[:0], k[:len(k)-8]...)
			}
			if v == nil { // `nil` value means delete, `empty value []byte{}` means empty value
				lastVal = nil
			} else {
				lastVal = append(lastVal[:0], v...)
			}
			return nil
		}, etl.TransformArgs{}); err != nil {
			return err
		}
		plainStateCollector.Close()
		if lastKey != nil {
			if len(lastVal) > 0 {
				if e := tx.Put(kv.PlainState, lastKey, lastVal); e != nil {
					return e
				}
			} else {
				if e := tx.Delete(kv.PlainState, lastKey); e != nil {
					return e
				}
			}
		}
		lastKey = nil
		lastVal = nil
		if err := codeCollector.Load(tx, kv.Code, func(k, v []byte, table etl.CurrentTableReader, next etl.LoadNextFunc) error {
			if !bytes.Equal(k[:len(k)-8], lastKey) {
				if lastKey != nil {
					if e := next(lastKey, lastKey, lastVal); e != nil {
						return e
					}
				}
				lastKey = append(lastKey[:0], k[:len(k)-8]...)
			}
			if v == nil {
				lastVal = nil
			} else {
				lastVal = append(lastVal[:0], v...)
			}
			return nil
		}, etl.TransformArgs{}); err != nil {
			return err
		}
		codeCollector.Close()
		if lastKey != nil {
			if len(lastVal) > 0 {
				if e := tx.Put(kv.Code, lastKey, lastVal); e != nil {
					return e
				}
			} else {
				if e := tx.Delete(kv.Code, lastKey); e != nil {
					return e
				}
			}
		}
		lastKey = nil
		lastVal = nil
		if err := plainContractCollector.Load(tx, kv.PlainContractCode, func(k, v []byte, table etl.CurrentTableReader, next etl.LoadNextFunc) error {
			if !bytes.Equal(k[:len(k)-8], lastKey) {
				if lastKey != nil {
					if e := next(lastKey, lastKey, lastVal); e != nil {
						return e
					}
				}
				lastKey = append(lastKey[:0], k[:len(k)-8]...)
			}
			if v == nil {
				lastVal = nil
			} else {
				lastVal = append(lastVal[:0], v...)
			}
			return nil
		}, etl.TransformArgs{}); err != nil {
			return err
		}
		plainContractCollector.Close()
		if lastKey != nil {
			if len(lastVal) > 0 {
				if e := tx.Put(kv.PlainContractCode, lastKey, lastVal); e != nil {
					return e
				}
			} else {
				if e := tx.Delete(kv.PlainContractCode, lastKey); e != nil {
					return e
				}
			}
		}

		return nil
	}); err != nil {
		return err
	}
	return nil
}

func safeCloseTxTaskCh(ch chan *state.TxTask) {
	if ch == nil {
		return
	}
	select {
	case <-ch:
		// Channel was already closed
	default:
		close(ch)
	}
}

func ReconstituteState(ctx context.Context, s *StageState, dirs datadir.Dirs, workerCount int, batchSize datasize.ByteSize, chainDb kv.RwDB,
	blockReader services.FullBlockReader,
	logger log.Logger, agg *state2.Aggregator, engine consensus.Engine,
	chainConfig *chain.Config, genesis *types.Genesis) (err error) {
	startTime := time.Now()

	// force merge snapshots before reconstitution, to allign domains progress
	// un-finished merge can happen at "kill -9" during merge
	if err := agg.MergeLoop(ctx); err != nil {
		return err
	}

	// Incremental reconstitution, step by step (snapshot range by snapshot range)
	aggSteps, err := agg.MakeSteps()
	if err != nil {
		return err
	}
	if len(aggSteps) == 0 {
		return nil
	}
	lastStep := aggSteps[len(aggSteps)-1]

	var ok bool
	var blockNum uint64 // First block which is not covered by the history snapshot files
	var txNum uint64
	if err := chainDb.View(ctx, func(tx kv.Tx) error {
		_, toTxNum := lastStep.TxNumRange()
		ok, blockNum, err = rawdbv3.TxNums.FindBlockNum(tx, toTxNum)
		if err != nil {
			return err
		}
		if !ok {
			lastBn, lastTn, _ := rawdbv3.TxNums.Last(tx)
			return fmt.Errorf("blockNum for mininmaxTxNum=%d not found. See lastBlockNum=%d,lastTxNum=%d", toTxNum, lastBn, lastTn)
		}
		if blockNum == 0 {
			return fmt.Errorf("not enough transactions in the history data")
		}
		blockNum--
		txNum, err = rawdbv3.TxNums.Max(tx, blockNum)
		if err != nil {
			return err
		}
		txNum++
		return nil
	}); err != nil {
		return err
	}

	logger.Info(fmt.Sprintf("[%s] Blocks execution, reconstitution", s.LogPrefix()), "fromBlock", s.BlockNumber, "toBlock", blockNum, "toTxNum", txNum)

	reconDbPath := filepath.Join(dirs.DataDir, "recondb")
	dir.Recreate(reconDbPath)
	db, err := kv2.NewMDBX(log.New()).Path(reconDbPath).
		Flags(func(u uint) uint {
			return mdbx.UtterlyNoSync | mdbx.NoMetaSync | mdbx.NoMemInit | mdbx.LifoReclaim | mdbx.WriteMap
		}).
		PageSize(uint64(8 * datasize.KB)).
		WithTableCfg(func(defaultBuckets kv.TableCfg) kv.TableCfg { return kv.ReconTablesCfg }).
		Open(ctx)
	if err != nil {
		return err
	}
	defer db.Close()
	defer os.RemoveAll(reconDbPath)

	for step, as := range aggSteps {
		logger.Info("Step of incremental reconstitution", "step", step+1, "out of", len(aggSteps), "workers", workerCount)
		if err := reconstituteStep(step+1 == len(aggSteps), workerCount, ctx, db,
			txNum, dirs, as, chainDb, blockReader, chainConfig, logger, genesis,
			engine, batchSize, s, blockNum, txNum,
		); err != nil {
			return err
		}
	}
	db.Close()
	plainStateCollector := etl.NewCollector(fmt.Sprintf("%s recon plainState", s.LogPrefix()), dirs.Tmp, etl.NewSortableBuffer(etl.BufferOptimalSize), logger)
	defer plainStateCollector.Close()
	codeCollector := etl.NewCollector(fmt.Sprintf("%s recon code", s.LogPrefix()), dirs.Tmp, etl.NewOldestEntryBuffer(etl.BufferOptimalSize), logger)
	defer codeCollector.Close()
	plainContractCollector := etl.NewCollector(fmt.Sprintf("%s recon plainContract", s.LogPrefix()), dirs.Tmp, etl.NewSortableBuffer(etl.BufferOptimalSize), logger)
	defer plainContractCollector.Close()

	fillWorker := exec3.NewFillWorker(txNum, aggSteps[len(aggSteps)-1])
	t := time.Now()
	if err := fillWorker.FillAccounts(plainStateCollector); err != nil {
		return err
	}
	if time.Since(t) > 5*time.Second {
		logger.Info(fmt.Sprintf("[%s] Filled accounts", s.LogPrefix()), "took", time.Since(t))
	}
	t = time.Now()
	if err := fillWorker.FillStorage(plainStateCollector); err != nil {
		return err
	}
	if time.Since(t) > 5*time.Second {
		logger.Info(fmt.Sprintf("[%s] Filled storage", s.LogPrefix()), "took", time.Since(t))
	}
	t = time.Now()
	if err := fillWorker.FillCode(codeCollector, plainContractCollector); err != nil {
		return err
	}
	if time.Since(t) > 5*time.Second {
		logger.Info(fmt.Sprintf("[%s] Filled code", s.LogPrefix()), "took", time.Since(t))
	}

	// Load all collections into the main collector
	if err = chainDb.Update(ctx, func(tx kv.RwTx) error {
		if err = plainStateCollector.Load(tx, kv.PlainState, etl.IdentityLoadFunc, etl.TransformArgs{}); err != nil {
			return err
		}
		plainStateCollector.Close()
		if err = codeCollector.Load(tx, kv.Code, etl.IdentityLoadFunc, etl.TransformArgs{}); err != nil {
			return err
		}
		codeCollector.Close()
		if err = plainContractCollector.Load(tx, kv.PlainContractCode, etl.IdentityLoadFunc, etl.TransformArgs{}); err != nil {
			return err
		}
		plainContractCollector.Close()
		if err := s.Update(tx, blockNum); err != nil {
			return err
		}
		s.BlockNumber = blockNum
		return nil
	}); err != nil {
		return err
	}
	logger.Info(fmt.Sprintf("[%s] Reconstitution done", s.LogPrefix()), "in", time.Since(startTime))
	return nil
}<|MERGE_RESOLUTION|>--- conflicted
+++ resolved
@@ -801,55 +801,24 @@
 				if txTask.Error != nil {
 					return fmt.Errorf("%w, txnIdx=%d, %v", consensus.ErrInvalidBlock, txTask.TxIndex, txTask.Error) //same as in stage_exec.go
 				}
-<<<<<<< HEAD
-				applyWorker.RunTxTaskNoLock(txTask)
-
-				if err := func() error {
-					if errors.Is(txTask.Error, context.Canceled) {
-						return err
-					}
-					if txTask.Error != nil {
-						return fmt.Errorf("%w, txnIdx=%d, %v", consensus.ErrInvalidBlock, txTask.TxIndex, txTask.Error) //same as in stage_exec.go
-					}
-					usedGas += txTask.UsedGas
-					if txTask.Tx != nil {
-						blobGasUsed += txTask.Tx.GetBlobGas()
-					}
-
-					if !(txTask.Final || txTask.TxIndex < 0) {
-						receipts = append(receipts, txTask.CreateReceipt(usedGas))
-					}
-
-					if txTask.Final {
-						checkReceipts := !cfg.vmConfig.StatelessExec && chainConfig.IsByzantium(txTask.BlockNum) && !cfg.vmConfig.NoReceipts
-						if txTask.BlockNum > 0 && !skipPostEvaluation { //Disable check for genesis. Maybe need somehow improve it in future - to satisfy TestExecutionSpec
-							// Set the receipt logs and create a bloom for filtering
-							for _, r := range receipts {
-								r.Bloom = types.CreateBloom(types.Receipts{r})
-							}
-							if err := core.BlockPostValidation(usedGas, blobGasUsed, checkReceipts, types.DeriveSha(receipts), txTask.Header); err != nil {
-								return fmt.Errorf("%w, txnIdx=%d, %v", consensus.ErrInvalidBlock, txTask.TxIndex, err) //same as in stage_exec.go
-							}
-						}
-						usedGas, blobGasUsed = 0, 0
-						receipts = receipts[:0]
-=======
 				usedGas += txTask.UsedGas
 				if txTask.Tx != nil {
 					blobGasUsed += txTask.Tx.GetBlobGas()
 				}
+
+				if !(txTask.Final || txTask.TxIndex < 0) {
+					receipts = append(receipts, txTask.CreateReceipt(usedGas))
+				}
+
 				if txTask.Final {
 					checkReceipts := !cfg.vmConfig.StatelessExec && chainConfig.IsByzantium(txTask.BlockNum) && !cfg.vmConfig.NoReceipts
 					if txTask.BlockNum > 0 && !skipPostEvaluation { //Disable check for genesis. Maybe need somehow improve it in future - to satisfy TestExecutionSpec
 						if err := core.BlockPostValidation(usedGas, blobGasUsed, checkReceipts, receipts, txTask.Header); err != nil {
 							return fmt.Errorf("%w, txnIdx=%d, %v", consensus.ErrInvalidBlock, txTask.TxIndex, err) //same as in stage_exec.go
 						}
->>>>>>> d0901317
 					}
 					usedGas, blobGasUsed = 0, 0
 					receipts = receipts[:0]
-				} else if txTask.TxIndex >= 0 {
-					receipts = append(receipts, txTask.CreateReceipt(usedGas))
 				}
 				return nil
 			}(); err != nil {
@@ -871,43 +840,25 @@
 					if err := u.UnwindTo(blockNum-1, ExecUnwind, applyTx); err != nil {
 						return err
 					}
-<<<<<<< HEAD
-					if errors.Is(err, consensus.ErrInvalidBlock) {
-						if err := u.UnwindTo(blockNum-1, BadBlock(header.Hash(), err), applyTx); err != nil {
-							return err
-						}
-					} else {
-						if err := u.UnwindTo(blockNum-1, ExecUnwind, applyTx); err != nil {
-							return err
-						}
-					}
-					break Loop
-				}
-
-				if txTask.Final || txTask.TxIndex < 0 {
-					txnID := baseBlockTxnID + kv.TxnId(txTask.TxIndex)
-					//write for system txn also, but don't add it to `receipts` array (consensus doesn't expect it)
-					if err := rawtemporaldb.AppendReceipts(doms, txnID, &types.Receipt{
-						TransactionIndex:  uint(txTask.TxIndex),
-						CumulativeGasUsed: usedGas,
-						Status:            types.ReceiptStatusSuccessful,
-					}); err != nil {
-						return err
-					}
-				} else {
-					txnID := baseBlockTxnID + kv.TxnId(txTask.TxIndex)
-					if err := rawtemporaldb.AppendReceipts(doms, txnID, receipts[txTask.TxIndex]); err != nil {
-						return err
-					}
-				}
-
-				// MA applystate
-				if err := rs.ApplyState4(ctx, txTask); err != nil {
+				}
+				break Loop
+			}
+
+			if txTask.Final || txTask.TxIndex < 0 {
+				txnID := baseBlockTxnID + kv.TxnId(txTask.TxIndex)
+				//write for system txn also, but don't add it to `receipts` array (consensus doesn't expect it)
+				if err := rawtemporaldb.AppendReceipts(doms, txnID, &types.Receipt{
+					TransactionIndex:  uint(txTask.TxIndex),
+					CumulativeGasUsed: usedGas,
+					Status:            types.ReceiptStatusSuccessful,
+				}); err != nil {
 					return err
-=======
->>>>>>> d0901317
-				}
-				break Loop
+				}
+			} else {
+				txnID := baseBlockTxnID + kv.TxnId(txTask.TxIndex)
+				if err := rawtemporaldb.AppendReceipts(doms, txnID, receipts[txTask.TxIndex]); err != nil {
+					return err
+				}
 			}
 
 			// MA applystate
