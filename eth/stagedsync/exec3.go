--- conflicted
+++ resolved
@@ -874,7 +874,7 @@
 					blobGasUsed += txTask.Tx.GetBlobGas()
 				}
 				if txTask.Final {
-					if !isMining && !inMemExec && !execStage.CurrentSyncCycle.IsInitialCycle {
+					if !isMining && execStage.state.mode != stages.ForkValidation && !execStage.CurrentSyncCycle.IsInitialCycle {
 						cfg.notifications.RecentLogs.Add(receipts)
 					}
 					checkReceipts := !cfg.vmConfig.StatelessExec && chainConfig.IsByzantium(txTask.BlockNum) && !cfg.vmConfig.NoReceipts && !isMining
@@ -951,7 +951,7 @@
 
 		// MA commitTx
 		if !parallel {
-			if !inMemExec && !isMining {
+			if execStage.state.mode == stages.ApplyingBlocks {
 				metrics2.UpdateBlockConsumerPostExecutionDelay(b.Time(), blockNum, logger)
 			}
 
@@ -959,7 +959,7 @@
 
 			select {
 			case <-logEvery.C:
-				if inMemExec || isMining {
+				if execStage.state.mode == stages.ForkValidation || execStage.state.mode == stages.BlockProduction {
 					break
 				}
 
@@ -975,15 +975,11 @@
 				//}
 
 				aggregatorRo := applyTx.(state2.HasAggTx).AggTx().(*state2.AggregatorRoTx)
-<<<<<<< HEAD
-				if (!skipPostEvaluation && rs.SizeEstimate() < commitThreshold && !aggregatorRo.CanPrune(applyTx, outputTxNum.Load())) || execStage.state.mode == stages.ForkValidation {
-=======
 
 				needCalcRoot := rs.SizeEstimate() >= commitThreshold ||
 					skipPostEvaluation || // If we skip post evaluation, then we should compute root hash ASAP for fail-fast
 					aggregatorRo.CanPrune(applyTx, outputTxNum.Load()) // if have something to prune - better prune ASAP to keep chaindata smaller
 				if !needCalcRoot {
->>>>>>> 2ed4f887
 					break
 				}
 
