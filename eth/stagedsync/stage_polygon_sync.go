--- conflicted
+++ resolved
@@ -143,29 +143,17 @@
 		stopNode:        stopNode,
 	}
 
-<<<<<<< HEAD
-	unwindCfg := PolygonSyncStageUnwindCfg{
-		// we keep finalized data, no point in unwinding it
-		KeepBorEvents:                   true,
-=======
 	unwindCfg := HeimdallUnwindCfg{
 		// we keep finalized data, no point in unwinding it
 		KeepEvents:                      true,
->>>>>>> 1b50e166
 		KeepSpans:                       true,
 		KeepSpanBlockProducerSelections: true,
 		KeepCheckpoints:                 true,
 		KeepMilestones:                  true,
-<<<<<<< HEAD
-		// we unwind data that is dependent on blocks (since they fork):
-		//   BorEventNums
-		//   BorEventProcessedBlocks
-=======
 		// below are handled via the Bridge.Unwind logic in Astrid
 		KeepEventNums:            true,
 		KeepEventProcessedBlocks: true,
 		Astrid:                   true,
->>>>>>> 1b50e166
 	}
 	if len(userUnwindTypeOverrides) > 0 {
 		unwindCfg.ApplyUserUnwindTypeOverrides(userUnwindTypeOverrides)
@@ -185,72 +173,7 @@
 	service     *polygonSyncStageService
 	blockReader services.FullBlockReader
 	blockWriter *blockio.BlockWriter
-<<<<<<< HEAD
-	unwindCfg   PolygonSyncStageUnwindCfg
-}
-
-type PolygonSyncStageUnwindCfg struct {
-	KeepBorEvents                   bool
-	KeepBorEventNums                bool
-	KeepBorEventProcessedBlocks     bool
-	KeepSpans                       bool
-	KeepSpanBlockProducerSelections bool
-	KeepCheckpoints                 bool
-	KeepMilestones                  bool
-}
-
-func (cfg *PolygonSyncStageUnwindCfg) ApplyUserUnwindTypeOverrides(userUnwindTypeOverrides []string) {
-	if len(userUnwindTypeOverrides) > 0 {
-		return
-	}
-
-	// If a user has specified an unwind type override it means we need to unwind all the tables that fall
-	// inside that type but NOT unwind the tables for the types that have not been specified in the overrides.
-	// Our default config value unwinds everything.
-	// If we initialise that and keep track of all the "unseen" unwind type overrides then we can flip our config
-	// to not unwind the tables for the "unseen" types.
-	const events = "events"
-	const spans = "spans"
-	const checkpoints = "checkpoints"
-	const milestones = "milestones"
-	unwindTypes := map[string]struct{}{
-		events:      {},
-		spans:       {},
-		checkpoints: {},
-		milestones:  {},
-	}
-
-	for _, unwindType := range userUnwindTypeOverrides {
-		if _, exists := unwindTypes[unwindType]; !exists {
-			panic(fmt.Sprintf("unknown unwindType override %s", unwindType))
-		}
-
-		delete(unwindTypes, unwindType)
-	}
-
-	// our config unwinds everything by default
-	defaultCfg := PolygonSyncStageUnwindCfg{}
-	// flip the config for the unseen type overrides
-	for unwindType := range unwindTypes {
-		switch unwindType {
-		case events:
-			defaultCfg.KeepBorEvents = true
-			defaultCfg.KeepBorEventNums = true
-			defaultCfg.KeepBorEventProcessedBlocks = true
-		case spans:
-			defaultCfg.KeepSpans = true
-			defaultCfg.KeepSpanBlockProducerSelections = true
-		case checkpoints:
-			defaultCfg.KeepCheckpoints = true
-		case milestones:
-			defaultCfg.KeepMilestones = true
-		default:
-			panic(fmt.Sprintf("missing override logic for unwindType %s, please add it", unwindType))
-		}
-	}
-=======
 	unwindCfg   HeimdallUnwindCfg
->>>>>>> 1b50e166
 }
 
 func ForwardPolygonSyncStage(
@@ -346,23 +269,6 @@
 	return nil
 }
 
-<<<<<<< HEAD
-func UnwindHeimdall(tx kv.RwTx, u *UnwindState, unwindCfg PolygonSyncStageUnwindCfg) error {
-	if !unwindCfg.KeepBorEvents {
-		if err := UnwindBorEvents(tx, u.UnwindPoint); err != nil {
-			return err
-		}
-	}
-
-	if !unwindCfg.KeepBorEventNums {
-		if err := UnwindBorEventNums(tx, u.UnwindPoint); err != nil {
-			return err
-		}
-	}
-
-	if !unwindCfg.KeepBorEventProcessedBlocks {
-		if err := UnwindBorEventProcessedBlocks(tx, u.UnwindPoint); err != nil {
-=======
 type HeimdallUnwindCfg struct {
 	KeepEvents                      bool
 	KeepEventNums                   bool
@@ -431,13 +337,10 @@
 func UnwindHeimdall(tx kv.RwTx, u *UnwindState, unwindCfg HeimdallUnwindCfg) error {
 	if !unwindCfg.KeepEvents {
 		if err := UnwindEvents(tx, u.UnwindPoint); err != nil {
->>>>>>> 1b50e166
-			return err
-		}
-	}
-
-<<<<<<< HEAD
-=======
+			return err
+		}
+	}
+
 	if !unwindCfg.KeepEventNums {
 		if err := bridge.UnwindBlockNumToEventID(tx, u.UnwindPoint); err != nil {
 			return err
@@ -450,18 +353,13 @@
 		}
 	}
 
->>>>>>> 1b50e166
 	if !unwindCfg.KeepSpans {
 		if err := UnwindSpans(tx, u.UnwindPoint); err != nil {
 			return err
 		}
 	}
 
-<<<<<<< HEAD
-	if !unwindCfg.KeepSpanBlockProducerSelections {
-=======
 	if !unwindCfg.KeepSpanBlockProducerSelections && unwindCfg.Astrid {
->>>>>>> 1b50e166
 		if err := UnwindSpanBlockProducerSelections(tx, u.UnwindPoint); err != nil {
 			return err
 		}
@@ -482,11 +380,7 @@
 	return nil
 }
 
-<<<<<<< HEAD
-func UnwindBorEvents(tx kv.RwTx, unwindPoint uint64) error {
-=======
 func UnwindEvents(tx kv.RwTx, unwindPoint uint64) error {
->>>>>>> 1b50e166
 	eventNumsCursor, err := tx.Cursor(kv.BorEventNums)
 	if err != nil {
 		return err
@@ -529,49 +423,7 @@
 			return err
 		}
 	}
-<<<<<<< HEAD
-
-	return err
-}
-
-func UnwindBorEventNums(tx kv.RwTx, unwindPoint uint64) error {
-	c, err := tx.RwCursor(kv.BorEventNums)
-	if err != nil {
-		return err
-	}
-
-	defer c.Close()
-	var blockNumBuf [8]byte
-	binary.BigEndian.PutUint64(blockNumBuf[:], unwindPoint+1)
-	var k []byte
-	for k, _, err = c.Seek(blockNumBuf[:]); err == nil && k != nil; k, _, err = c.Next() {
-		if err = c.DeleteCurrent(); err != nil {
-			return err
-		}
-	}
-
-	return err
-}
-
-func UnwindBorEventProcessedBlocks(tx kv.RwTx, unwindPoint uint64) error {
-	c, err := tx.RwCursor(kv.BorEventProcessedBlocks)
-	if err != nil {
-		return err
-	}
-
-	defer c.Close()
-	var blockNumBuf [8]byte
-	binary.BigEndian.PutUint64(blockNumBuf[:], unwindPoint+1)
-	var k []byte
-	for k, _, err = c.Seek(blockNumBuf[:]); err == nil && k != nil; k, _, err = c.Next() {
-		if err = c.DeleteCurrent(); err != nil {
-			return err
-		}
-	}
-
-=======
-
->>>>>>> 1b50e166
+
 	return err
 }
 
