// Copyright 2024 The Erigon Authors
// This file is part of Erigon.
//
// Erigon is free software: you can redistribute it and/or modify
// it under the terms of the GNU Lesser General Public License as published by
// the Free Software Foundation, either version 3 of the License, or
// (at your option) any later version.
//
// Erigon is distributed in the hope that it will be useful,
// but WITHOUT ANY WARRANTY; without even the implied warranty of
// MERCHANTABILITY or FITNESS FOR A PARTICULAR PURPOSE. See the
// GNU Lesser General Public License for more details.
//
// You should have received a copy of the GNU Lesser General Public License
// along with Erigon. If not, see <http://www.gnu.org/licenses/>.

package stagedsync

import (
	"context"
	"encoding/binary"
	"encoding/json"
	"errors"
	"fmt"
	"strconv"
	"time"

	"github.com/erigontech/erigon-lib/log/v3"

	"github.com/erigontech/erigon-lib/kv"
	"github.com/erigontech/erigon/core/types"
	"github.com/erigontech/erigon/polygon/bor"
	"github.com/erigontech/erigon/polygon/bor/borcfg"
	"github.com/erigontech/erigon/polygon/heimdall"
	"github.com/erigontech/erigon/turbo/services"
	"github.com/erigontech/erigon/turbo/snapshotsync/freezeblocks"
)

var (
	ErrHeaderValidatorsLengthMismatch = errors.New("header validators length mismatch")
	ErrHeaderValidatorsBytesMismatch  = errors.New("header validators bytes mismatch")
)

func FetchSpanZeroForMiningIfNeeded(
	ctx context.Context,
	db kv.RwDB,
	blockReader services.FullBlockReader,
	heimdallClient heimdall.HeimdallClient,
	logger log.Logger,
) error {
	return db.Update(ctx, func(tx kv.RwTx) error {
		_, err := blockReader.Span(ctx, tx, 0)
		if err != nil {
			if errors.Is(err, freezeblocks.ErrSpanNotFound) {
				_, err = fetchAndWriteHeimdallSpan(ctx, 0, tx, heimdallClient, "FetchSpanZeroForMiningIfNeeded", logger)
				return err
			}

			return err
		}

		return nil
	})
}

func fetchRequiredHeimdallSpansIfNeeded(
	ctx context.Context,
	toBlockNum uint64,
	tx kv.RwTx,
	cfg BorHeimdallCfg,
	logPrefix string,
	logger log.Logger,
) (uint64, error) {
	requiredSpanID := heimdall.SpanIdAt(toBlockNum)
	if requiredSpanID == 0 && toBlockNum >= cfg.borConfig.CalculateSprintLength(toBlockNum) {
		// when in span 0 we fetch the next span (span 1) at the beginning of sprint 2 (block 16 or later)
		requiredSpanID++
	} else if heimdall.IsBlockInLastSprintOfSpan(toBlockNum, cfg.borConfig) {
		// for subsequent spans, we always fetch the next span at the beginning of the last sprint of a span
		requiredSpanID++
	}

	lastSpanID, exists, err := cfg.blockReader.LastSpanId(ctx, tx)
	if err != nil {
		return 0, err
	}

	if exists && requiredSpanID <= heimdall.SpanId(lastSpanID) {
		return lastSpanID, nil
	}

	var from heimdall.SpanId
	if lastSpanID > 0 {
		from = heimdall.SpanId(lastSpanID + 1)
	} // else fetch from span 0

	logger.Info(fmt.Sprintf("[%s] Processing spans...", logPrefix), "from", from, "to", requiredSpanID)
	for spanID := from; spanID <= requiredSpanID; spanID++ {
		if _, err = fetchAndWriteHeimdallSpan(ctx, uint64(spanID), tx, cfg.heimdallClient, logPrefix, logger); err != nil {
			return 0, err
		}
	}

	return uint64(requiredSpanID), err
}

func fetchAndWriteHeimdallSpan(
	ctx context.Context,
	spanID uint64,
	tx kv.RwTx,
	heimdallClient heimdall.HeimdallClient,
	logPrefix string,
	logger log.Logger,
) (uint64, error) {
	response, err := heimdallClient.FetchSpan(ctx, spanID)
	if err != nil {
		return 0, err
	}

	spanBytes, err := json.Marshal(response)
	if err != nil {
		return 0, err
	}

	var spanIDBytes [8]byte
	binary.BigEndian.PutUint64(spanIDBytes[:], spanID)
	if err = tx.Put(kv.BorSpans, spanIDBytes[:], spanBytes); err != nil {
		return 0, err
	}

	if spanID%100 == 0 {
		logger.Debug(fmt.Sprintf("[%s] Wrote span", logPrefix), "id", spanID)
	}
	return spanID, nil
}

func fetchAndWriteHeimdallCheckpointsIfNeeded(
	ctx context.Context,
	toBlockNum uint64,
	tx kv.RwTx,
	cfg BorHeimdallCfg,
	logPrefix string,
	logger log.Logger,
) (uint64, error) {

	lastId, exists, err := cfg.blockReader.LastCheckpointId(ctx, tx)

	if err != nil {
		return 0, err
	}

	var lastCheckpoint *heimdall.Checkpoint

	if exists {
		data, err := cfg.blockReader.Checkpoint(ctx, tx, lastId)

		if err != nil {
			return 0, err
		}

		var checkpoint heimdall.Checkpoint

		if err := json.Unmarshal(data, &checkpoint); err != nil {
			return 0, err
		}

		lastCheckpoint = &checkpoint
	}

	logTimer := time.NewTicker(logInterval)
	defer logTimer.Stop()

	count, err := cfg.heimdallClient.FetchCheckpointCount(ctx)

	if err != nil {
		return 0, err
	}

	logger.Info(fmt.Sprintf("[%s] Processing checkpoints...", logPrefix), "from", lastId+1, "to", toBlockNum, "count", count)

	var lastBlockNum uint64

	for checkpointId := lastId + 1; checkpointId <= uint64(count) && (lastCheckpoint == nil || lastCheckpoint.EndBlock().Uint64() < toBlockNum); checkpointId++ {
		if _, lastCheckpoint, err = fetchAndWriteHeimdallCheckpoint(ctx, checkpointId, tx, cfg.heimdallClient, logPrefix, logger); err != nil {
			if !errors.Is(err, heimdall.ErrNotInCheckpointList) {
				return 0, err
			}

			return lastId, err
		}

		lastId = checkpointId

		select {
		default:
		case <-logTimer.C:
			if lastCheckpoint != nil {
				lastBlockNum = lastCheckpoint.EndBlock().Uint64()
			}

			logger.Info(
				fmt.Sprintf("[%s] Checkpoint Progress", logPrefix),
				"progress", lastBlockNum,
				"lastCheckpointId", lastId,
			)
		}
	}

	return lastId, err
}

func fetchAndWriteHeimdallCheckpoint(
	ctx context.Context,
	checkpointId uint64,
	tx kv.RwTx,
	heimdallClient heimdall.HeimdallClient,
	logPrefix string,
	logger log.Logger,
) (uint64, *heimdall.Checkpoint, error) {
	response, err := heimdallClient.FetchCheckpoint(ctx, int64(checkpointId))
	if err != nil {
		return 0, nil, err
	}

	bytes, err := json.Marshal(response)
	if err != nil {
		return 0, nil, err
	}

	var idBytes [8]byte
	binary.BigEndian.PutUint64(idBytes[:], checkpointId)
	if err = tx.Put(kv.BorCheckpoints, idBytes[:], bytes); err != nil {
		return 0, nil, err
	}

	var blockNumBuf [8]byte
	binary.BigEndian.PutUint64(blockNumBuf[:], response.EndBlock().Uint64())
	if err = tx.Put(kv.BorCheckpointEnds, blockNumBuf[:], idBytes[:]); err != nil {
		return 0, nil, err
	}

	logger.Trace(fmt.Sprintf("[%s] Wrote checkpoint", logPrefix), "id", checkpointId, "start", response.StartBlock(), "end", response.EndBlock())
	return checkpointId, response, nil
}

func fetchAndWriteHeimdallMilestonesIfNeeded(
	ctx context.Context,
	toBlockNum uint64,
	tx kv.RwTx,
	cfg BorHeimdallCfg,
	logPrefix string,
	logger log.Logger,
) (uint64, error) {

	lastId, exists, err := cfg.blockReader.LastMilestoneId(ctx, tx)

	if err != nil {
		return 0, err
	}

	var lastMilestone *heimdall.Milestone

	if exists {
		data, err := cfg.blockReader.Milestone(ctx, tx, lastId)

		if err != nil {
			return 0, err
		}

		if len(data) > 0 {
			var milestone heimdall.Milestone

			if err := json.Unmarshal(data, &milestone); err != nil {
				return 0, err
			}

			lastMilestone = &milestone
		}
	}

	logger.Info(fmt.Sprintf("[%s] Processing milestones...", logPrefix), "from", lastId+1, "to", toBlockNum)

	count, err := cfg.heimdallClient.FetchMilestoneCount(ctx)

	if err != nil {
		return 0, err
	}

	// it seems heimdall does not keep may live milestones - if
	// you try to get one before this you get an error on the api

	lastActive := uint64(count) - activeMilestones

	if lastId < lastActive {
		for lastActive <= uint64(count) {
			lastMilestone, err = cfg.heimdallClient.FetchMilestone(ctx, int64(lastActive))

			if err != nil {
				if !errors.Is(err, heimdall.ErrNotInMilestoneList) {
					return lastId, err
				}

				lastActive++
				continue
			}

			break
		}

		if lastMilestone == nil || toBlockNum < lastMilestone.StartBlock().Uint64() {
			return lastId, nil
		}

		lastId = lastActive - 1
	}

	for milestoneId := lastId + 1; milestoneId <= uint64(count) && (lastMilestone == nil || lastMilestone.EndBlock().Uint64() < toBlockNum); milestoneId++ {
		if _, lastMilestone, err = fetchAndWriteHeimdallMilestone(ctx, milestoneId, tx, cfg.heimdallClient, logPrefix, logger); err != nil {
			if !errors.Is(err, heimdall.ErrNotInMilestoneList) {
				return 0, err
			}

			return lastId, nil
		}

		lastId = milestoneId
	}

	return lastId, err
}

var activeMilestones uint64 = 100

func fetchAndWriteHeimdallMilestone(
	ctx context.Context,
	milestoneId uint64,
	tx kv.RwTx,
	heimdallClient heimdall.HeimdallClient,
	logPrefix string,
	logger log.Logger,
) (uint64, *heimdall.Milestone, error) {
	response, err := heimdallClient.FetchMilestone(ctx, int64(milestoneId))

	if err != nil {
		return 0, nil, err
	}

	bytes, err := json.Marshal(response)

	if err != nil {
		return 0, nil, err
	}

	var idBytes [8]byte
	binary.BigEndian.PutUint64(idBytes[:], milestoneId)
	if err = tx.Put(kv.BorMilestones, idBytes[:], bytes); err != nil {
		return 0, nil, err
	}

	var blockNumBuf [8]byte
	binary.BigEndian.PutUint64(blockNumBuf[:], response.EndBlock().Uint64())
	if err = tx.Put(kv.BorMilestoneEnds, blockNumBuf[:], idBytes[:]); err != nil {
		return 0, nil, err
	}

	logger.Trace(fmt.Sprintf("[%s] Wrote milestone", logPrefix), "id", milestoneId, "start", response.StartBlock(), "end", response.EndBlock())
	return milestoneId, response, nil
}

func fetchRequiredHeimdallStateSyncEventsIfNeeded(
	ctx context.Context,
	header *types.Header,
	tx kv.RwTx,
	borConfig *borcfg.BorConfig,
	blockReader services.FullBlockReader,
	heimdallClient heimdall.HeimdallClient,
	chainID string,
	logPrefix string,
	logger log.Logger,
	lastStateSyncEventID uint64,
	skipCount int,
) (uint64, int, int, time.Duration, error) {

	headerNum := header.Number.Uint64()
	if headerNum%borConfig.CalculateSprintLength(headerNum) != 0 || headerNum == 0 {
		// we fetch events only at beginning of each sprint
		return lastStateSyncEventID, 0, skipCount, 0, nil
	}

	return fetchAndWriteHeimdallStateSyncEvents(
		ctx,
		header,
		lastStateSyncEventID,
		skipCount,
		tx,
		borConfig,
		blockReader,
		heimdallClient,
		chainID,
		logPrefix,
		logger,
	)
}

func fetchAndWriteHeimdallStateSyncEvents(
	ctx context.Context,
	header *types.Header,
	lastStateSyncEventID uint64,
	skipCount int,
	tx kv.RwTx,
	config *borcfg.BorConfig,
	blockReader services.FullBlockReader,
	heimdallClient heimdall.HeimdallClient,
	chainID string,
	logPrefix string,
<<<<<<< HEAD
	logger log.Logger) (uint64, int, time.Duration, error) {
=======
	logger log.Logger) (uint64, int, int, time.Duration, error) {
>>>>>>> ba161345
	fetchStart := time.Now()
	// Find out the latest eventId
	var fromId uint64

	blockNum := header.Number.Uint64()

	if blockNum%config.CalculateSprintLength(blockNum) != 0 || blockNum == 0 {
		// we fetch events only at beginning of each sprint
<<<<<<< HEAD
		return lastStateSyncEventID, 0, 0, nil
	}

	from, to, err := bor.CalculateEventWIndow(ctx, config, header, tx, blockReader)

	if err != nil {
		return lastStateSyncEventID, 0, time.Since(fetchStart), err
=======
		return lastStateSyncEventID, 0, skipCount, 0, nil
	}

	from, to, err := bor.CalculateEventWindow(ctx, config, header, tx, blockReader)

	if err != nil {
		return lastStateSyncEventID, 0, skipCount, time.Since(fetchStart), err
>>>>>>> ba161345
	}

	fetchTo := to
	var fetchLimit int

	/* TODO
	// we want to get as many historical events as we can in
	// each call to heimdall - but we need to make sure we
	// don't type to get too recent a sync otherwise it will
	// return a nil response

	// to implement this we need to do block processing vs the
	// local db to set the blocknu index based on iterating
	// the local DB rather than the data received from the
	// client
	if time.Since(fetchTo) > (30 * time.Minute) {
		fetchTo = time.Now().Add(-30 * time.Minute)
		fetchLimit = 1000
	}
	*/

	fromId = lastStateSyncEventID + 1

	logger.Trace(
		fmt.Sprintf("[%s] Fetching state updates from Heimdall", logPrefix),
		"fromId", fromId,
		"to", to.Format(time.RFC3339),
	)

	eventRecords, err := heimdallClient.FetchStateSyncEvents(ctx, fromId, fetchTo, fetchLimit)
<<<<<<< HEAD

=======
>>>>>>> ba161345
	if err != nil {
		return lastStateSyncEventID, 0, skipCount, time.Since(fetchStart), err
	}

	var overrideCount int

	if config.OverrideStateSyncRecords != nil {
		if val, ok := config.OverrideStateSyncRecords[strconv.FormatUint(blockNum, 10)]; ok {
			overrideCount = len(eventRecords) - val
			eventRecords = eventRecords[0:val]
		}
	}

	if len(eventRecords) > 0 {
		var key, val [8]byte
		binary.BigEndian.PutUint64(key[:], blockNum)
		binary.BigEndian.PutUint64(val[:], lastStateSyncEventID+1)
	}

	var initialRecordTime *time.Time
	var lastEventRecord *heimdall.EventRecordWithTime

	for i, eventRecord := range eventRecords {
		if eventRecord.ID <= lastStateSyncEventID {
			continue
		}

<<<<<<< HEAD
		if lastStateSyncEventID+1 != eventRecord.ID || eventRecord.ChainID != chainID ||
			!(eventRecord.Time.After(from) && eventRecord.Time.Before(to)) {
			return lastStateSyncEventID, i, time.Since(fetchStart), fmt.Errorf(
				"invalid event record received %s, %s, %s, %s",
				fmt.Sprintf("blockNum=%d", blockNum),
				fmt.Sprintf("eventId=%d (exp %d)", eventRecord.ID, lastStateSyncEventID+1),
				fmt.Sprintf("chainId=%s (exp %s)", eventRecord.ChainID, chainID),
				fmt.Sprintf("time=%s (exp from %s, to %s)", eventRecord.Time, from, to),
			)
=======
		// Note: this check is only valid for events with eventRecord.ID > lastStateSyncEventID
		var afterCheck = func(limitTime time.Time, eventTime time.Time, initialTime *time.Time) bool {
			if initialTime == nil {
				return eventTime.After(from)
			}

			return initialTime.After(from)
		}

		// don't apply this for devnets we may have looser state event constraints
		// (TODO these probably needs fixing)
		if skipCount > 0 {
			skipCount--
		} else if !(chainID == "1337") {
			if lastStateSyncEventID+1 != eventRecord.ID || eventRecord.ChainID != chainID ||
				!(afterCheck(from, eventRecord.Time, initialRecordTime) && eventRecord.Time.Before(to)) {
				return lastStateSyncEventID, i, overrideCount, time.Since(fetchStart), fmt.Errorf(
					"invalid event record received %s, %s, %s, %s",
					fmt.Sprintf("blockNum=%d", blockNum),
					fmt.Sprintf("eventId=%d (exp %d)", eventRecord.ID, lastStateSyncEventID+1),
					fmt.Sprintf("chainId=%s (exp %s)", eventRecord.ChainID, chainID),
					fmt.Sprintf("time=%s (exp from %s, to %s)", eventRecord.Time, from, to),
				)
			}
>>>>>>> ba161345
		}

		data, err := eventRecord.MarshallBytes()
		if err != nil {
			logger.Error(fmt.Sprintf("[%s] Unable to pack txn for commitState", logPrefix), "err", err)
			return lastStateSyncEventID, i, skipCount + overrideCount, time.Since(fetchStart), err
		}

<<<<<<< HEAD
		var eventIdBuf [8]byte
		binary.BigEndian.PutUint64(eventIdBuf[:], eventRecord.ID)

		if err = tx.Put(kv.BorEvents, eventIdBuf[:], data); err != nil {
			return lastStateSyncEventID, i, time.Since(fetchStart), err
=======
		eventIdBytes := eventRecord.MarshallIdBytes()
		if err = tx.Put(kv.BorEvents, eventIdBytes, data); err != nil {
			return lastStateSyncEventID, i, skipCount + overrideCount, time.Since(fetchStart), err
>>>>>>> ba161345
		}

		if initialRecordTime == nil {
			eventTime := eventRecord.Time
			initialRecordTime = &eventTime
		}

		lastStateSyncEventID++
		lastEventRecord = eventRecord
	}

	skipCount += overrideCount

	if lastEventRecord != nil {
		logger.Debug("putting state sync events", "blockNum", blockNum, "lastID", lastEventRecord.ID)

		var blockNumBuf [8]byte
		binary.BigEndian.PutUint64(blockNumBuf[:], blockNum)
		eventIdBytes := lastEventRecord.MarshallIdBytes()
		if err = tx.Put(kv.BorEventNums, blockNumBuf[:], eventIdBytes); err != nil {
			return lastStateSyncEventID, len(eventRecords), skipCount, time.Since(fetchStart), err
		}
	}

	return lastStateSyncEventID, len(eventRecords), skipCount, time.Since(fetchStart), nil
}<|MERGE_RESOLUTION|>--- conflicted
+++ resolved
@@ -413,11 +413,7 @@
 	heimdallClient heimdall.HeimdallClient,
 	chainID string,
 	logPrefix string,
-<<<<<<< HEAD
-	logger log.Logger) (uint64, int, time.Duration, error) {
-=======
 	logger log.Logger) (uint64, int, int, time.Duration, error) {
->>>>>>> ba161345
 	fetchStart := time.Now()
 	// Find out the latest eventId
 	var fromId uint64
@@ -426,15 +422,6 @@
 
 	if blockNum%config.CalculateSprintLength(blockNum) != 0 || blockNum == 0 {
 		// we fetch events only at beginning of each sprint
-<<<<<<< HEAD
-		return lastStateSyncEventID, 0, 0, nil
-	}
-
-	from, to, err := bor.CalculateEventWIndow(ctx, config, header, tx, blockReader)
-
-	if err != nil {
-		return lastStateSyncEventID, 0, time.Since(fetchStart), err
-=======
 		return lastStateSyncEventID, 0, skipCount, 0, nil
 	}
 
@@ -442,7 +429,6 @@
 
 	if err != nil {
 		return lastStateSyncEventID, 0, skipCount, time.Since(fetchStart), err
->>>>>>> ba161345
 	}
 
 	fetchTo := to
@@ -473,10 +459,6 @@
 	)
 
 	eventRecords, err := heimdallClient.FetchStateSyncEvents(ctx, fromId, fetchTo, fetchLimit)
-<<<<<<< HEAD
-
-=======
->>>>>>> ba161345
 	if err != nil {
 		return lastStateSyncEventID, 0, skipCount, time.Since(fetchStart), err
 	}
@@ -504,17 +486,6 @@
 			continue
 		}
 
-<<<<<<< HEAD
-		if lastStateSyncEventID+1 != eventRecord.ID || eventRecord.ChainID != chainID ||
-			!(eventRecord.Time.After(from) && eventRecord.Time.Before(to)) {
-			return lastStateSyncEventID, i, time.Since(fetchStart), fmt.Errorf(
-				"invalid event record received %s, %s, %s, %s",
-				fmt.Sprintf("blockNum=%d", blockNum),
-				fmt.Sprintf("eventId=%d (exp %d)", eventRecord.ID, lastStateSyncEventID+1),
-				fmt.Sprintf("chainId=%s (exp %s)", eventRecord.ChainID, chainID),
-				fmt.Sprintf("time=%s (exp from %s, to %s)", eventRecord.Time, from, to),
-			)
-=======
 		// Note: this check is only valid for events with eventRecord.ID > lastStateSyncEventID
 		var afterCheck = func(limitTime time.Time, eventTime time.Time, initialTime *time.Time) bool {
 			if initialTime == nil {
@@ -539,7 +510,6 @@
 					fmt.Sprintf("time=%s (exp from %s, to %s)", eventRecord.Time, from, to),
 				)
 			}
->>>>>>> ba161345
 		}
 
 		data, err := eventRecord.MarshallBytes()
@@ -548,17 +518,9 @@
 			return lastStateSyncEventID, i, skipCount + overrideCount, time.Since(fetchStart), err
 		}
 
-<<<<<<< HEAD
-		var eventIdBuf [8]byte
-		binary.BigEndian.PutUint64(eventIdBuf[:], eventRecord.ID)
-
-		if err = tx.Put(kv.BorEvents, eventIdBuf[:], data); err != nil {
-			return lastStateSyncEventID, i, time.Since(fetchStart), err
-=======
 		eventIdBytes := eventRecord.MarshallIdBytes()
 		if err = tx.Put(kv.BorEvents, eventIdBytes, data); err != nil {
 			return lastStateSyncEventID, i, skipCount + overrideCount, time.Since(fetchStart), err
->>>>>>> ba161345
 		}
 
 		if initialRecordTime == nil {
