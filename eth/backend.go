--- conflicted
+++ resolved
@@ -551,35 +551,25 @@
 		}
 
 		if config.PolygonSync {
-<<<<<<< HEAD
-			polygonBridge = bridge.NewBridge(bridgeStore, logger, consensusConfig.(*borcfg.BorConfig), heimdallClient)
-			heimdallService = heimdall.AssembleService(heimdallStore, consensusConfig.(*borcfg.BorConfig).CalculateSprintNumber, heimdallClient, logger)
-=======
 			borConfig := consensusConfig.(*borcfg.BorConfig)
-			roTxLimit := int64(stack.Config().Http.DBReadConcurrency)
-
-			bridgeConfig := bridge.Config{
-				DataDir:      config.Dirs.DataDir,
+
+			polygonBridge = bridge.NewBridge(bridge.Config{
+				Store:      bridgeStore,
 				Logger:       logger,
 				BorConfig:    borConfig,
 				EventFetcher: heimdallClient,
 				RoTxLimit:    roTxLimit,
-			}
-			polygonBridge = bridge.Assemble(bridgeConfig)
-
-			heimdallConfig := heimdall.ServiceConfig{
+			})
+
+			heimdallService = heimdall.AssembleService(heimdall.ServiceConfig{
+				Store: heimdallStore
 				CalculateSprintNumberFn: borConfig.CalculateSprintNumber,
 				HeimdallURL:             config.HeimdallURL,
-				DataDir:                 dirs.DataDir,
-				TempDir:                 tmpdir,
 				Logger:                  logger,
-				RoTxLimit:               roTxLimit,
-			}
-			heimdallService = heimdall.AssembleService(heimdallConfig)
+			})
 
 			bridgeRPC = bridge.NewBackendServer(ctx, polygonBridge)
 			heimdallRPC = heimdall.NewBackendServer(ctx, heimdallService)
->>>>>>> 1dd4a55d
 
 			backend.polygonBridge = polygonBridge
 			backend.heimdallService = heimdallService
@@ -1535,8 +1525,9 @@
 			bridgeStore = bridge.NewSnapshotStore(bridge.NewDbStore(db), allBorSnapshots)
 			heimdallStore = heimdall.NewSnapshotStore(heimdall.NewDbStore(db), allBorSnapshots)
 		} else {
-			bridgeStore = bridge.NewSnapshotStore(bridge.NewMdbxStore(dirs.DataDir, logger, false), allBorSnapshots)
-			heimdallStore = heimdall.NewSnapshotStore(heimdall.NewMdbxStore(logger, dirs.DataDir), allBorSnapshots)
+			roTxLimit := int64(stack.Config().Http.DBReadConcurrency)
+			bridgeStore = bridge.NewSnapshotStore(bridge.NewMdbxStore(dirs.DataDir, logger, false, roTxLimit), allBorSnapshots)
+			heimdallStore = heimdall.NewSnapshotStore(heimdall.NewMdbxStore(logger, dirs.DataDir, roTxLimit), allBorSnapshots)
 		}
 	}
 
